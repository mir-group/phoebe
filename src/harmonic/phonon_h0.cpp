--- conflicted
+++ resolved
@@ -144,11 +144,7 @@
 
   // for now, this part is not executed
   if (na_ifc) {
-<<<<<<< HEAD
-    qq = sqrt(q.transpose() * q); // q is the qpoint coordinate
-=======
-    double qq = q.norm();  // q is the qpoint coordinate
->>>>>>> 49343b12
+    double qq = q.norm(); // q is the qpoint coordinate
     if (abs(qq) < 1.0e-8) {
       qq = 1.;
     }
@@ -308,7 +304,8 @@
 
       if (abs(total_weight - qCoarseGrid(0) * qCoarseGrid(1) * qCoarseGrid(2)) >
           1.0e-8) {
-        std::cout << total_weight << " " << qCoarseGrid(0) * qCoarseGrid(1) * qCoarseGrid(2) << "\n";
+        std::cout << total_weight << " "
+                  << qCoarseGrid(0) * qCoarseGrid(1) * qCoarseGrid(2) << "\n";
         Error e("wrong total_weight");
       }
     }
@@ -463,7 +460,8 @@
                        g(2) * bornCharges(na, 2, i);
               fnat(i) = 0.;
               for (long nb = 0; nb < numAtoms; nb++) {
-                arg = (atomicPositions.row(na) - atomicPositions.row(nb)).dot(g);
+                arg =
+                    (atomicPositions.row(na) - atomicPositions.row(nb)).dot(g);
                 zcg(i) = g(0) * bornCharges(nb, 0, i) +
                          g(1) * bornCharges(nb, 1, i) +
                          g(2) * bornCharges(nb, 2, i);
@@ -787,8 +785,8 @@
   }
 
   if (mpi->mpiHead()) {
-    std::cout << "Start imposing " << sumRule << " acoustic sum rule." 
-	      << std::endl;
+    std::cout << "Start imposing " << sumRule << " acoustic sum rule."
+              << std::endl;
   }
 
   if (sr == "simple") {
@@ -1337,8 +1335,8 @@
     forceConstants = frc_new;
   }
   if (mpi->mpiHead()) {
-    std::cout << "Finished imposing " << sumRule << " acoustic sum rule." 
-	      << std::endl;
+    std::cout << "Finished imposing " << sumRule << " acoustic sum rule."
+              << std::endl;
   }
 }
 
@@ -1378,9 +1376,9 @@
   bool withMassScaling = false;
 
   // get the eigenvectors and the energies of the q-point
-  auto tup8 =      diagonalizeFromCoords(coords, withMassScaling);
- auto energies = std::get<0>(tup8);
- auto eigenvectors = std::get<1>(tup8);
+  auto tup8 = diagonalizeFromCoords(coords, withMassScaling);
+  auto energies = std::get<0>(tup8);
+  auto eigenvectors = std::get<1>(tup8);
 
   // now we compute the velocity operator, diagonalizing the expectation
   // value of the derivative of the dynamical matrix.
