--- conflicted
+++ resolved
@@ -208,51 +208,12 @@
 PhononH0::diagonalizeFromCoordinates(Eigen::Vector3d &q,
                                      const bool &withMassScaling) {
   // to be executed at every q-point to get phonon frequencies and wavevectors
-<<<<<<< HEAD
   std::vector<Eigen::Vector3d> qVecs;
   qVecs.push_back(q);
   auto t = internalPopulate(qVecs, withMassScaling);
   std::vector<Eigen::VectorXd> eigvals = std::get<0>(t);
   std::vector<Eigen::MatrixXcd> eigvecs = std::get<1>(t);
-  return {eigvals[0], eigvecs[0]};
-=======
-
-  Eigen::Tensor<std::complex<double>, 4> dyn(3, 3, numAtoms, numAtoms);
-  dyn.setZero();
-
-  // first, the short range term, which is just a Fourier transform
-  shortRangeTerm(dyn, q);
-
-  // then the long range term, which uses some convergence
-  // tricks by X. Gonze et al.
-  if (hasDielectric) {
-    addLongRangeTerm(dyn, q);
-  }
-
-  // once everything is ready, here we scale by masses and diagonalize
-
-  auto tup = dynDiagonalize(dyn);
-  auto energies = std::get<0>(tup);
-  auto eigenvectors = std::get<1>(tup);
-
-  if (withMassScaling) {
-    // we normalize with the mass.
-    // In this way, the Eigenvector matrix U, doesn't satisfy (U^+) * U = I
-    // but instead (U^+) * M * U = I, where M is the mass matrix
-    // (M is diagonal with atomic masses on the diagonal)
-    for (int iBand = 0; iBand < numBands; iBand++) {
-      for (int iAt = 0; iAt < numAtoms; iAt++) {
-        int iType = atomicSpecies(iAt);
-        for (int iPol : {0, 1, 2}) {
-          int ind = getIndexEigenvector(iAt, iPol);
-          eigenvectors(ind, iBand) /= sqrt(speciesMasses(iType));
-        }
-      }
-    }
-  }
-
-  return std::make_tuple(energies, eigenvectors);
->>>>>>> 873312d8
+  return std::make_tuple(eigvals[0], eigvecs[0]);
 }
 
 FullBandStructure PhononH0::populate(Points &points, bool &withVelocities,
@@ -615,7 +576,7 @@
     }
   }
 
-  return {allEnergies, allEigenvectors};
+  return std::make_tuple(allEnergies, allEigenvectors);
 }
 
 void PhononH0::addLongRangeTerm(std::vector<Eigen::MatrixXcd> &dyns,
@@ -651,12 +612,7 @@
     }
   }
 
-<<<<<<< HEAD
   double norm = e2 * fourPi / volumeUnitCell;
-=======
-  return std::make_tuple(energies, eigenvectors);
-}
->>>>>>> 873312d8
 
 #pragma omp parallel for// not on G, because that involves a reduction
   for (int iQ = 0; iQ < numQ; ++iQ) {
@@ -708,7 +664,7 @@
     std::vector<Eigen::VectorXd> allEnergies = std::get<0>(t);
     std::vector<Eigen::MatrixXcd> allEigenvectors = std::get<1>(t);
     std::vector<Eigen::Tensor<std::complex<double>,3>> allVelocities;
-    return {allEnergies, allEigenvectors, allVelocities};
+    return std::make_tuple(allEnergies, allEigenvectors, allVelocities);
 
   } else {
     int numQ = cartesianCoordinates.size();
@@ -873,6 +829,6 @@
         }
       }
     }
-    return {resultEnergies, resultEigenvectors, resultVelocities};
+    return std::make_tuple(resultEnergies, resultEigenvectors, resultVelocities);
   }
 }