<<<<<<< HEAD
#include <complex>
#include <iostream>
#include <math.h>
=======
#include "phonon_h0.h"

#include <math.h>

#include <complex>
#include <iostream>
>>>>>>> 3ddbb0de

#include "constants.h"
#include "eigen.h"
#include "exceptions.h"
<<<<<<< HEAD
#include "phonon_h0.h"
=======
#include "mpiHelper.h"
>>>>>>> 3ddbb0de
#include "points.h"
#include "utilities.h"

PhononH0::PhononH0(Crystal &crystal, const Eigen::MatrixXd &dielectricMatrix_,
                   const Eigen::Tensor<double, 3> &bornCharges_,
                   const Eigen::Tensor<double, 7> &forceConstants_)
<<<<<<< HEAD
    : particle(Particle::phonon), bornCharges(bornCharges_),
      forceConstants(forceConstants_) {

=======
    : particle(Particle::phonon),
      bornCharges(bornCharges_),
      forceConstants(forceConstants_) {
>>>>>>> 3ddbb0de
  // in this section, we save as class properties a few variables
  // that are needed for the diagonalization of phonon frequencies

  if (dielectricMatrix.sum() > 0.) {
    hasDielectric = true;
  } else {
    hasDielectric = false;
  }

  directUnitCell = crystal.getDirectUnitCell();
  reciprocalUnitCell = crystal.getReciprocalUnitCell();
  volumeUnitCell = crystal.getVolumeUnitCell();
  atomicSpecies = crystal.getAtomicSpecies();
  speciesMasses = crystal.getSpeciesMasses();
  atomicPositions = crystal.getAtomicPositions();
  dielectricMatrix = dielectricMatrix_;

  Eigen::VectorXi qCoarseGrid_(3);
  qCoarseGrid_(0) = forceConstants.dimension(0);
  qCoarseGrid_(1) = forceConstants.dimension(1);
  qCoarseGrid_(2) = forceConstants.dimension(2);
  qCoarseGrid = qCoarseGrid_;

  numAtoms = crystal.getNumAtoms();
  numBands = numAtoms * 3;

  // now, I initialize an auxiliary set of vectors that are needed
  // for the diagonalization, which are precomputed once and for all.

  Eigen::MatrixXd directUnitCellSup(3, 3);
  directUnitCellSup.row(0) = directUnitCell.row(0) * qCoarseGrid(0);
  directUnitCellSup.row(1) = directUnitCell.row(1) * qCoarseGrid(1);
  directUnitCellSup.row(2) = directUnitCell.row(2) * qCoarseGrid(2);

  nr1Big = 2 * qCoarseGrid(0);
  nr2Big = 2 * qCoarseGrid(1);
  nr3Big = 2 * qCoarseGrid(2);

  PhononH0::wsinit(directUnitCellSup);
}

// copy constructor
PhononH0::PhononH0(const PhononH0 &that)
<<<<<<< HEAD
    : particle(that.particle), hasDielectric(that.hasDielectric),
      numAtoms(that.numAtoms), numBands(that.numBands),
      directUnitCell(that.directUnitCell),
      reciprocalUnitCell(that.reciprocalUnitCell),
      latticeParameter(that.latticeParameter),
      volumeUnitCell(that.volumeUnitCell), atomicSpecies(that.atomicSpecies),
      speciesMasses(that.speciesMasses), atomicPositions(that.atomicPositions),
      dielectricMatrix(that.dielectricMatrix), bornCharges(that.bornCharges),
      qCoarseGrid(that.qCoarseGrid), forceConstants(that.forceConstants),
      wscache(that.wscache), nr1Big(that.nr1Big), nr2Big(that.nr2Big),
=======
    : particle(that.particle),
      hasDielectric(that.hasDielectric),
      numAtoms(that.numAtoms),
      numBands(that.numBands),
      directUnitCell(that.directUnitCell),
      reciprocalUnitCell(that.reciprocalUnitCell),
      latticeParameter(that.latticeParameter),
      volumeUnitCell(that.volumeUnitCell),
      atomicSpecies(that.atomicSpecies),
      speciesMasses(that.speciesMasses),
      atomicPositions(that.atomicPositions),
      dielectricMatrix(that.dielectricMatrix),
      bornCharges(that.bornCharges),
      qCoarseGrid(that.qCoarseGrid),
      forceConstants(that.forceConstants),
      wscache(that.wscache),
      nr1Big(that.nr1Big),
      nr2Big(that.nr2Big),
>>>>>>> 3ddbb0de
      nr3Big(that.nr3Big) {}

// copy assignment
PhononH0 &PhononH0::operator=(const PhononH0 &that) {
  if (this != &that) {
    particle = that.particle;
    hasDielectric = that.hasDielectric;
    numAtoms = that.numAtoms;
    numBands = that.numBands;
    directUnitCell = that.directUnitCell;
    reciprocalUnitCell = that.reciprocalUnitCell;
    latticeParameter = that.latticeParameter;
    volumeUnitCell = that.volumeUnitCell;
    atomicSpecies = that.atomicSpecies;
    speciesMasses = that.speciesMasses;
    atomicPositions = that.atomicPositions;
    dielectricMatrix = that.dielectricMatrix;
    bornCharges = that.bornCharges;
    qCoarseGrid = that.qCoarseGrid;
    forceConstants = that.forceConstants;
    wscache = that.wscache;
    nr1Big = that.nr1Big;
    nr2Big = that.nr2Big;
    nr3Big = that.nr3Big;
  }
  return *this;
}

long PhononH0::getNumBands() { return numBands; }
<<<<<<< HEAD

Particle PhononH0::getParticle() { return particle; }

std::tuple<Eigen::VectorXd, Eigen::MatrixXcd>
PhononH0::diagonalize(Point &point) {
  Eigen::Vector3d q = point.getCoords(Points::cartesianCoords);
  bool withMassScaling = true;
  auto tup = diagonalizeFromCoords(q, withMassScaling);
  auto energies = std::get<0>(tup);
  auto eigenvectors = std::get<1>(tup);

  //  displacements are eigenvectors divided by sqrt(speciesMasses)

  //	Eigen::Tensor<std::complex<double>,3> eigenvectors(3,numAtoms,numBands);
  //	for ( long iband=0; iband<numBands; iband++ ) {
  //		for ( long iat=0; iat<numAtoms; iat++ ) {
  //			for ( long ipol=0; ipol<3; ipol++ ) {
  //				auto ind =
  // compress2Indeces(iat,ipol,numAtoms,3);
  // eigenvectors(ipol,iat,iband) = eigvecTemp(ind, iband);
  //			}
  //		}
  //	}
  return {energies, eigenvectors};
}

std::tuple<Eigen::VectorXd, Eigen::MatrixXcd>
PhononH0::diagonalizeFromCoords(Eigen::Vector3d &q) {
  bool withMassScaling = true;
  return diagonalizeFromCoords(q, withMassScaling);
}

std::tuple<Eigen::VectorXd, Eigen::MatrixXcd>
PhononH0::diagonalizeFromCoords(Eigen::Vector3d &q,
                                const bool &withMassScaling) {
  // to be executed at every qpoint to get phonon frequencies and wavevectors

  Eigen::Tensor<std::complex<double>, 4> dyn(3, 3, numAtoms, numAtoms);
  dyn.setZero();

  Eigen::Tensor<std::complex<double>, 4> f_of_q(3, 3, numAtoms, numAtoms);
  f_of_q.setZero();

  Eigen::VectorXd qhat(3);
  double qq;

  // for now, this part is not executed
  if (na_ifc) {
    qq = sqrt(q.transpose() * q); // q is the qpoint coordinate
    if (abs(qq) < 1.0e-8) {
      qq = 1.;
    }

    qhat = q / qq;

    nonAnalIFC(qhat, f_of_q);
  }

  // first, the short range term, which is just a Fourier transform
  shortRangeTerm(dyn, q, f_of_q);

  // then the long range term, which uses some convergence
  // tricks by X. Gonze et al.
  if (hasDielectric && !na_ifc) {
    longRangeTerm(dyn, q, +1.);
  }

  // finally, the nonanalytic term from Born charges
  if (!loto_2d && na_ifc) {
    qhat = q.transpose() * directUnitCell;
    if (abs(qhat(0) - round(qhat(0))) <= 1.0e-6 &&
        abs(qhat(1) - round(qhat(1))) <= 1.0e-6 &&
        abs(qhat(2) - round(qhat(2))) <= 1.0e-6) {
      // q = 0 : we need the direction q => 0 for the non-analytic part

      qq = sqrt((qhat.transpose() * qhat).value());
      if (qq != 0.) {
        qhat /= qq;
      }
      nonAnaliticTerm(qhat, dyn);
    }
  }

  // once everything is ready, here we scale by masses and diagonalize

  auto tup = dyndiag(dyn);
  auto energies = std::get<0>(tup);
  auto eigenvectors = std::get<1>(tup);

  if (withMassScaling) {
    // we normalize with the mass.
    // In this way, the Eigenvector matrix U, doesn't satisfy (U^+) * U = I
    // but instead (U^+) * M * U = I, where M is the mass matrix
    // (M is diagonal with atomic masses on the diagonal)
    for (long iband = 0; iband < numBands; iband++) {
      for (long iat = 0; iat < numAtoms; iat++) {
        long iType = atomicSpecies(iat);
        for (long ipol = 0; ipol < 3; ipol++) {
          auto ind = compress2Indeces(iat, ipol, numAtoms, 3);
          eigenvectors(ind, iband) /= sqrt(speciesMasses(iType));
        }
      }
=======

Particle PhononH0::getParticle() { return particle; }

std::tuple<Eigen::VectorXd, Eigen::MatrixXcd> PhononH0::diagonalize(
    Point &point) {
  Eigen::Vector3d q = point.getCoords(Points::cartesianCoords);
  bool withMassScaling = true;
  auto [energies, eigenvectors] = diagonalizeFromCoords(q, withMassScaling);

  //  displacements are eigenvectors divided by sqrt(speciesMasses)

  //	Eigen::Tensor<std::complex<double>,3> eigenvectors(3,numAtoms,numBands);
  //	for ( long iband=0; iband<numBands; iband++ ) {
  //		for ( long iat=0; iat<numAtoms; iat++ ) {
  //			for ( long ipol=0; ipol<3; ipol++ ) {
  //				auto ind =
  //compress2Indeces(iat,ipol,numAtoms,3); 				eigenvectors(ipol,iat,iband) =
  //eigvecTemp(ind, iband);
  //			}
  //		}
  //	}
  return {energies, eigenvectors};
}

std::tuple<Eigen::VectorXd, Eigen::MatrixXcd> PhononH0::diagonalizeFromCoords(
    Eigen::Vector3d &q) {
  bool withMassScaling = true;
  return diagonalizeFromCoords(q, withMassScaling);
}

std::tuple<Eigen::VectorXd, Eigen::MatrixXcd> PhononH0::diagonalizeFromCoords(
    Eigen::Vector3d &q, const bool &withMassScaling) {
  // to be executed at every qpoint to get phonon frequencies and wavevectors

  Eigen::Tensor<std::complex<double>, 4> dyn(3, 3, numAtoms, numAtoms);
  dyn.setZero();

  Eigen::Tensor<std::complex<double>, 4> f_of_q(3, 3, numAtoms, numAtoms);
  f_of_q.setZero();

  Eigen::VectorXd qhat(3);
  double qq;

  // for now, this part is not executed
  if (na_ifc) {
    qq = sqrt(q.transpose() * q);  // q is the qpoint coordinate
    if (abs(qq) < 1.0e-8) {
      qq = 1.;
>>>>>>> 3ddbb0de
    }
  }

<<<<<<< HEAD
  return {energies, eigenvectors};
};

FullBandStructure PhononH0::populate(Points &points, bool &withVelocities,
                                     bool &withEigenvectors) {

  FullBandStructure fullBandStructure(numBands, particle, withVelocities,
                                      withEigenvectors, points);

  for (long ik = 0; ik < fullBandStructure.getNumPoints(); ik++) {
    Point point = fullBandStructure.getPoint(ik);

    auto tup = diagonalize(point);
    auto ens = std::get<0>(tup);
    auto eigvecs = std::get<1>(tup);
    fullBandStructure.setEnergies(point, ens);

=======
    qhat = q / qq;

    nonAnalIFC(qhat, f_of_q);
  }

  // first, the short range term, which is just a Fourier transform
  shortRangeTerm(dyn, q, f_of_q);

  // then the long range term, which uses some convergence
  // tricks by X. Gonze et al.
  if (hasDielectric && !na_ifc) {
    longRangeTerm(dyn, q, +1.);
  }

  // finally, the nonanalytic term from Born charges
  if (!loto_2d && na_ifc) {
    qhat = q.transpose() * directUnitCell;
    if (abs(qhat(0) - round(qhat(0))) <= 1.0e-6 &&
        abs(qhat(1) - round(qhat(1))) <= 1.0e-6 &&
        abs(qhat(2) - round(qhat(2))) <= 1.0e-6) {
      // q = 0 : we need the direction q => 0 for the non-analytic part

      qq = sqrt((qhat.transpose() * qhat).value());
      if (qq != 0.) {
        qhat /= qq;
      }
      nonAnaliticTerm(qhat, dyn);
    }
  }

  // once everything is ready, here we scale by masses and diagonalize

  auto [energies, eigenvectors] = dyndiag(dyn);

  if (withMassScaling) {
    // we normalize with the mass.
    // In this way, the Eigenvector matrix U, doesn't satisfy (U^+) * U = I
    // but instead (U^+) * M * U = I, where M is the mass matrix
    // (M is diagonal with atomic masses on the diagonal)
    for (long iband = 0; iband < numBands; iband++) {
      for (long iat = 0; iat < numAtoms; iat++) {
        long iType = atomicSpecies(iat);
        for (long ipol = 0; ipol < 3; ipol++) {
          auto ind = compress2Indeces(iat, ipol, numAtoms, 3);
          eigenvectors(ind, iband) /= sqrt(speciesMasses(iType));
        }
      }
    }
  }

  return {energies, eigenvectors};
};

FullBandStructure PhononH0::populate(Points &points, bool &withVelocities,
                                     bool &withEigenvectors) {
  FullBandStructure fullBandStructure(numBands, particle, withVelocities,
                                      withEigenvectors, points);

  for (long ik = 0; ik < fullBandStructure.getNumPoints(); ik++) {
    Point point = fullBandStructure.getPoint(ik);

    auto [ens, eigvecs] = diagonalize(point);
    fullBandStructure.setEnergies(point, ens);

>>>>>>> 3ddbb0de
    if (withVelocities) {
      auto vels = diagonalizeVelocity(point);
      fullBandStructure.setVelocities(point, vels);
    }
    if (withEigenvectors) {
      fullBandStructure.setEigenvectors(point, eigvecs);
    }
  }
  return fullBandStructure;
}

void PhononH0::wsinit(const Eigen::MatrixXd &unitCell) {
  const long nx = 2;
  long index = 0;
  const long nrwsx = 200;

  Eigen::MatrixXd tmpResult(3, nrwsx);

  for (long ir = -nx; ir <= nx; ir++) {
    for (long jr = -nx; jr <= nx; jr++) {
      for (long kr = -nx; kr <= nx; kr++) {
        for (long i = 0; i < 3; i++) {
          tmpResult(i, index) =
              unitCell(i, 0) * ir + unitCell(i, 1) * jr + unitCell(i, 2) * kr;
        }

        if (tmpResult.col(index).transpose() * tmpResult.col(index) > 1.0e-6) {
          index += 1;
        }
        if (index > nrwsx) {
          Error e("WSInit > nrwsx", 1);
        }
      }
    }
  }
  long nrws = index;

  Eigen::MatrixXd rws(3, nrws);
  for (long i = 0; i < nrws; i++) {
    rws.col(i) = tmpResult.col(i);
  }

  // now, I also prepare the wscache, which is used to accelerate
  // the shortRange() calculation

  Eigen::VectorXd r_ws(3);
  Eigen::Tensor<double, 5> wscache_(2 * nr3Big + 1, 2 * nr2Big + 1,
                                    2 * nr1Big + 1, numAtoms, numAtoms);
  wscache_.setZero();

  double x, total_weight;
  long n1ForCache, n2ForCache, n3ForCache;
  for (long na = 0; na < numAtoms; na++) {
    for (long nb = 0; nb < numAtoms; nb++) {
      total_weight = 0.;

      // sum over r vectors in the supercell - very safe range!

      for (long n1 = -nr1Big; n1 <= nr1Big; n1++) {
        n1ForCache = n1 + nr1Big;
        for (long n2 = -nr2Big; n2 <= nr2Big; n2++) {
          n2ForCache = n2 + nr2Big;
          for (long n3 = -nr3Big; n3 <= nr3Big; n3++) {
            n3ForCache = n3 + nr3Big;

            for (long i = 0; i < 3; i++) {
              // note that this cell is different from above
              r_ws(i) = n1 * directUnitCell(i, 0) + n2 * directUnitCell(i, 1) +
                        n3 * directUnitCell(i, 2);
              if (frozenPhonon) {
                r_ws(i) =
                    r_ws(i) + atomicPositions(nb, i) - atomicPositions(na, i);
              } else {
                r_ws(i) =
                    r_ws(i) + atomicPositions(na, i) - atomicPositions(nb, i);
              }
            }

            x = wsweight(r_ws, rws);
            wscache_(n3ForCache, n2ForCache, n1ForCache, nb, na) = x;
            total_weight += x;
          }
        }
      }

      if (abs(total_weight - qCoarseGrid(0) * qCoarseGrid(1) * qCoarseGrid(2)) >
          1.0e-8) {
        Error e("wrong total_weight", 1);
      }
    }
  }
  // save as class member
  wscache = wscache_;
}

double PhononH0::wsweight(const Eigen::VectorXd &r,
                          const Eigen::MatrixXd &rws) {
  // wsweights assigns this weight:
  // - if a point is inside the Wigner-Seitz cell:    weight=1
  // - if a point is outside the WS cell:             weight=0
  // - if a point q is on the border of the WS cell, it finds the number N
  //   of translationally equivalent point q+G  (where G is a lattice vector)
  //   that are also on the border of the cell. Then: weight = 1/N
  //
  // I.e. if a point is on the surface of the WS cell of a cubic lattice
  // it will have weight 1/2; on the vertex of the WS it would be 1/8;
  // the K point of an hexagonal lattice has weight 1/3 and so on.

  // rws: contains the list of nearest neighbor atoms
  // r: the position of the reference point
  // rws.cols(): number of nearest neighbors

  long nreq = 1;
  double rrt, ck;

  for (long ir = 0; ir < rws.cols(); ir++) {
    rrt = r.transpose() * rws.col(ir);
    ck = rrt - (rws.col(ir).transpose() * rws.col(ir)).value() / 2.;
    if (ck > 1.0e-6) {
      return 0.;
    }
    if (abs(ck) < 1.0e-6) {
      nreq += 1;
    }
  }
  double x = 1. / (double)nreq;
  return x;
}

void PhononH0::longRangeTerm(Eigen::Tensor<std::complex<double>, 4> &dyn,
                             const Eigen::VectorXd &q, const long sign) {
  // this subroutine is the analogous of rgd_blk in QE
  // compute the rigid-ion (long-range) term for q
  // The long-range term used here, to be added to or subtracted from the
  // dynamical matrices, is exactly the same of the formula introduced in:
  // X. Gonze et al, PRB 50. 13035 (1994) . Only the G-space term is
  // implemented: the Ewald parameter alpha must be large enough to
  // have negligible r-space contribution

  //   complex(DP) :: dyn(3,3,numAtoms,numAtoms) ! dynamical matrix
  //   real(DP) &
  //        q(3),           &! q-vector
  //        sign             ! sign=+/-1.0 ==> add/subtract rigid-ion term

  // alph is the Ewald parameter, geg is an estimate of G^2
  // such that the G-space sum is convergent for that alph
  // very rough estimate: geg/4/alph > gmax = 14
  // (exp (-14) = 10^-6)

  long nr1x, nr2x, nr3x;
  Eigen::VectorXd zag(3), zbg(3), zcg(3), fnat(3);
  Eigen::MatrixXd reff(2, 2);
  double fac, facgd, arg, gp2;
  std::complex<double> facg;

  double r = 0.;
  double gmax = 14.;
  double alph = 1.;
  double geg = gmax * alph * 4.;

  // Estimate of nr1x,nr2x,nr3x generating all vectors up to G^2 < geg
  // Only for dimensions where periodicity is present, e.g. if nr1=1
  // and nr2=1, then the G-vectors run along nr3 only.
  // (useful if system is in vacuum, e.g. 1D or 2D)

  if (qCoarseGrid(0) == 1) {
    nr1x = 0;
  } else {
    nr1x = (long)(sqrt(geg) / sqrt(reciprocalUnitCell.col(0).transpose() *
                                   reciprocalUnitCell.col(0))) +
           1;
  }
  if (qCoarseGrid(1) == 1) {
    nr2x = 0;
  } else {
    nr2x = (long)(sqrt(geg) / sqrt(reciprocalUnitCell.col(1).transpose() *
                                   reciprocalUnitCell.col(1))) +
           1;
  }
  if (qCoarseGrid(2) == 1) {
    nr3x = 0;
  } else {
    nr3x = (long)(sqrt(geg) / sqrt(reciprocalUnitCell.col(2).transpose() *
                                   reciprocalUnitCell.col(2))) +
           1;
  }

  if (abs(sign) != 1.) {
    Error e("wrong value for sign", 1);
  }

  if (loto_2d) {
    fac = sign * e2 / volumeUnitCell / reciprocalUnitCell(3, 3);
    reff.setZero();
    for (long i = 0; i < 2; i++) {
      for (long j = 0; j < 2; j++) {
        reff(i, j) = dielectricMatrix(i, j) * 0.5 /
<<<<<<< HEAD
                     reciprocalUnitCell(3, 3); // (eps)*c/2
=======
                     reciprocalUnitCell(3, 3);  // (eps)*c/2
>>>>>>> 3ddbb0de
      }
    }
    for (long i = 0; i < 2; i++) {
      reff(i, i) = reff(i, i) - 0.5 / reciprocalUnitCell(3, 3);
      // (-1)*c/2
    }
  } else {
    fac = sign * e2 * fourPi / volumeUnitCell;
  }

  Eigen::VectorXd g(3);
  std::complex<double> phase;
  for (long m1 = -nr1x; m1 <= nr1x; m1++) {
    for (long m2 = -nr2x; m2 <= nr2x; m2++) {
      for (long m3 = -nr3x; m3 <= nr3x; m3++) {
        g(0) = m1 * reciprocalUnitCell(0, 0) + m2 * reciprocalUnitCell(0, 1) +
               m3 * reciprocalUnitCell(0, 2);
        g(1) = m1 * reciprocalUnitCell(1, 0) + m2 * reciprocalUnitCell(1, 1) +
               m3 * reciprocalUnitCell(1, 2);
        g(2) = m1 * reciprocalUnitCell(2, 0) + m2 * reciprocalUnitCell(2, 1) +
               m3 * reciprocalUnitCell(2, 2);

        if (loto_2d) {
          geg = (g.transpose() * g).value();
          r = 0.;
          gp2 = g(0) * g(0) + g(1) * g(1);
          if (gp2 > 1.0e-8) {
            r = g(0) * reff(0, 0) * g(0) + g(0) * reff(0, 1) * g(1) +
                g(1) * reff(1, 0) * g(0) + g(1) * reff(1, 1) * g(1);
            r = r / gp2;
          }
        } else {
          geg = (g.transpose() * dielectricMatrix * g).value();
        }
<<<<<<< HEAD

        if (geg > 0. && geg / alph / 4. < gmax) {

          if (loto_2d) {
            facgd =
                fac * exp(-geg / alph / 4.) / sqrt(geg) / (1. + r * sqrt(geg));
          } else {
            facgd = fac * exp(-geg / alph / 4.) / geg;
          }

          for (long na = 0; na < numAtoms; na++) {

            for (long i = 0; i < 3; i++) {
              zag(i) = g(0) * bornCharges(na, 0, i) +
                       g(1) * bornCharges(na, 1, i) +
                       g(2) * bornCharges(na, 2, i);
              fnat(i) = 0.;
              for (long nb = 0; nb < numAtoms; nb++) {
                arg = ((atomicPositions.row(na) - atomicPositions.row(nb)) * g)
                          .value();
                zcg(i) = g(0) * bornCharges(nb, 0, i) +
                         g(1) * bornCharges(nb, 1, i) +
                         g(2) * bornCharges(nb, 2, i);
                fnat(i) += zcg(i) * cos(arg);
              }
            }

            for (long i = 0; i < 3; i++) {
              for (long j = 0; j < 3; j++) {
                dyn(i, j, na, na) += -facgd * zag(i) * fnat(j);
              }
            }
          }
        }

        g += q;

        if (loto_2d) {
          geg = (g.transpose() * g).value();
          r = 0.;
          gp2 = g(0) * g(0) + g(1) * g(1);
          if (gp2 > 1.0e-8) {
            r = g(0) * reff(0, 0) * g(0) + g(0) * reff(0, 1) * g(1) +
                g(1) * reff(1, 0) * g(0) + g(1) * reff(1, 1) * g(1);
            r = r / gp2;
          }
        } else {
          geg = (g.transpose() * dielectricMatrix * g).value();
        }

        if (geg > 0. && geg / alph / 4. < gmax) {

=======

        if (geg > 0. && geg / alph / 4. < gmax) {
          if (loto_2d) {
            facgd =
                fac * exp(-geg / alph / 4.) / sqrt(geg) / (1. + r * sqrt(geg));
          } else {
            facgd = fac * exp(-geg / alph / 4.) / geg;
          }

          for (long na = 0; na < numAtoms; na++) {
            for (long i = 0; i < 3; i++) {
              zag(i) = g(0) * bornCharges(na, 0, i) +
                       g(1) * bornCharges(na, 1, i) +
                       g(2) * bornCharges(na, 2, i);
              fnat(i) = 0.;
              for (long nb = 0; nb < numAtoms; nb++) {
                arg = ((atomicPositions.row(na) - atomicPositions.row(nb)) * g)
                          .value();
                zcg(i) = g(0) * bornCharges(nb, 0, i) +
                         g(1) * bornCharges(nb, 1, i) +
                         g(2) * bornCharges(nb, 2, i);
                fnat(i) += zcg(i) * cos(arg);
              }
            }

            for (long i = 0; i < 3; i++) {
              for (long j = 0; j < 3; j++) {
                dyn(i, j, na, na) += -facgd * zag(i) * fnat(j);
              }
            }
          }
        }

        g += q;

        if (loto_2d) {
          geg = (g.transpose() * g).value();
          r = 0.;
          gp2 = g(0) * g(0) + g(1) * g(1);
          if (gp2 > 1.0e-8) {
            r = g(0) * reff(0, 0) * g(0) + g(0) * reff(0, 1) * g(1) +
                g(1) * reff(1, 0) * g(0) + g(1) * reff(1, 1) * g(1);
            r = r / gp2;
          }
        } else {
          geg = (g.transpose() * dielectricMatrix * g).value();
        }

        if (geg > 0. && geg / alph / 4. < gmax) {
>>>>>>> 3ddbb0de
          if (loto_2d) {
            facgd =
                fac * exp(-geg / alph / 4.) / sqrt(geg) / (1. + r * sqrt(geg));
          } else {
            facgd = fac * exp(-geg / alph / 4.) / geg;
          }

          for (long nb = 0; nb < numAtoms; nb++) {
            for (long i = 0; i < 3; i++) {
              zbg(i) = g(0) * bornCharges(nb, 0, i) +
                       g(1) * bornCharges(nb, 1, i) +
                       g(2) * bornCharges(nb, 2, i);
            }
            for (long na = 0; na < numAtoms; na++) {
              for (long i = 0; i < 3; i++) {
                zag(i) = g(0) * bornCharges(na, 0, i) +
                         g(1) * bornCharges(na, 1, i) +
                         g(2) * bornCharges(na, 2, i);
              }
              arg = ((atomicPositions.row(na) - atomicPositions.row(nb)) * g)
                        .value();
              phase = {cos(arg), sin(arg)};
              facg = facgd * phase;
              for (long i = 0; i < 3; i++) {
                for (long j = 0; j < 3; j++) {
                  dyn(i, j, na, nb) += facg * zag(i) * zbg(j);
                }
              }
            }
          }
        }
      }
    }
  }
}

void PhononH0::nonAnaliticTerm(const Eigen::VectorXd &q,
                               Eigen::Tensor<std::complex<double>, 4> &dyn) {
  // add the nonAnalytical term with macroscopic electric fields
  // numAtoms: number of atoms in the cell (in the supercell in the case
  //       of a dyn.mat. constructed in the mass approximation)
  // atomicSpecies(na): atom in the original cell corresponding to
  //                atom na in the supercell
  // dyn(3,3,numAtoms,numAtoms) ! dynamical matrix
  // q(3), & ! polarization vector
  // dielectricMatrix(3,3),              & ! dielectric constant tensor
  // bornCharges(3,3,numAtoms),        & ! effective charges tensor
  // volumeUnitCell                      ! unit cell volume

  double qeq = (q.transpose() * dielectricMatrix * q).value();
  if (qeq < 1.e-8) {
<<<<<<< HEAD
    Warning w("A direction for q was not specified: "
              "TO-LO splitting will be absent");
=======
    Warning w(
        "A direction for q was not specified: "
        "TO-LO splitting will be absent");
>>>>>>> 3ddbb0de
    return;
  }

  Eigen::VectorXd zag(3), zbg(3);

  long iType, jType;

  for (long it = 0; it < numAtoms; it++) {
    iType = atomicSpecies(it);
    for (long jt = 0; jt < numAtoms; jt++) {
      jType = atomicSpecies(jt);

      for (long i = 0; i < 3; i++) {
        zag(i) = q(0) * bornCharges(iType, 0, i) +
                 q(1) * bornCharges(iType, 1, i) +
                 q(2) * bornCharges(iType, 2, i);
        zbg(i) = q(0) * bornCharges(jType, 0, i) +
                 q(1) * bornCharges(jType, 1, i) +
                 q(2) * bornCharges(jType, 2, i);
      }

      for (long i = 0; i < 3; i++) {
        for (long j = 0; j < 3; j++) {
          dyn(i, j, it, jt) +=
              fourPi * e2 * zag(i) * zbg(j) / qeq / volumeUnitCell;
        }
      }
    }
  }
}

void PhononH0::nonAnalIFC(const Eigen::VectorXd &q,
                          Eigen::Tensor<std::complex<double>, 4> &f_of_q) {
  //     add the nonanalytical term with macroscopic electric fields
  // q(3) : polarization vector

<<<<<<< HEAD
  Eigen::VectorXd zag(3), zbg(3); // eff. charges  times g-vector
=======
  Eigen::VectorXd zag(3), zbg(3);  // eff. charges  times g-vector
>>>>>>> 3ddbb0de

  if (q.transpose() * q == 0.) {
    return;
  }

  double qeq = q.transpose() * dielectricMatrix * q;

  if (qeq < 1.0e-8) {
    return;
  }

  long na_blk, nb_blk;

  double factor = fourPi * e2 / qeq / volumeUnitCell /
                  (qCoarseGrid(0) * qCoarseGrid(1) * qCoarseGrid(2));

  for (long na = 0; na < numAtoms; na++) {
    na_blk = atomicSpecies(na);
    for (long nb = 0; nb < numAtoms; nb++) {
      nb_blk = atomicSpecies(nb);
      for (long i = 0; i < 3; i++) {
        zag(i) = q(0) * bornCharges(na_blk, 0, i) +
                 q(1) * bornCharges(na_blk, 1, i) +
                 q(2) * bornCharges(na_blk, 2, i);
        zbg(i) = q(0) * bornCharges(nb_blk, 0, i) +
                 q(1) * bornCharges(nb_blk, 1, i) +
                 q(2) * bornCharges(nb_blk, 2, i);
      }
      for (long i = 0; i < 3; i++) {
        for (long j = 0; j < 3; j++) {
          f_of_q(i, j, na, nb) = factor * zag(i) * zbg(j);
        }
      }
    }
  }
}

void PhononH0::shortRangeTerm(Eigen::Tensor<std::complex<double>, 4> &dyn,
                              const Eigen::VectorXd &q,
                              Eigen::Tensor<std::complex<double>, 4> &f_of_q) {
  // calculates the dynamical matrix at q from the (short-range part of the)
  // force constants21

  Eigen::VectorXd r(3), r_ws(3);
  double arg, weight;

  long n1ForCache, n2ForCache, n3ForCache;

  long m1, m2, m3;
  std::complex<double> phase;

  for (long na = 0; na < numAtoms; na++) {
    for (long nb = 0; nb < numAtoms; nb++) {
      for (long n1 = -nr1Big; n1 < nr1Big; n1++) {
        n1ForCache = n1 + nr1Big;
        for (long n2 = -nr2Big; n2 < nr2Big; n2++) {
          n2ForCache = n2 + nr2Big;
          for (long n3 = -nr3Big; n3 < nr3Big; n3++) {
            n3ForCache = n3 + nr3Big;

            // sum over r vectors in the supercell, very safe range
            for (long i = 0; i < 3; i++) {
              r(i) = n1 * directUnitCell(i, 0) + n2 * directUnitCell(i, 1) +
                     n3 * directUnitCell(i, 2);
            }
<<<<<<< HEAD

            weight = wscache(n3ForCache, n2ForCache, n1ForCache, nb, na);

            if (weight > 0.) {

              // find vector corresponding to r in original cell

              m1 = mod((n1 + 1), qCoarseGrid(0));
              if (m1 <= 0) {
                m1 += qCoarseGrid(0);
              };
              m2 = mod((n2 + 1), qCoarseGrid(1));
              if (m2 <= 0) {
                m2 += qCoarseGrid(1);
              };
              m3 = mod((n3 + 1), qCoarseGrid(2));
              if (m3 <= 0) {
                m3 += qCoarseGrid(2);
              };
              m1 += -1;
              m2 += -1;
              m3 += -1;

              // FOURIER TRANSFORM

              // note: maybe send m1 in m1-1 and m2,m3

              arg = (q.transpose() * r).value();
              phase = {cos(arg), -sin(arg)};

              for (long ipol = 0; ipol < 3; ipol++) {
                for (long jpol = 0; jpol < 3; jpol++) {
                  dyn(ipol, jpol, na, nb) +=
                      (forceConstants(m1, m2, m3, ipol, jpol, na, nb) +
                       f_of_q(ipol, jpol, na, nb)) *
                      phase * weight;
                }
              }
            }
          }
        }
      }
    }
  }
}

std::tuple<Eigen::VectorXd, Eigen::MatrixXcd>
PhononH0::dyndiag(Eigen::Tensor<std::complex<double>, 4> &dyn) {
  // diagonalise the dynamical matrix
  // On input:  speciesMasses = masses, in amu
  // On output: w2 = energies, z = displacements

  // fill the two-indices dynamical matrix

  long iType, jType;
  std::complex<double> cx;
  Eigen::MatrixXcd dyn2Tmp(numBands, numBands);
  Eigen::MatrixXcd dyn2(numBands, numBands);

  for (long iat = 0; iat < numAtoms; iat++) {
    for (long jat = 0; jat < numAtoms; jat++) {
      for (long ipol = 0; ipol < 3; ipol++) {
        for (long jpol = 0; jpol < 3; jpol++) {
          dyn2Tmp(iat * 3 + ipol, jat * 3 + jpol) = dyn(ipol, jpol, iat, jat);
        }
      }
    }
  }

  // impose hermiticity

  dyn2 = dyn2Tmp + dyn2Tmp.adjoint();
  dyn2 *= 0.5;

  //  divide by the square root of masses

  for (long iat = 0; iat < numAtoms; iat++) {
    iType = atomicSpecies(iat);
    for (long jat = 0; jat < numAtoms; jat++) {
      jType = atomicSpecies(jat);
      for (long ipol = 0; ipol < 3; ipol++) {
        for (long jpol = 0; jpol < 3; jpol++) {
          dyn2(iat * 3 + ipol, jat * 3 + jpol) /=
              sqrt(speciesMasses(iType) * speciesMasses(jType));
        }
      }
    }
  }

  Eigen::SelfAdjointEigenSolver<Eigen::MatrixXcd> eigensolver(dyn2);

  Eigen::VectorXd w2 = eigensolver.eigenvalues();

  Eigen::VectorXd energies(numBands);

  for (long i = 0; i < numBands; i++) {
    if (w2(i) < 0) {
      energies(i) = -sqrt(-w2(i));
    } else {
      energies(i) = sqrt(w2(i));
    }
  }
  Eigen::MatrixXcd eigenvectors = eigensolver.eigenvectors();

  return {energies, eigenvectors};
};

void PhononH0::setAcousticSumRule(const std::string &sumRule) {
  double norm2;
  //  VectorXi u_less(6*3*numAtoms)
  //  indices of the vectors u that are not independent to the preceding ones
  //  n_less = number of such vectors
  //
  //  Tensor<int> ind_v(:,:,:)
  //  Tensor<double> v(:,:)
  //  These are the "vectors" associated with symmetry conditions, coded by
  //  indicating the positions (i.e. the seven indices) of the non-zero
  //  elements (there should be only 2 of them) and the value of that element
  //  We do so in order to limit the amount of memory used.
  //
  //  Tensor<double> zeu_u(6*3,3,3,numAtoms)
  //  These are vectors associated with the sum rules on effective charges
  //
  //  Tensor<int> zeu_less(6*3)
  //  indices of zeu_u vectors that are not independent to the preceding ones
  //  ! nzeu_less = number of such vectors

  std::string sr = sumRule;
  std::transform(sr.begin(), sr.end(), sr.begin(), ::tolower);

  if (sr == "") {
    return;
  }

  if ((sr != "simple") && (sr != "crystal")) {
    Error e("invalid Acoustic Sum Rule", 1);
  }

  std::cout << "Start imposing " << sumRule << " acoustic sum rule.\n";

  if (sr == "simple") {

    // Simple Acoustic Sum Rule on effective charges

    double sum;

    for (long i = 0; i < 3; i++) {
      for (long j = 0; j < 3; j++) {
        sum = 0.;
        for (long na = 0; na < numAtoms; na++) {
          sum += bornCharges(na, i, j);
        }
        for (long na = 0; na < numAtoms; na++) {
          bornCharges(na, i, j) -= sum / numAtoms;
=======

            weight = wscache(n3ForCache, n2ForCache, n1ForCache, nb, na);

            if (weight > 0.) {
              // find vector corresponding to r in original cell

              m1 = mod((n1 + 1), qCoarseGrid(0));
              if (m1 <= 0) {
                m1 += qCoarseGrid(0);
              };
              m2 = mod((n2 + 1), qCoarseGrid(1));
              if (m2 <= 0) {
                m2 += qCoarseGrid(1);
              };
              m3 = mod((n3 + 1), qCoarseGrid(2));
              if (m3 <= 0) {
                m3 += qCoarseGrid(2);
              };
              m1 += -1;
              m2 += -1;
              m3 += -1;

              // FOURIER TRANSFORM

              // note: maybe send m1 in m1-1 and m2,m3

              arg = (q.transpose() * r).value();
              phase = {cos(arg), -sin(arg)};

              for (long ipol = 0; ipol < 3; ipol++) {
                for (long jpol = 0; jpol < 3; jpol++) {
                  dyn(ipol, jpol, na, nb) +=
                      (forceConstants(m1, m2, m3, ipol, jpol, na, nb) +
                       f_of_q(ipol, jpol, na, nb)) *
                      phase * weight;
                }
              }
            }
          }
        }
      }
    }
  }
}

std::tuple<Eigen::VectorXd, Eigen::MatrixXcd> PhononH0::dyndiag(
    Eigen::Tensor<std::complex<double>, 4> &dyn) {
  // diagonalise the dynamical matrix
  // On input:  speciesMasses = masses, in amu
  // On output: w2 = energies, z = displacements

  // fill the two-indices dynamical matrix

  long iType, jType;
  std::complex<double> cx;
  Eigen::MatrixXcd dyn2Tmp(numBands, numBands);
  Eigen::MatrixXcd dyn2(numBands, numBands);

  for (long iat = 0; iat < numAtoms; iat++) {
    for (long jat = 0; jat < numAtoms; jat++) {
      for (long ipol = 0; ipol < 3; ipol++) {
        for (long jpol = 0; jpol < 3; jpol++) {
          dyn2Tmp(iat * 3 + ipol, jat * 3 + jpol) = dyn(ipol, jpol, iat, jat);
        }
      }
    }
  }

  // impose hermiticity

  dyn2 = dyn2Tmp + dyn2Tmp.adjoint();
  dyn2 *= 0.5;

  //  divide by the square root of masses

  for (long iat = 0; iat < numAtoms; iat++) {
    iType = atomicSpecies(iat);
    for (long jat = 0; jat < numAtoms; jat++) {
      jType = atomicSpecies(jat);
      for (long ipol = 0; ipol < 3; ipol++) {
        for (long jpol = 0; jpol < 3; jpol++) {
          dyn2(iat * 3 + ipol, jat * 3 + jpol) /=
              sqrt(speciesMasses(iType) * speciesMasses(jType));
        }
      }
    }
  }

  Eigen::SelfAdjointEigenSolver<Eigen::MatrixXcd> eigensolver(dyn2);

  Eigen::VectorXd w2 = eigensolver.eigenvalues();

  Eigen::VectorXd energies(numBands);

  for (long i = 0; i < numBands; i++) {
    if (w2(i) < 0) {
      energies(i) = -sqrt(-w2(i));
    } else {
      energies(i) = sqrt(w2(i));
    }
  }
  Eigen::MatrixXcd eigenvectors = eigensolver.eigenvectors();

  return {energies, eigenvectors};
};

void PhononH0::setAcousticSumRule(const std::string &sumRule) {
  double norm2;
  //  VectorXi u_less(6*3*numAtoms)
  //  indices of the vectors u that are not independent to the preceding ones
  //  n_less = number of such vectors
  //
  //  Tensor<int> ind_v(:,:,:)
  //  Tensor<double> v(:,:)
  //  These are the "vectors" associated with symmetry conditions, coded by
  //  indicating the positions (i.e. the seven indices) of the non-zero
  //  elements (there should be only 2 of them) and the value of that element
  //  We do so in order to limit the amount of memory used.
  //
  //  Tensor<double> zeu_u(6*3,3,3,numAtoms)
  //  These are vectors associated with the sum rules on effective charges
  //
  //  Tensor<int> zeu_less(6*3)
  //  indices of zeu_u vectors that are not independent to the preceding ones
  //  ! nzeu_less = number of such vectors

  std::string sr = sumRule;
  std::transform(sr.begin(), sr.end(), sr.begin(), ::tolower);

  if (sr == "") {
    return;
  }

  if ((sr != "simple") && (sr != "crystal")) {
    Error e("invalid Acoustic Sum Rule", 1);
  }

  if (mpi->mpiHead()) {
    std::cout << "Start imposing " << sumRule << " acoustic sum rule.\n";
  }

  if (sr == "simple") {
    // Simple Acoustic Sum Rule on effective charges

    double sum;

    for (long i = 0; i < 3; i++) {
      for (long j = 0; j < 3; j++) {
        sum = 0.;
        for (long na = 0; na < numAtoms; na++) {
          sum += bornCharges(na, i, j);
        }
        for (long na = 0; na < numAtoms; na++) {
          bornCharges(na, i, j) -= sum / numAtoms;
        }
      }
    }

    // Simple Acoustic Sum Rule on force constants in real space

    for (long i = 0; i < 3; i++) {
      for (long j = 0; j < 3; j++) {
        for (long na = 0; na < numAtoms; na++) {
          sum = 0.;
          for (long nb = 0; nb < numAtoms; nb++) {
            for (long n1 = 0; n1 < qCoarseGrid(0); n1++) {
              for (long n2 = 0; n2 < qCoarseGrid(1); n2++) {
                for (long n3 = 0; n3 < qCoarseGrid(2); n3++) {
                  sum += forceConstants(n1, n2, n3, i, j, na, nb);
                }
              }
            }
          }
          forceConstants(1, 1, 1, i, j, na, na) -= sum;
>>>>>>> 3ddbb0de
        }
      }
    }
  } else {
    // Acoustic Sum Rule on effective charges

<<<<<<< HEAD
    // Simple Acoustic Sum Rule on force constants in real space

    for (long i = 0; i < 3; i++) {
      for (long j = 0; j < 3; j++) {
        for (long na = 0; na < numAtoms; na++) {
          sum = 0.;
          for (long nb = 0; nb < numAtoms; nb++) {

            for (long n1 = 0; n1 < qCoarseGrid(0); n1++) {
              for (long n2 = 0; n2 < qCoarseGrid(1); n2++) {
                for (long n3 = 0; n3 < qCoarseGrid(2); n3++) {
                  sum += forceConstants(n1, n2, n3, i, j, na, nb);
                }
              }
            }
          }
          forceConstants(1, 1, 1, i, j, na, na) -= sum;
        }
      }
    }
  } else {

    // Acoustic Sum Rule on effective charges

    // generating the vectors of the orthogonal of the subspace to project
    // the effective charges matrix on

    Eigen::Tensor<double, 4> zeu_u(6 * 3, 3, 3, numAtoms);
    zeu_u.setZero();
    Eigen::Tensor<double, 3> zeu_new(3, 3, numAtoms);
    zeu_new.setZero();

    for (long i = 0; i < 3; i++) {
      for (long j = 0; j < 3; j++) {
        for (long iat = 0; iat < numAtoms; iat++) {
          zeu_new(i, j, iat) = bornCharges(iat, i, j);
        }
      }
    }

    long p = 0;
    for (long i = 0; i < 3; i++) {
      for (long j = 0; j < 3; j++) {
        for (long iat = 0; iat < numAtoms; iat++) {
          // These are the 3*3 vectors associated with the
          // translational acoustic sum rules
          zeu_u(p, i, j, iat) = 1.;
        }
        p += 1;
      }
    }

    // Gram-Schmidt orthonormalization of the set of vectors created.

    // temporary vectors
    Eigen::Tensor<double, 3> zeu_w(3, 3, numAtoms), zeu_x(3, 3, numAtoms);
    Eigen::Tensor<double, 3> tempZeu(3, 3, numAtoms);
    // note: it's important to initialize these tensors
    zeu_w.setZero();
    zeu_x.setZero();
    tempZeu.setZero();
    Eigen::VectorXi zeu_less(6 * 3);
    zeu_less.setZero();
    double scal;
    long nzeu_less = 0;
    long r;

    for (long k = 0; k < p; k++) {
      for (long i = 0; i < 3; i++) {
        for (long j = 0; j < 3; j++) {
          for (long iat = 0; iat < numAtoms; iat++) {
            zeu_w(i, j, iat) = zeu_u(k, i, j, iat);
            zeu_x(i, j, iat) = zeu_u(k, i, j, iat);
          }
        }
      }

      for (long q = 0; q < k - 1; q++) {
        r = 1;
        for (long izeu_less = 0; izeu_less < nzeu_less; izeu_less++) {
          if (zeu_less(izeu_less) == q) {
            r = 0;
          };
        }
        if (r != 0) {
          for (long i = 0; i < 3; i++) {
            for (long j = 0; j < 3; j++) {
              for (long iat = 0; iat < numAtoms; iat++) {
                tempZeu(i, j, iat) = zeu_u(q, i, j, iat);
              }
            }
          }
          // i.e. zeu_u(q,:,:,:)
          sp_zeu(zeu_x, tempZeu, scal);
          zeu_w -= scal * tempZeu;
        }
      }
      sp_zeu(zeu_w, zeu_w, norm2);

      if (norm2 > 1.0e-16) {
        for (long i = 0; i < 3; i++) {
          for (long j = 0; j < 3; j++) {
            for (long iat = 0; iat < numAtoms; iat++) {
              zeu_u(k, i, j, iat) = zeu_w(i, j, iat) / sqrt(norm2);
            }
          }
        }
      } else {
        zeu_less(nzeu_less) = k;
        nzeu_less += 1;
      }
    }

    // Projection of the effective charge "vector" on the orthogonal of the
    // subspace of the vectors verifying the sum rules

    zeu_w.setZero();
    for (long k = 0; k < p; k++) {
      r = 1;
      for (long izeu_less = 0; izeu_less < nzeu_less; izeu_less++) {
        if (zeu_less(izeu_less) == k) {
          r = 0;
        };
      }
      if (r != 0) {
        // copy vector
        for (long i = 0; i < 3; i++) {
          for (long j = 0; j < 3; j++) {
            for (long iat = 0; iat < numAtoms; iat++) {
              zeu_x(i, j, iat) = zeu_u(k, i, j, iat);
            }
          }
        }
        // get rescaling factor
        sp_zeu(zeu_x, zeu_new, scal);
        // rescale vector
        for (long i = 0; i < 3; i++) {
          for (long j = 0; j < 3; j++) {
            for (long iat = 0; iat < numAtoms; iat++) {
              zeu_w(i, j, iat) += scal * zeu_u(k, i, j, iat);
            }
          }
        }
      }
    }

    // Final substraction of the former projection to the initial zeu, to
    // get the new "projected" zeu

    zeu_new -= zeu_w;
    sp_zeu(zeu_w, zeu_w, norm2);
    std::cout << "Norm of the difference between old and new effective "
                 "charges: "
              << sqrt(norm2) << "\n";

    for (long i = 0; i < 3; i++) {
      for (long j = 0; j < 3; j++) {
        for (long iat = 0; iat < numAtoms; iat++) {
          bornCharges(iat, i, j) = zeu_new(i, j, iat);
        }
      }
    }

    // Acoustic Sum Rule on force constants

    // generating the vectors of the orthogonal of the subspace to project
    // the force-constants matrix on

    long nr1 = qCoarseGrid(0);
    long nr2 = qCoarseGrid(1);
    long nr3 = qCoarseGrid(2);

    Eigen::Tensor<double, 8> uvec(18 * numAtoms, nr1, nr2, nr3, 3, 3, numAtoms,
                                  numAtoms);
    uvec.setZero();

    Eigen::Tensor<double, 7> frc_new(nr1, nr2, nr3, 3, 3, numAtoms, numAtoms);
    frc_new = forceConstants;

    p = 0;
    for (long i = 0; i < 3; i++) {
      for (long j = 0; j < 3; j++) {
        for (long na = 0; na < numAtoms; na++) {
          // These are the 3*3*numAtoms vectors associated with the
          // translational acoustic sum rules
          for (long n1 = 0; n1 < nr1; n1++) {
            for (long n2 = 0; n2 < nr2; n2++) {
              for (long n3 = 0; n3 < nr3; n3++) {
                for (long nb = 0; nb < numAtoms; nb++) {
                  uvec(p, n1, n2, n3, i, j, na, nb) = 1.;
                }
              }
            }
          }
          p += 1;
        }
      }
    }

    Eigen::Tensor<long, 3> ind_v(9 * numAtoms * numAtoms * nr1 * nr2 * nr3, 2,
                                 7);
    Eigen::Tensor<double, 2> v(9 * numAtoms * numAtoms * nr1 * nr2 * nr3, 2);
    v.setZero();
    ind_v.setZero();

    long m = 0;
    long q, l;

    for (long n1 = 0; n1 < nr1; n1++) {
      for (long n2 = 0; n2 < nr2; n2++) {
        for (long n3 = 0; n3 < nr3; n3++) {
          for (long i = 0; i < 3; i++) {
            for (long j = 0; j < 3; j++) {
              for (long na = 0; na < numAtoms; na++) {
                for (long nb = 0; nb < numAtoms; nb++) {
                  // These are the vectors associated with
                  // the symmetry constraints
                  q = 1;
                  l = 0;
                  while ((l < m) && (q != 0)) {
                    if ((ind_v(l, 0, 0) == n1) && (ind_v(l, 0, 1) == n2) &&
                        (ind_v(l, 0, 2) == n3) && (ind_v(l, 0, 3) == i) &&
                        (ind_v(l, 0, 4) == j) && (ind_v(l, 0, 5) == na) &&
                        (ind_v(l, 0, 6) == nb)) {
                      q = 0;
                    }
                    if ((ind_v(l, 1, 0) == n1) && (ind_v(l, 1, 1) == n2) &&
                        (ind_v(l, 1, 2) == n3) && (ind_v(l, 1, 3) == i) &&
                        (ind_v(l, 1, 4) == j) && (ind_v(l, 1, 5) == na) &&
                        (ind_v(l, 1, 6) == nb)) {
                      q = 0;
                    }
                    l += 1;
                  }
                  if ((n1 == mod((nr1 + 1 - n1), nr1)) &&
                      (n2 == mod((nr2 + 1 - n2), nr2)) &&
                      (n3 == mod((nr3 + 1 - n3), nr3)) && (i == j) &&
                      (na == nb)) {
                    q = 0;
                  }
                  if (q != 0) {
                    ind_v(m, 0, 0) = n1;
                    ind_v(m, 0, 1) = n2;
                    ind_v(m, 0, 2) = n3;
                    ind_v(m, 0, 3) = i;
                    ind_v(m, 0, 4) = j;
                    ind_v(m, 0, 5) = na;
                    ind_v(m, 0, 6) = nb;
                    v(m, 0) = 1. / sqrt(2.);
                    ind_v(m, 1, 0) = mod((nr1 + 1 - n1), nr1);
                    ind_v(m, 1, 1) = mod((nr2 + 1 - n2), nr2);
                    ind_v(m, 1, 2) = mod((nr3 + 1 - n3), nr3);
                    ind_v(m, 1, 3) = j;
                    ind_v(m, 1, 4) = i;
                    ind_v(m, 1, 5) = nb;
                    ind_v(m, 1, 6) = na;
                    v(m, 1) = -1. / sqrt(2.);
                    m += 1;
                  }
                }
              }
            }
          }
        }
      }
    }

    // Gram-Schmidt orthonormalization of the set of vectors created.
    // Note that the vectors corresponding to symmetry constraints are
    // already orthonormalized by construction.

    long n_less = 0;
    Eigen::Tensor<double, 7> w(nr1, nr2, nr3, 3, 3, numAtoms, numAtoms);
    Eigen::Tensor<double, 7> x(nr1, nr2, nr3, 3, 3, numAtoms, numAtoms);
    w.setZero();
    x.setZero();

    Eigen::VectorXi u_less(6 * 3 * numAtoms);
    u_less.setZero();

    long n1, n2, n3, i, j, na, nb, na1, i1, j1;

    for (long k = 0; k < p; k++) {
      // w(:,:,:,:,:,:,:) = uvec(k-1,:,:,:,:,:,:,:);
      // x(:,:,:,:,:,:,:) = uvec(k-1,:,:,:,:,:,:,:);
      for (long n1 = 0; n1 < nr1; n1++) {
        for (long n2 = 0; n2 < nr2; n2++) {
          for (long n3 = 0; n3 < nr3; n3++) {
            for (long i = 0; i < 3; i++) {
              for (long j = 0; j < 3; j++) {
                for (long na = 0; na < numAtoms; na++) {
                  for (long nb = 0; nb < numAtoms; nb++) {
                    w(n1, n2, n3, i, j, na, nb) =
                        uvec(k, n1, n2, n3, i, j, na, nb);
                    x(n1, n2, n3, i, j, na, nb) =
                        uvec(k, n1, n2, n3, i, j, na, nb);
                  }
                }
              }
            }
          }
        }
      }

      for (long l = 0; l < m; l++) {
        //				call
        // sp2(x,v(l,:),ind_v(l,:,:),nr1,nr2,nr3,nat,scal);
        scal = 0.;
        for (long r = 0; r < 2; r++) {
          n1 = ind_v(l, r, 0);
          n2 = ind_v(l, r, 1);
          n3 = ind_v(l, r, 2);
          i = ind_v(l, r, 3);
          j = ind_v(l, r, 4);
          na = ind_v(l, r, 5);
          nb = ind_v(l, r, 6);
          scal += w(n1, n2, n3, i, j, na, nb) * v(l, r);
        }

        for (long r = 0; r < 2; r++) {
          n1 = ind_v(l, r, 0);
          n2 = ind_v(l, r, 1);
          n3 = ind_v(l, r, 2);
          i = ind_v(l, r, 3);
          j = ind_v(l, r, 4);
          na = ind_v(l, r, 5);
          nb = ind_v(l, r, 6);
          w(n1, n2, n3, i, j, na, nb) -= scal * v(l, r);
        }
      }

      if (k + 1 <= (9 * numAtoms)) {
        na1 = mod(k + 1, numAtoms);
        if (na1 == 0) {
          na1 = numAtoms;
        };
        j1 = mod(((k + 1 - na1) / numAtoms), 3);
        i1 = mod(((((k + 1 - na1) / numAtoms) - j1) / 3), 3);
      } else {
        q = k + 1 - 9 * numAtoms;
        na1 = mod(q, numAtoms);
        if (na1 == 0)
          na1 = numAtoms;
        j1 = mod(((q - na1) / numAtoms), 3);
        i1 = mod(((((q - na1) / numAtoms) - j1) / 3), 3);
      }
      for (long q = 0; q < k; q++) {
        r = 1;
        for (long i_less = 0; i_less < n_less; i_less++) {
          if (u_less(i_less) == q) {
            r = 0;
          }
        }
        if (r != 0) {
          scal = 0.;
          for (long n1 = 0; n1 < nr1; n1++) {
            for (long n2 = 0; n2 < nr2; n2++) {
              for (long n3 = 0; n3 < nr3; n3++) {
                for (long j = 0; j < 3; j++) {
                  for (long nb = 0; nb < numAtoms; nb++) {
                    scal += x(n1, n2, n3, i1, j, na1 - 1, nb) *
                            uvec(q, n1, n2, n3, i1, j, na1 - 1, nb);
                  }
                }
              }
            }
          }

=======
    // generating the vectors of the orthogonal of the subspace to project
    // the effective charges matrix on

    Eigen::Tensor<double, 4> zeu_u(6 * 3, 3, 3, numAtoms);
    zeu_u.setZero();
    Eigen::Tensor<double, 3> zeu_new(3, 3, numAtoms);
    zeu_new.setZero();

    for (long i = 0; i < 3; i++) {
      for (long j = 0; j < 3; j++) {
        for (long iat = 0; iat < numAtoms; iat++) {
          zeu_new(i, j, iat) = bornCharges(iat, i, j);
        }
      }
    }

    long p = 0;
    for (long i = 0; i < 3; i++) {
      for (long j = 0; j < 3; j++) {
        for (long iat = 0; iat < numAtoms; iat++) {
          // These are the 3*3 vectors associated with the
          // translational acoustic sum rules
          zeu_u(p, i, j, iat) = 1.;
        }
        p += 1;
      }
    }

    // Gram-Schmidt orthonormalization of the set of vectors created.

    // temporary vectors
    Eigen::Tensor<double, 3> zeu_w(3, 3, numAtoms), zeu_x(3, 3, numAtoms);
    Eigen::Tensor<double, 3> tempZeu(3, 3, numAtoms);
    // note: it's important to initialize these tensors
    zeu_w.setZero();
    zeu_x.setZero();
    tempZeu.setZero();
    Eigen::VectorXi zeu_less(6 * 3);
    zeu_less.setZero();
    double scal;
    long nzeu_less = 0;
    long r;

    for (long k = 0; k < p; k++) {
      for (long i = 0; i < 3; i++) {
        for (long j = 0; j < 3; j++) {
          for (long iat = 0; iat < numAtoms; iat++) {
            zeu_w(i, j, iat) = zeu_u(k, i, j, iat);
            zeu_x(i, j, iat) = zeu_u(k, i, j, iat);
          }
        }
      }

      for (long q = 0; q < k - 1; q++) {
        r = 1;
        for (long izeu_less = 0; izeu_less < nzeu_less; izeu_less++) {
          if (zeu_less(izeu_less) == q) {
            r = 0;
          };
        }
        if (r != 0) {
          for (long i = 0; i < 3; i++) {
            for (long j = 0; j < 3; j++) {
              for (long iat = 0; iat < numAtoms; iat++) {
                tempZeu(i, j, iat) = zeu_u(q, i, j, iat);
              }
            }
          }
          // i.e. zeu_u(q,:,:,:)
          sp_zeu(zeu_x, tempZeu, scal);
          zeu_w -= scal * tempZeu;
        }
      }
      sp_zeu(zeu_w, zeu_w, norm2);

      if (norm2 > 1.0e-16) {
        for (long i = 0; i < 3; i++) {
          for (long j = 0; j < 3; j++) {
            for (long iat = 0; iat < numAtoms; iat++) {
              zeu_u(k, i, j, iat) = zeu_w(i, j, iat) / sqrt(norm2);
            }
          }
        }
      } else {
        zeu_less(nzeu_less) = k;
        nzeu_less += 1;
      }
    }

    // Projection of the effective charge "vector" on the orthogonal of the
    // subspace of the vectors verifying the sum rules

    zeu_w.setZero();
    for (long k = 0; k < p; k++) {
      r = 1;
      for (long izeu_less = 0; izeu_less < nzeu_less; izeu_less++) {
        if (zeu_less(izeu_less) == k) {
          r = 0;
        };
      }
      if (r != 0) {
        // copy vector
        for (long i = 0; i < 3; i++) {
          for (long j = 0; j < 3; j++) {
            for (long iat = 0; iat < numAtoms; iat++) {
              zeu_x(i, j, iat) = zeu_u(k, i, j, iat);
            }
          }
        }
        // get rescaling factor
        sp_zeu(zeu_x, zeu_new, scal);
        // rescale vector
        for (long i = 0; i < 3; i++) {
          for (long j = 0; j < 3; j++) {
            for (long iat = 0; iat < numAtoms; iat++) {
              zeu_w(i, j, iat) += scal * zeu_u(k, i, j, iat);
            }
          }
        }
      }
    }

    // Final substraction of the former projection to the initial zeu, to
    // get the new "projected" zeu

    zeu_new -= zeu_w;
    sp_zeu(zeu_w, zeu_w, norm2);
    std::cout << "Norm of the difference between old and new effective "
                 "charges: "
              << sqrt(norm2) << "\n";

    for (long i = 0; i < 3; i++) {
      for (long j = 0; j < 3; j++) {
        for (long iat = 0; iat < numAtoms; iat++) {
          bornCharges(iat, i, j) = zeu_new(i, j, iat);
        }
      }
    }

    // Acoustic Sum Rule on force constants

    // generating the vectors of the orthogonal of the subspace to project
    // the force-constants matrix on

    long nr1 = qCoarseGrid(0);
    long nr2 = qCoarseGrid(1);
    long nr3 = qCoarseGrid(2);

    Eigen::Tensor<double, 8> uvec(18 * numAtoms, nr1, nr2, nr3, 3, 3, numAtoms,
                                  numAtoms);
    uvec.setZero();

    Eigen::Tensor<double, 7> frc_new(nr1, nr2, nr3, 3, 3, numAtoms, numAtoms);
    frc_new = forceConstants;

    p = 0;
    for (long i = 0; i < 3; i++) {
      for (long j = 0; j < 3; j++) {
        for (long na = 0; na < numAtoms; na++) {
          // These are the 3*3*numAtoms vectors associated with the
          // translational acoustic sum rules
          for (long n1 = 0; n1 < nr1; n1++) {
            for (long n2 = 0; n2 < nr2; n2++) {
              for (long n3 = 0; n3 < nr3; n3++) {
                for (long nb = 0; nb < numAtoms; nb++) {
                  uvec(p, n1, n2, n3, i, j, na, nb) = 1.;
                }
              }
            }
          }
          p += 1;
        }
      }
    }

    Eigen::Tensor<long, 3> ind_v(9 * numAtoms * numAtoms * nr1 * nr2 * nr3, 2,
                                 7);
    Eigen::Tensor<double, 2> v(9 * numAtoms * numAtoms * nr1 * nr2 * nr3, 2);
    v.setZero();
    ind_v.setZero();

    long m = 0;
    long q, l;

    for (long n1 = 0; n1 < nr1; n1++) {
      for (long n2 = 0; n2 < nr2; n2++) {
        for (long n3 = 0; n3 < nr3; n3++) {
          for (long i = 0; i < 3; i++) {
            for (long j = 0; j < 3; j++) {
              for (long na = 0; na < numAtoms; na++) {
                for (long nb = 0; nb < numAtoms; nb++) {
                  // These are the vectors associated with
                  // the symmetry constraints
                  q = 1;
                  l = 0;
                  while ((l < m) && (q != 0)) {
                    if ((ind_v(l, 0, 0) == n1) && (ind_v(l, 0, 1) == n2) &&
                        (ind_v(l, 0, 2) == n3) && (ind_v(l, 0, 3) == i) &&
                        (ind_v(l, 0, 4) == j) && (ind_v(l, 0, 5) == na) &&
                        (ind_v(l, 0, 6) == nb)) {
                      q = 0;
                    }
                    if ((ind_v(l, 1, 0) == n1) && (ind_v(l, 1, 1) == n2) &&
                        (ind_v(l, 1, 2) == n3) && (ind_v(l, 1, 3) == i) &&
                        (ind_v(l, 1, 4) == j) && (ind_v(l, 1, 5) == na) &&
                        (ind_v(l, 1, 6) == nb)) {
                      q = 0;
                    }
                    l += 1;
                  }
                  if ((n1 == mod((nr1 + 1 - n1), nr1)) &&
                      (n2 == mod((nr2 + 1 - n2), nr2)) &&
                      (n3 == mod((nr3 + 1 - n3), nr3)) && (i == j) &&
                      (na == nb)) {
                    q = 0;
                  }
                  if (q != 0) {
                    ind_v(m, 0, 0) = n1;
                    ind_v(m, 0, 1) = n2;
                    ind_v(m, 0, 2) = n3;
                    ind_v(m, 0, 3) = i;
                    ind_v(m, 0, 4) = j;
                    ind_v(m, 0, 5) = na;
                    ind_v(m, 0, 6) = nb;
                    v(m, 0) = 1. / sqrt(2.);
                    ind_v(m, 1, 0) = mod((nr1 + 1 - n1), nr1);
                    ind_v(m, 1, 1) = mod((nr2 + 1 - n2), nr2);
                    ind_v(m, 1, 2) = mod((nr3 + 1 - n3), nr3);
                    ind_v(m, 1, 3) = j;
                    ind_v(m, 1, 4) = i;
                    ind_v(m, 1, 5) = nb;
                    ind_v(m, 1, 6) = na;
                    v(m, 1) = -1. / sqrt(2.);
                    m += 1;
                  }
                }
              }
            }
          }
        }
      }
    }

    // Gram-Schmidt orthonormalization of the set of vectors created.
    // Note that the vectors corresponding to symmetry constraints are
    // already orthonormalized by construction.

    long n_less = 0;
    Eigen::Tensor<double, 7> w(nr1, nr2, nr3, 3, 3, numAtoms, numAtoms);
    Eigen::Tensor<double, 7> x(nr1, nr2, nr3, 3, 3, numAtoms, numAtoms);
    w.setZero();
    x.setZero();

    Eigen::VectorXi u_less(6 * 3 * numAtoms);
    u_less.setZero();

    long n1, n2, n3, i, j, na, nb, na1, i1, j1;

    for (long k = 0; k < p; k++) {
      // w(:,:,:,:,:,:,:) = uvec(k-1,:,:,:,:,:,:,:);
      // x(:,:,:,:,:,:,:) = uvec(k-1,:,:,:,:,:,:,:);
      for (long n1 = 0; n1 < nr1; n1++) {
        for (long n2 = 0; n2 < nr2; n2++) {
          for (long n3 = 0; n3 < nr3; n3++) {
            for (long i = 0; i < 3; i++) {
              for (long j = 0; j < 3; j++) {
                for (long na = 0; na < numAtoms; na++) {
                  for (long nb = 0; nb < numAtoms; nb++) {
                    w(n1, n2, n3, i, j, na, nb) =
                        uvec(k, n1, n2, n3, i, j, na, nb);
                    x(n1, n2, n3, i, j, na, nb) =
                        uvec(k, n1, n2, n3, i, j, na, nb);
                  }
                }
              }
            }
          }
        }
      }

      for (long l = 0; l < m; l++) {
        //				call
        //sp2(x,v(l,:),ind_v(l,:,:),nr1,nr2,nr3,nat,scal);
        scal = 0.;
        for (long r = 0; r < 2; r++) {
          n1 = ind_v(l, r, 0);
          n2 = ind_v(l, r, 1);
          n3 = ind_v(l, r, 2);
          i = ind_v(l, r, 3);
          j = ind_v(l, r, 4);
          na = ind_v(l, r, 5);
          nb = ind_v(l, r, 6);
          scal += w(n1, n2, n3, i, j, na, nb) * v(l, r);
        }

        for (long r = 0; r < 2; r++) {
          n1 = ind_v(l, r, 0);
          n2 = ind_v(l, r, 1);
          n3 = ind_v(l, r, 2);
          i = ind_v(l, r, 3);
          j = ind_v(l, r, 4);
          na = ind_v(l, r, 5);
          nb = ind_v(l, r, 6);
          w(n1, n2, n3, i, j, na, nb) -= scal * v(l, r);
        }
      }

      if (k + 1 <= (9 * numAtoms)) {
        na1 = mod(k + 1, numAtoms);
        if (na1 == 0) {
          na1 = numAtoms;
        };
        j1 = mod(((k + 1 - na1) / numAtoms), 3);
        i1 = mod(((((k + 1 - na1) / numAtoms) - j1) / 3), 3);
      } else {
        q = k + 1 - 9 * numAtoms;
        na1 = mod(q, numAtoms);
        if (na1 == 0) na1 = numAtoms;
        j1 = mod(((q - na1) / numAtoms), 3);
        i1 = mod(((((q - na1) / numAtoms) - j1) / 3), 3);
      }
      for (long q = 0; q < k; q++) {
        r = 1;
        for (long i_less = 0; i_less < n_less; i_less++) {
          if (u_less(i_less) == q) {
            r = 0;
          }
        }
        if (r != 0) {
          scal = 0.;
          for (long n1 = 0; n1 < nr1; n1++) {
            for (long n2 = 0; n2 < nr2; n2++) {
              for (long n3 = 0; n3 < nr3; n3++) {
                for (long j = 0; j < 3; j++) {
                  for (long nb = 0; nb < numAtoms; nb++) {
                    scal += x(n1, n2, n3, i1, j, na1 - 1, nb) *
                            uvec(q, n1, n2, n3, i1, j, na1 - 1, nb);
                  }
                }
              }
            }
          }

>>>>>>> 3ddbb0de
          // w(:,:,:,:,:,:,:) -= scal * uvec(q-1,:,:,:,:,:,:,:)
          for (long n1 = 0; n1 < nr1; n1++) {
            for (long n2 = 0; n2 < nr2; n2++) {
              for (long n3 = 0; n3 < nr3; n3++) {
                for (long i = 0; i < 3; i++) {
                  for (long j = 0; j < 3; j++) {
                    for (long na = 0; na < numAtoms; na++) {
                      for (long nb = 0; nb < numAtoms; nb++) {
                        w(n1, n2, n3, i, j, na, nb) -=
                            scal * uvec(q, n1, n2, n3, i, j, na, nb);
                      }
                    }
                  }
                }
              }
            }
          }
        }
      }

      //			call sp1(w,w,nr1,nr2,nr3,nat,norm2)
      norm2 = 0.;
      for (long n1 = 0; n1 < nr1; n1++) {
        for (long n2 = 0; n2 < nr2; n2++) {
          for (long n3 = 0; n3 < nr3; n3++) {
            for (long i = 0; i < 3; i++) {
              for (long j = 0; j < 3; j++) {
                for (long na = 0; na < numAtoms; na++) {
                  for (long nb = 0; nb < numAtoms; nb++) {
                    norm2 += w(n1, n2, n3, i, j, na, nb) *
                             w(n1, n2, n3, i, j, na, nb);
                  }
                }
              }
            }
          }
        }
      }

      if (norm2 > 1.0e-16) {
        // uvec(k-1,:,:,:,:,:,:,:) = w(:,:,:,:,:,:,:) / sqrt(norm2);
        for (long n1 = 0; n1 < nr1; n1++) {
          for (long n2 = 0; n2 < nr2; n2++) {
            for (long n3 = 0; n3 < nr3; n3++) {
              for (long i = 0; i < 3; i++) {
                for (long j = 0; j < 3; j++) {
                  for (long na = 0; na < numAtoms; na++) {
                    for (long nb = 0; nb < numAtoms; nb++) {
                      uvec(k, n1, n2, n3, i, j, na, nb) =
                          w(n1, n2, n3, i, j, na, nb) / sqrt(norm2);
                    }
                  }
                }
              }
            }
          }
        }
      } else {
        u_less(n_less) = k;
        n_less += 1;
      }
    }

    // Projection of the force-constants "vector" on the orthogonal of the
    // subspace of the vectors verifying sum rules and symmetry contraints
<<<<<<< HEAD

    w.setZero();
    for (long l = 0; l < m; l++) {

      //			call
      // sp2(frc_new,v(l,:),ind_v(l,:,:),nr1,nr2,nr3,nat,scal)
=======

    w.setZero();
    for (long l = 0; l < m; l++) {
      //			call
      //sp2(frc_new,v(l,:),ind_v(l,:,:),nr1,nr2,nr3,nat,scal)
>>>>>>> 3ddbb0de
      scal = 0.;
      for (long i = 0; i < 2; i++) {
        scal += frc_new(ind_v(l, i, 0), ind_v(l, i, 1), ind_v(l, i, 2),
                        ind_v(l, i, 3), ind_v(l, i, 4), ind_v(l, i, 5),
                        ind_v(l, i, 6)) *
                v(l, i);
      }

      for (long r = 0; r < 2; r++) {
        n1 = ind_v(l, r, 0);
        n2 = ind_v(l, r, 1);
        n3 = ind_v(l, r, 2);
        i = ind_v(l, r, 3);
        j = ind_v(l, r, 4);
        na = ind_v(l, r, 5);
        nb = ind_v(l, r, 6);
        w(n1, n2, n3, i, j, na, nb) += scal * v(l, r);
      }
    }
    for (long k = 0; k < p; k++) {
      r = 1;
      for (long i_less = 0; i_less < n_less; i_less++) {
        if (u_less(i_less) == k) {
          r = 0;
        }
      }
      if (r != 0) {
<<<<<<< HEAD

        scal = 0.;
=======
        scal = 0.;
        for (long n1 = 0; n1 < nr1; n1++) {
          for (long n2 = 0; n2 < nr2; n2++) {
            for (long n3 = 0; n3 < nr3; n3++) {
              for (long i = 0; i < 3; i++) {
                for (long j = 0; j < 3; j++) {
                  for (long na = 0; na < numAtoms; na++) {
                    for (long nb = 0; nb < numAtoms; nb++) {
                      scal += uvec(k, n1, n2, n3, i, j, na, nb) *
                              frc_new(n1, n2, n3, i, j, na, nb);
                    }
                  }
                }
              }
            }
          }
        }

>>>>>>> 3ddbb0de
        for (long n1 = 0; n1 < nr1; n1++) {
          for (long n2 = 0; n2 < nr2; n2++) {
            for (long n3 = 0; n3 < nr3; n3++) {
              for (long i = 0; i < 3; i++) {
                for (long j = 0; j < 3; j++) {
                  for (long na = 0; na < numAtoms; na++) {
                    for (long nb = 0; nb < numAtoms; nb++) {
<<<<<<< HEAD
                      scal += uvec(k, n1, n2, n3, i, j, na, nb) *
                              frc_new(n1, n2, n3, i, j, na, nb);
=======
                      w(n1, n2, n3, i, j, na, nb) +=
                          scal * uvec(k, n1, n2, n3, i, j, na, nb);
>>>>>>> 3ddbb0de
                    }
                  }
                }
              }
            }
          }
        }
      }
    }

<<<<<<< HEAD
        for (long n1 = 0; n1 < nr1; n1++) {
          for (long n2 = 0; n2 < nr2; n2++) {
            for (long n3 = 0; n3 < nr3; n3++) {
              for (long i = 0; i < 3; i++) {
                for (long j = 0; j < 3; j++) {
                  for (long na = 0; na < numAtoms; na++) {
                    for (long nb = 0; nb < numAtoms; nb++) {
                      w(n1, n2, n3, i, j, na, nb) +=
                          scal * uvec(k, n1, n2, n3, i, j, na, nb);
                    }
                  }
                }
              }
            }
          }
        }
      }
    }

    // Final substraction of the former projection to the initial frc,
    // to get the new "projected" frc

    frc_new -= w;
    scal = 0.;
    for (long n1 = 0; n1 < nr1; n1++) {
      for (long n2 = 0; n2 < nr2; n2++) {
        for (long n3 = 0; n3 < nr3; n3++) {
          for (long i = 0; i < 3; i++) {
            for (long j = 0; j < 3; j++) {
              for (long na = 0; na < numAtoms; na++) {
                for (long nb = 0; nb < numAtoms; nb++) {
                  scal +=
                      w(n1, n2, n3, i, j, na, nb) * w(n1, n2, n3, i, j, na, nb);
                }
              }
            }
          }
        }
      }
    }

    std::cout << "Norm of the difference between old and new "
                 "force constants: "
              << sqrt(scal) << "\n";

    forceConstants = frc_new;
  }
  std::cout << "Finished imposing " << sumRule << " acoustic sum rule.\n";
}

void PhononH0::sp_zeu(Eigen::Tensor<double, 3> &zeu_u,
                      Eigen::Tensor<double, 3> &zeu_v, double &scal) {
  // get the scalar product of two effective charges matrices zeu_u and zeu_v
  // (considered as vectors in the R^(3*3*nat) space)

  scal = 0.;
  for (long i = 0; i < 3; i++) {
    for (long j = 0; j < 3; j++) {
      for (long na = 0; na < numAtoms; na++) {
        scal += zeu_u(i, j, na) * zeu_v(i, j, na);
      }
    }
  }
}

Eigen::Vector3i PhononH0::getCoarseGrid() { return qCoarseGrid; }

Eigen::Tensor<std::complex<double>, 3>
PhononH0::diagonalizeVelocity(Point &point) {
=======
    // Final substraction of the former projection to the initial frc,
    // to get the new "projected" frc

    frc_new -= w;
    scal = 0.;
    for (long n1 = 0; n1 < nr1; n1++) {
      for (long n2 = 0; n2 < nr2; n2++) {
        for (long n3 = 0; n3 < nr3; n3++) {
          for (long i = 0; i < 3; i++) {
            for (long j = 0; j < 3; j++) {
              for (long na = 0; na < numAtoms; na++) {
                for (long nb = 0; nb < numAtoms; nb++) {
                  scal +=
                      w(n1, n2, n3, i, j, na, nb) * w(n1, n2, n3, i, j, na, nb);
                }
              }
            }
          }
        }
      }
    }

    std::cout << "Norm of the difference between old and new "
                 "force constants: "
              << sqrt(scal) << "\n";

    forceConstants = frc_new;
  }
  if (mpi->mpiHead()) {
    std::cout << "Finished imposing " << sumRule << " acoustic sum rule.\n";
  }
}

void PhononH0::sp_zeu(Eigen::Tensor<double, 3> &zeu_u,
                      Eigen::Tensor<double, 3> &zeu_v, double &scal) {
  // get the scalar product of two effective charges matrices zeu_u and zeu_v
  // (considered as vectors in the R^(3*3*nat) space)

  scal = 0.;
  for (long i = 0; i < 3; i++) {
    for (long j = 0; j < 3; j++) {
      for (long na = 0; na < numAtoms; na++) {
        scal += zeu_u(i, j, na) * zeu_v(i, j, na);
      }
    }
  }
}

Eigen::Vector3i PhononH0::getCoarseGrid() { return qCoarseGrid; }

Eigen::Tensor<std::complex<double>, 3> PhononH0::diagonalizeVelocity(
    Point &point) {
  Eigen::Vector3d coords = point.getCoords(Points::cartesianCoords);
  return diagonalizeVelocityFromCoords(coords);
}

Eigen::Tensor<std::complex<double>, 3> PhononH0::diagonalizeVelocityFromCoords(
    Eigen::Vector3d &coords) {
>>>>>>> 3ddbb0de
  Eigen::Tensor<std::complex<double>, 3> velocity(numBands, numBands, 3);
  velocity.setZero();

  // if we are working at gamma, we set all velocities to zero.
<<<<<<< HEAD
  Eigen::Vector3d coords = point.getCoords(Points::cartesianCoords);
=======
>>>>>>> 3ddbb0de
  if (coords.norm() < 1.0e-6) {
    return velocity;
  }

  bool withMassScaling = false;

  // get the eigenvectors and the energies of the q-point
<<<<<<< HEAD
  auto tup = diagonalizeFromCoords(coords, withMassScaling);
  auto energies = std::get<0>(tup);
  auto eigenvectors = std::get<1>(tup);
=======
  auto [energies, eigenvectors] =
      diagonalizeFromCoords(coords, withMassScaling);
>>>>>>> 3ddbb0de

  // now we compute the velocity operator, diagonalizing the expectation
  // value of the derivative of the dynamical matrix.
  // This works better than doing finite differences on the frequencies.
  double deltaQ = 1.0e-8;
  for (long i = 0; i < 3; i++) {
    // define q+ and q- from finite differences.
    Eigen::Vector3d qPlus = coords;
    Eigen::Vector3d qMins = coords;
    qPlus(i) += deltaQ;
    qMins(i) -= deltaQ;

    // diagonalize the dynamical matrix at q+ and q-
<<<<<<< HEAD
    auto tup1 = diagonalizeFromCoords(qPlus, withMassScaling);
    auto enPlus = std::get<0>(tup1);
    auto eigPlus = std::get<1>(tup1);
    auto tup2 = diagonalizeFromCoords(qMins, withMassScaling);
    auto enMins = std::get<0>(tup2);
    auto eigMins = std::get<1>(tup2);
=======
    auto [enPlus, eigPlus] = diagonalizeFromCoords(qPlus, withMassScaling);
    auto [enMins, eigMins] = diagonalizeFromCoords(qMins, withMassScaling);
>>>>>>> 3ddbb0de

    // build diagonal matrices with frequencies
    Eigen::MatrixXd enPlusMat(numBands, numBands);
    Eigen::MatrixXd enMinsMat(numBands, numBands);
    enPlusMat.setZero();
    enMinsMat.setZero();
    enPlusMat.diagonal() << enPlus;
    enMinsMat.diagonal() << enMins;

    // build the dynamical matrix at the two wavevectors
    // since we diagonalized it before, A = M.U.M*
    Eigen::MatrixXcd sqrtDPlus(numBands, numBands);
    sqrtDPlus = eigPlus * enPlusMat * eigPlus.adjoint();
    Eigen::MatrixXcd sqrtDMins(numBands, numBands);
    sqrtDMins = eigMins * enMinsMat * eigMins.adjoint();

    // now we can build the velocity operator
    Eigen::MatrixXcd der(numBands, numBands);
    der = (sqrtDPlus - sqrtDMins) / (2. * deltaQ);

    // and to be safe, we reimpose hermiticity
    der = 0.5 * (der + der.adjoint());

    // now we rotate in the basis of the eigenvectors at q.
    der = eigenvectors.adjoint() * der * eigenvectors;

    for (long ib1 = 0; ib1 < numBands; ib1++) {
      for (long ib2 = 0; ib2 < numBands; ib2++) {
        velocity(ib1, ib2, i) = der(ib1, ib2);
      }
    }
  }

  // turns out that the above algorithm has problems with degenerate bands
  // so, we diagonalize the velocity operator in the degenerate subspace,

  for (long ib = 0; ib < numBands; ib++) {
<<<<<<< HEAD

=======
>>>>>>> 3ddbb0de
    // first, we check if the band is degenerate, and the size of the
    // degenerate subspace
    long sizeSubspace = 1;
    for (long ib2 = ib + 1; ib2 < numBands; ib2++) {
      // I consider bands degenerate if their frequencies are the same
      // within 0.0001 cm^-1
      if (abs(energies(ib) - energies(ib2)) > 0.0001 / ryToCmm1) {
        break;
      }
      sizeSubspace += 1;
    }

    if (sizeSubspace > 1) {
      Eigen::MatrixXcd subMat(sizeSubspace, sizeSubspace);
      // we have to repeat for every direction
      for (long iCart = 0; iCart < 3; iCart++) {
<<<<<<< HEAD

=======
>>>>>>> 3ddbb0de
        // take the velocity matrix of the degenerate subspace
        for (long i = 0; i < sizeSubspace; i++) {
          for (long j = 0; j < sizeSubspace; j++) {
            subMat(i, j) = velocity(ib + i, ib + j, iCart);
          }
        }

        // reinforce hermiticity
        subMat = 0.5 * (subMat + subMat.adjoint());

        // diagonalize the subMatrix
        Eigen::SelfAdjointEigenSolver<Eigen::MatrixXcd> eigensolver(subMat);
        Eigen::MatrixXcd newEigvecs = eigensolver.eigenvectors();

        // rotate the original matrix in the new basis
        // that diagonalizes the subspace.
        subMat = newEigvecs.adjoint() * subMat * newEigvecs;

        // reinforce hermiticity
        subMat = 0.5 * (subMat + subMat.adjoint());

        // substitute back
        for (long i = 0; i < sizeSubspace; i++) {
          for (long j = 0; j < sizeSubspace; j++) {
            velocity(ib + i, ib + j, iCart) = subMat(i, j);
          }
        }
      }
    }

    // we skip the bands in the subspace, since we corrected them already
    ib += sizeSubspace - 1;
  }
  return velocity;
}<|MERGE_RESOLUTION|>--- conflicted
+++ resolved
@@ -1,39 +1,22 @@
-<<<<<<< HEAD
+#include "phonon_h0.h"
+
+#include <math.h>
+
 #include <complex>
 #include <iostream>
-#include <math.h>
-=======
-#include "phonon_h0.h"
-
-#include <math.h>
-
-#include <complex>
-#include <iostream>
->>>>>>> 3ddbb0de
 
 #include "constants.h"
 #include "eigen.h"
 #include "exceptions.h"
-<<<<<<< HEAD
-#include "phonon_h0.h"
-=======
 #include "mpiHelper.h"
->>>>>>> 3ddbb0de
 #include "points.h"
 #include "utilities.h"
 
 PhononH0::PhononH0(Crystal &crystal, const Eigen::MatrixXd &dielectricMatrix_,
                    const Eigen::Tensor<double, 3> &bornCharges_,
                    const Eigen::Tensor<double, 7> &forceConstants_)
-<<<<<<< HEAD
     : particle(Particle::phonon), bornCharges(bornCharges_),
       forceConstants(forceConstants_) {
-
-=======
-    : particle(Particle::phonon),
-      bornCharges(bornCharges_),
-      forceConstants(forceConstants_) {
->>>>>>> 3ddbb0de
   // in this section, we save as class properties a few variables
   // that are needed for the diagonalization of phonon frequencies
 
@@ -77,7 +60,6 @@
 
 // copy constructor
 PhononH0::PhononH0(const PhononH0 &that)
-<<<<<<< HEAD
     : particle(that.particle), hasDielectric(that.hasDielectric),
       numAtoms(that.numAtoms), numBands(that.numBands),
       directUnitCell(that.directUnitCell),
@@ -88,26 +70,6 @@
       dielectricMatrix(that.dielectricMatrix), bornCharges(that.bornCharges),
       qCoarseGrid(that.qCoarseGrid), forceConstants(that.forceConstants),
       wscache(that.wscache), nr1Big(that.nr1Big), nr2Big(that.nr2Big),
-=======
-    : particle(that.particle),
-      hasDielectric(that.hasDielectric),
-      numAtoms(that.numAtoms),
-      numBands(that.numBands),
-      directUnitCell(that.directUnitCell),
-      reciprocalUnitCell(that.reciprocalUnitCell),
-      latticeParameter(that.latticeParameter),
-      volumeUnitCell(that.volumeUnitCell),
-      atomicSpecies(that.atomicSpecies),
-      speciesMasses(that.speciesMasses),
-      atomicPositions(that.atomicPositions),
-      dielectricMatrix(that.dielectricMatrix),
-      bornCharges(that.bornCharges),
-      qCoarseGrid(that.qCoarseGrid),
-      forceConstants(that.forceConstants),
-      wscache(that.wscache),
-      nr1Big(that.nr1Big),
-      nr2Big(that.nr2Big),
->>>>>>> 3ddbb0de
       nr3Big(that.nr3Big) {}
 
 // copy assignment
@@ -137,7 +99,6 @@
 }
 
 long PhononH0::getNumBands() { return numBands; }
-<<<<<<< HEAD
 
 Particle PhononH0::getParticle() { return particle; }
 
@@ -240,66 +201,14 @@
           eigenvectors(ind, iband) /= sqrt(speciesMasses(iType));
         }
       }
-=======
-
-Particle PhononH0::getParticle() { return particle; }
-
-std::tuple<Eigen::VectorXd, Eigen::MatrixXcd> PhononH0::diagonalize(
-    Point &point) {
-  Eigen::Vector3d q = point.getCoords(Points::cartesianCoords);
-  bool withMassScaling = true;
-  auto [energies, eigenvectors] = diagonalizeFromCoords(q, withMassScaling);
-
-  //  displacements are eigenvectors divided by sqrt(speciesMasses)
-
-  //	Eigen::Tensor<std::complex<double>,3> eigenvectors(3,numAtoms,numBands);
-  //	for ( long iband=0; iband<numBands; iband++ ) {
-  //		for ( long iat=0; iat<numAtoms; iat++ ) {
-  //			for ( long ipol=0; ipol<3; ipol++ ) {
-  //				auto ind =
-  //compress2Indeces(iat,ipol,numAtoms,3); 				eigenvectors(ipol,iat,iband) =
-  //eigvecTemp(ind, iband);
-  //			}
-  //		}
-  //	}
-  return {energies, eigenvectors};
-}
-
-std::tuple<Eigen::VectorXd, Eigen::MatrixXcd> PhononH0::diagonalizeFromCoords(
-    Eigen::Vector3d &q) {
-  bool withMassScaling = true;
-  return diagonalizeFromCoords(q, withMassScaling);
-}
-
-std::tuple<Eigen::VectorXd, Eigen::MatrixXcd> PhononH0::diagonalizeFromCoords(
-    Eigen::Vector3d &q, const bool &withMassScaling) {
-  // to be executed at every qpoint to get phonon frequencies and wavevectors
-
-  Eigen::Tensor<std::complex<double>, 4> dyn(3, 3, numAtoms, numAtoms);
-  dyn.setZero();
-
-  Eigen::Tensor<std::complex<double>, 4> f_of_q(3, 3, numAtoms, numAtoms);
-  f_of_q.setZero();
-
-  Eigen::VectorXd qhat(3);
-  double qq;
-
-  // for now, this part is not executed
-  if (na_ifc) {
-    qq = sqrt(q.transpose() * q);  // q is the qpoint coordinate
-    if (abs(qq) < 1.0e-8) {
-      qq = 1.;
->>>>>>> 3ddbb0de
-    }
-  }
-
-<<<<<<< HEAD
+    }
+  }
+
   return {energies, eigenvectors};
 };
 
 FullBandStructure PhononH0::populate(Points &points, bool &withVelocities,
                                      bool &withEigenvectors) {
-
   FullBandStructure fullBandStructure(numBands, particle, withVelocities,
                                       withEigenvectors, points);
 
@@ -311,72 +220,6 @@
     auto eigvecs = std::get<1>(tup);
     fullBandStructure.setEnergies(point, ens);
 
-=======
-    qhat = q / qq;
-
-    nonAnalIFC(qhat, f_of_q);
-  }
-
-  // first, the short range term, which is just a Fourier transform
-  shortRangeTerm(dyn, q, f_of_q);
-
-  // then the long range term, which uses some convergence
-  // tricks by X. Gonze et al.
-  if (hasDielectric && !na_ifc) {
-    longRangeTerm(dyn, q, +1.);
-  }
-
-  // finally, the nonanalytic term from Born charges
-  if (!loto_2d && na_ifc) {
-    qhat = q.transpose() * directUnitCell;
-    if (abs(qhat(0) - round(qhat(0))) <= 1.0e-6 &&
-        abs(qhat(1) - round(qhat(1))) <= 1.0e-6 &&
-        abs(qhat(2) - round(qhat(2))) <= 1.0e-6) {
-      // q = 0 : we need the direction q => 0 for the non-analytic part
-
-      qq = sqrt((qhat.transpose() * qhat).value());
-      if (qq != 0.) {
-        qhat /= qq;
-      }
-      nonAnaliticTerm(qhat, dyn);
-    }
-  }
-
-  // once everything is ready, here we scale by masses and diagonalize
-
-  auto [energies, eigenvectors] = dyndiag(dyn);
-
-  if (withMassScaling) {
-    // we normalize with the mass.
-    // In this way, the Eigenvector matrix U, doesn't satisfy (U^+) * U = I
-    // but instead (U^+) * M * U = I, where M is the mass matrix
-    // (M is diagonal with atomic masses on the diagonal)
-    for (long iband = 0; iband < numBands; iband++) {
-      for (long iat = 0; iat < numAtoms; iat++) {
-        long iType = atomicSpecies(iat);
-        for (long ipol = 0; ipol < 3; ipol++) {
-          auto ind = compress2Indeces(iat, ipol, numAtoms, 3);
-          eigenvectors(ind, iband) /= sqrt(speciesMasses(iType));
-        }
-      }
-    }
-  }
-
-  return {energies, eigenvectors};
-};
-
-FullBandStructure PhononH0::populate(Points &points, bool &withVelocities,
-                                     bool &withEigenvectors) {
-  FullBandStructure fullBandStructure(numBands, particle, withVelocities,
-                                      withEigenvectors, points);
-
-  for (long ik = 0; ik < fullBandStructure.getNumPoints(); ik++) {
-    Point point = fullBandStructure.getPoint(ik);
-
-    auto [ens, eigvecs] = diagonalize(point);
-    fullBandStructure.setEnergies(point, ens);
-
->>>>>>> 3ddbb0de
     if (withVelocities) {
       auto vels = diagonalizeVelocity(point);
       fullBandStructure.setVelocities(point, vels);
@@ -574,11 +417,7 @@
     for (long i = 0; i < 2; i++) {
       for (long j = 0; j < 2; j++) {
         reff(i, j) = dielectricMatrix(i, j) * 0.5 /
-<<<<<<< HEAD
                      reciprocalUnitCell(3, 3); // (eps)*c/2
-=======
-                     reciprocalUnitCell(3, 3);  // (eps)*c/2
->>>>>>> 3ddbb0de
       }
     }
     for (long i = 0; i < 2; i++) {
@@ -613,60 +452,6 @@
         } else {
           geg = (g.transpose() * dielectricMatrix * g).value();
         }
-<<<<<<< HEAD
-
-        if (geg > 0. && geg / alph / 4. < gmax) {
-
-          if (loto_2d) {
-            facgd =
-                fac * exp(-geg / alph / 4.) / sqrt(geg) / (1. + r * sqrt(geg));
-          } else {
-            facgd = fac * exp(-geg / alph / 4.) / geg;
-          }
-
-          for (long na = 0; na < numAtoms; na++) {
-
-            for (long i = 0; i < 3; i++) {
-              zag(i) = g(0) * bornCharges(na, 0, i) +
-                       g(1) * bornCharges(na, 1, i) +
-                       g(2) * bornCharges(na, 2, i);
-              fnat(i) = 0.;
-              for (long nb = 0; nb < numAtoms; nb++) {
-                arg = ((atomicPositions.row(na) - atomicPositions.row(nb)) * g)
-                          .value();
-                zcg(i) = g(0) * bornCharges(nb, 0, i) +
-                         g(1) * bornCharges(nb, 1, i) +
-                         g(2) * bornCharges(nb, 2, i);
-                fnat(i) += zcg(i) * cos(arg);
-              }
-            }
-
-            for (long i = 0; i < 3; i++) {
-              for (long j = 0; j < 3; j++) {
-                dyn(i, j, na, na) += -facgd * zag(i) * fnat(j);
-              }
-            }
-          }
-        }
-
-        g += q;
-
-        if (loto_2d) {
-          geg = (g.transpose() * g).value();
-          r = 0.;
-          gp2 = g(0) * g(0) + g(1) * g(1);
-          if (gp2 > 1.0e-8) {
-            r = g(0) * reff(0, 0) * g(0) + g(0) * reff(0, 1) * g(1) +
-                g(1) * reff(1, 0) * g(0) + g(1) * reff(1, 1) * g(1);
-            r = r / gp2;
-          }
-        } else {
-          geg = (g.transpose() * dielectricMatrix * g).value();
-        }
-
-        if (geg > 0. && geg / alph / 4. < gmax) {
-
-=======
 
         if (geg > 0. && geg / alph / 4. < gmax) {
           if (loto_2d) {
@@ -716,7 +501,6 @@
         }
 
         if (geg > 0. && geg / alph / 4. < gmax) {
->>>>>>> 3ddbb0de
           if (loto_2d) {
             facgd =
                 fac * exp(-geg / alph / 4.) / sqrt(geg) / (1. + r * sqrt(geg));
@@ -768,14 +552,8 @@
 
   double qeq = (q.transpose() * dielectricMatrix * q).value();
   if (qeq < 1.e-8) {
-<<<<<<< HEAD
     Warning w("A direction for q was not specified: "
               "TO-LO splitting will be absent");
-=======
-    Warning w(
-        "A direction for q was not specified: "
-        "TO-LO splitting will be absent");
->>>>>>> 3ddbb0de
     return;
   }
 
@@ -812,11 +590,7 @@
   //     add the nonanalytical term with macroscopic electric fields
   // q(3) : polarization vector
 
-<<<<<<< HEAD
   Eigen::VectorXd zag(3), zbg(3); // eff. charges  times g-vector
-=======
-  Eigen::VectorXd zag(3), zbg(3);  // eff. charges  times g-vector
->>>>>>> 3ddbb0de
 
   if (q.transpose() * q == 0.) {
     return;
@@ -882,12 +656,10 @@
               r(i) = n1 * directUnitCell(i, 0) + n2 * directUnitCell(i, 1) +
                      n3 * directUnitCell(i, 2);
             }
-<<<<<<< HEAD
 
             weight = wscache(n3ForCache, n2ForCache, n1ForCache, nb, na);
 
             if (weight > 0.) {
-
               // find vector corresponding to r in original cell
 
               m1 = mod((n1 + 1), qCoarseGrid(0));
@@ -1021,160 +793,6 @@
     Error e("invalid Acoustic Sum Rule", 1);
   }
 
-  std::cout << "Start imposing " << sumRule << " acoustic sum rule.\n";
-
-  if (sr == "simple") {
-
-    // Simple Acoustic Sum Rule on effective charges
-
-    double sum;
-
-    for (long i = 0; i < 3; i++) {
-      for (long j = 0; j < 3; j++) {
-        sum = 0.;
-        for (long na = 0; na < numAtoms; na++) {
-          sum += bornCharges(na, i, j);
-        }
-        for (long na = 0; na < numAtoms; na++) {
-          bornCharges(na, i, j) -= sum / numAtoms;
-=======
-
-            weight = wscache(n3ForCache, n2ForCache, n1ForCache, nb, na);
-
-            if (weight > 0.) {
-              // find vector corresponding to r in original cell
-
-              m1 = mod((n1 + 1), qCoarseGrid(0));
-              if (m1 <= 0) {
-                m1 += qCoarseGrid(0);
-              };
-              m2 = mod((n2 + 1), qCoarseGrid(1));
-              if (m2 <= 0) {
-                m2 += qCoarseGrid(1);
-              };
-              m3 = mod((n3 + 1), qCoarseGrid(2));
-              if (m3 <= 0) {
-                m3 += qCoarseGrid(2);
-              };
-              m1 += -1;
-              m2 += -1;
-              m3 += -1;
-
-              // FOURIER TRANSFORM
-
-              // note: maybe send m1 in m1-1 and m2,m3
-
-              arg = (q.transpose() * r).value();
-              phase = {cos(arg), -sin(arg)};
-
-              for (long ipol = 0; ipol < 3; ipol++) {
-                for (long jpol = 0; jpol < 3; jpol++) {
-                  dyn(ipol, jpol, na, nb) +=
-                      (forceConstants(m1, m2, m3, ipol, jpol, na, nb) +
-                       f_of_q(ipol, jpol, na, nb)) *
-                      phase * weight;
-                }
-              }
-            }
-          }
-        }
-      }
-    }
-  }
-}
-
-std::tuple<Eigen::VectorXd, Eigen::MatrixXcd> PhononH0::dyndiag(
-    Eigen::Tensor<std::complex<double>, 4> &dyn) {
-  // diagonalise the dynamical matrix
-  // On input:  speciesMasses = masses, in amu
-  // On output: w2 = energies, z = displacements
-
-  // fill the two-indices dynamical matrix
-
-  long iType, jType;
-  std::complex<double> cx;
-  Eigen::MatrixXcd dyn2Tmp(numBands, numBands);
-  Eigen::MatrixXcd dyn2(numBands, numBands);
-
-  for (long iat = 0; iat < numAtoms; iat++) {
-    for (long jat = 0; jat < numAtoms; jat++) {
-      for (long ipol = 0; ipol < 3; ipol++) {
-        for (long jpol = 0; jpol < 3; jpol++) {
-          dyn2Tmp(iat * 3 + ipol, jat * 3 + jpol) = dyn(ipol, jpol, iat, jat);
-        }
-      }
-    }
-  }
-
-  // impose hermiticity
-
-  dyn2 = dyn2Tmp + dyn2Tmp.adjoint();
-  dyn2 *= 0.5;
-
-  //  divide by the square root of masses
-
-  for (long iat = 0; iat < numAtoms; iat++) {
-    iType = atomicSpecies(iat);
-    for (long jat = 0; jat < numAtoms; jat++) {
-      jType = atomicSpecies(jat);
-      for (long ipol = 0; ipol < 3; ipol++) {
-        for (long jpol = 0; jpol < 3; jpol++) {
-          dyn2(iat * 3 + ipol, jat * 3 + jpol) /=
-              sqrt(speciesMasses(iType) * speciesMasses(jType));
-        }
-      }
-    }
-  }
-
-  Eigen::SelfAdjointEigenSolver<Eigen::MatrixXcd> eigensolver(dyn2);
-
-  Eigen::VectorXd w2 = eigensolver.eigenvalues();
-
-  Eigen::VectorXd energies(numBands);
-
-  for (long i = 0; i < numBands; i++) {
-    if (w2(i) < 0) {
-      energies(i) = -sqrt(-w2(i));
-    } else {
-      energies(i) = sqrt(w2(i));
-    }
-  }
-  Eigen::MatrixXcd eigenvectors = eigensolver.eigenvectors();
-
-  return {energies, eigenvectors};
-};
-
-void PhononH0::setAcousticSumRule(const std::string &sumRule) {
-  double norm2;
-  //  VectorXi u_less(6*3*numAtoms)
-  //  indices of the vectors u that are not independent to the preceding ones
-  //  n_less = number of such vectors
-  //
-  //  Tensor<int> ind_v(:,:,:)
-  //  Tensor<double> v(:,:)
-  //  These are the "vectors" associated with symmetry conditions, coded by
-  //  indicating the positions (i.e. the seven indices) of the non-zero
-  //  elements (there should be only 2 of them) and the value of that element
-  //  We do so in order to limit the amount of memory used.
-  //
-  //  Tensor<double> zeu_u(6*3,3,3,numAtoms)
-  //  These are vectors associated with the sum rules on effective charges
-  //
-  //  Tensor<int> zeu_less(6*3)
-  //  indices of zeu_u vectors that are not independent to the preceding ones
-  //  ! nzeu_less = number of such vectors
-
-  std::string sr = sumRule;
-  std::transform(sr.begin(), sr.end(), sr.begin(), ::tolower);
-
-  if (sr == "") {
-    return;
-  }
-
-  if ((sr != "simple") && (sr != "crystal")) {
-    Error e("invalid Acoustic Sum Rule", 1);
-  }
-
   if (mpi->mpiHead()) {
     std::cout << "Start imposing " << sumRule << " acoustic sum rule.\n";
   }
@@ -1212,36 +830,10 @@
             }
           }
           forceConstants(1, 1, 1, i, j, na, na) -= sum;
->>>>>>> 3ddbb0de
         }
       }
     }
   } else {
-    // Acoustic Sum Rule on effective charges
-
-<<<<<<< HEAD
-    // Simple Acoustic Sum Rule on force constants in real space
-
-    for (long i = 0; i < 3; i++) {
-      for (long j = 0; j < 3; j++) {
-        for (long na = 0; na < numAtoms; na++) {
-          sum = 0.;
-          for (long nb = 0; nb < numAtoms; nb++) {
-
-            for (long n1 = 0; n1 < qCoarseGrid(0); n1++) {
-              for (long n2 = 0; n2 < qCoarseGrid(1); n2++) {
-                for (long n3 = 0; n3 < qCoarseGrid(2); n3++) {
-                  sum += forceConstants(n1, n2, n3, i, j, na, nb);
-                }
-              }
-            }
-          }
-          forceConstants(1, 1, 1, i, j, na, na) -= sum;
-        }
-      }
-    }
-  } else {
-
     // Acoustic Sum Rule on effective charges
 
     // generating the vectors of the orthogonal of the subspace to project
@@ -1588,351 +1180,6 @@
             }
           }
 
-=======
-    // generating the vectors of the orthogonal of the subspace to project
-    // the effective charges matrix on
-
-    Eigen::Tensor<double, 4> zeu_u(6 * 3, 3, 3, numAtoms);
-    zeu_u.setZero();
-    Eigen::Tensor<double, 3> zeu_new(3, 3, numAtoms);
-    zeu_new.setZero();
-
-    for (long i = 0; i < 3; i++) {
-      for (long j = 0; j < 3; j++) {
-        for (long iat = 0; iat < numAtoms; iat++) {
-          zeu_new(i, j, iat) = bornCharges(iat, i, j);
-        }
-      }
-    }
-
-    long p = 0;
-    for (long i = 0; i < 3; i++) {
-      for (long j = 0; j < 3; j++) {
-        for (long iat = 0; iat < numAtoms; iat++) {
-          // These are the 3*3 vectors associated with the
-          // translational acoustic sum rules
-          zeu_u(p, i, j, iat) = 1.;
-        }
-        p += 1;
-      }
-    }
-
-    // Gram-Schmidt orthonormalization of the set of vectors created.
-
-    // temporary vectors
-    Eigen::Tensor<double, 3> zeu_w(3, 3, numAtoms), zeu_x(3, 3, numAtoms);
-    Eigen::Tensor<double, 3> tempZeu(3, 3, numAtoms);
-    // note: it's important to initialize these tensors
-    zeu_w.setZero();
-    zeu_x.setZero();
-    tempZeu.setZero();
-    Eigen::VectorXi zeu_less(6 * 3);
-    zeu_less.setZero();
-    double scal;
-    long nzeu_less = 0;
-    long r;
-
-    for (long k = 0; k < p; k++) {
-      for (long i = 0; i < 3; i++) {
-        for (long j = 0; j < 3; j++) {
-          for (long iat = 0; iat < numAtoms; iat++) {
-            zeu_w(i, j, iat) = zeu_u(k, i, j, iat);
-            zeu_x(i, j, iat) = zeu_u(k, i, j, iat);
-          }
-        }
-      }
-
-      for (long q = 0; q < k - 1; q++) {
-        r = 1;
-        for (long izeu_less = 0; izeu_less < nzeu_less; izeu_less++) {
-          if (zeu_less(izeu_less) == q) {
-            r = 0;
-          };
-        }
-        if (r != 0) {
-          for (long i = 0; i < 3; i++) {
-            for (long j = 0; j < 3; j++) {
-              for (long iat = 0; iat < numAtoms; iat++) {
-                tempZeu(i, j, iat) = zeu_u(q, i, j, iat);
-              }
-            }
-          }
-          // i.e. zeu_u(q,:,:,:)
-          sp_zeu(zeu_x, tempZeu, scal);
-          zeu_w -= scal * tempZeu;
-        }
-      }
-      sp_zeu(zeu_w, zeu_w, norm2);
-
-      if (norm2 > 1.0e-16) {
-        for (long i = 0; i < 3; i++) {
-          for (long j = 0; j < 3; j++) {
-            for (long iat = 0; iat < numAtoms; iat++) {
-              zeu_u(k, i, j, iat) = zeu_w(i, j, iat) / sqrt(norm2);
-            }
-          }
-        }
-      } else {
-        zeu_less(nzeu_less) = k;
-        nzeu_less += 1;
-      }
-    }
-
-    // Projection of the effective charge "vector" on the orthogonal of the
-    // subspace of the vectors verifying the sum rules
-
-    zeu_w.setZero();
-    for (long k = 0; k < p; k++) {
-      r = 1;
-      for (long izeu_less = 0; izeu_less < nzeu_less; izeu_less++) {
-        if (zeu_less(izeu_less) == k) {
-          r = 0;
-        };
-      }
-      if (r != 0) {
-        // copy vector
-        for (long i = 0; i < 3; i++) {
-          for (long j = 0; j < 3; j++) {
-            for (long iat = 0; iat < numAtoms; iat++) {
-              zeu_x(i, j, iat) = zeu_u(k, i, j, iat);
-            }
-          }
-        }
-        // get rescaling factor
-        sp_zeu(zeu_x, zeu_new, scal);
-        // rescale vector
-        for (long i = 0; i < 3; i++) {
-          for (long j = 0; j < 3; j++) {
-            for (long iat = 0; iat < numAtoms; iat++) {
-              zeu_w(i, j, iat) += scal * zeu_u(k, i, j, iat);
-            }
-          }
-        }
-      }
-    }
-
-    // Final substraction of the former projection to the initial zeu, to
-    // get the new "projected" zeu
-
-    zeu_new -= zeu_w;
-    sp_zeu(zeu_w, zeu_w, norm2);
-    std::cout << "Norm of the difference between old and new effective "
-                 "charges: "
-              << sqrt(norm2) << "\n";
-
-    for (long i = 0; i < 3; i++) {
-      for (long j = 0; j < 3; j++) {
-        for (long iat = 0; iat < numAtoms; iat++) {
-          bornCharges(iat, i, j) = zeu_new(i, j, iat);
-        }
-      }
-    }
-
-    // Acoustic Sum Rule on force constants
-
-    // generating the vectors of the orthogonal of the subspace to project
-    // the force-constants matrix on
-
-    long nr1 = qCoarseGrid(0);
-    long nr2 = qCoarseGrid(1);
-    long nr3 = qCoarseGrid(2);
-
-    Eigen::Tensor<double, 8> uvec(18 * numAtoms, nr1, nr2, nr3, 3, 3, numAtoms,
-                                  numAtoms);
-    uvec.setZero();
-
-    Eigen::Tensor<double, 7> frc_new(nr1, nr2, nr3, 3, 3, numAtoms, numAtoms);
-    frc_new = forceConstants;
-
-    p = 0;
-    for (long i = 0; i < 3; i++) {
-      for (long j = 0; j < 3; j++) {
-        for (long na = 0; na < numAtoms; na++) {
-          // These are the 3*3*numAtoms vectors associated with the
-          // translational acoustic sum rules
-          for (long n1 = 0; n1 < nr1; n1++) {
-            for (long n2 = 0; n2 < nr2; n2++) {
-              for (long n3 = 0; n3 < nr3; n3++) {
-                for (long nb = 0; nb < numAtoms; nb++) {
-                  uvec(p, n1, n2, n3, i, j, na, nb) = 1.;
-                }
-              }
-            }
-          }
-          p += 1;
-        }
-      }
-    }
-
-    Eigen::Tensor<long, 3> ind_v(9 * numAtoms * numAtoms * nr1 * nr2 * nr3, 2,
-                                 7);
-    Eigen::Tensor<double, 2> v(9 * numAtoms * numAtoms * nr1 * nr2 * nr3, 2);
-    v.setZero();
-    ind_v.setZero();
-
-    long m = 0;
-    long q, l;
-
-    for (long n1 = 0; n1 < nr1; n1++) {
-      for (long n2 = 0; n2 < nr2; n2++) {
-        for (long n3 = 0; n3 < nr3; n3++) {
-          for (long i = 0; i < 3; i++) {
-            for (long j = 0; j < 3; j++) {
-              for (long na = 0; na < numAtoms; na++) {
-                for (long nb = 0; nb < numAtoms; nb++) {
-                  // These are the vectors associated with
-                  // the symmetry constraints
-                  q = 1;
-                  l = 0;
-                  while ((l < m) && (q != 0)) {
-                    if ((ind_v(l, 0, 0) == n1) && (ind_v(l, 0, 1) == n2) &&
-                        (ind_v(l, 0, 2) == n3) && (ind_v(l, 0, 3) == i) &&
-                        (ind_v(l, 0, 4) == j) && (ind_v(l, 0, 5) == na) &&
-                        (ind_v(l, 0, 6) == nb)) {
-                      q = 0;
-                    }
-                    if ((ind_v(l, 1, 0) == n1) && (ind_v(l, 1, 1) == n2) &&
-                        (ind_v(l, 1, 2) == n3) && (ind_v(l, 1, 3) == i) &&
-                        (ind_v(l, 1, 4) == j) && (ind_v(l, 1, 5) == na) &&
-                        (ind_v(l, 1, 6) == nb)) {
-                      q = 0;
-                    }
-                    l += 1;
-                  }
-                  if ((n1 == mod((nr1 + 1 - n1), nr1)) &&
-                      (n2 == mod((nr2 + 1 - n2), nr2)) &&
-                      (n3 == mod((nr3 + 1 - n3), nr3)) && (i == j) &&
-                      (na == nb)) {
-                    q = 0;
-                  }
-                  if (q != 0) {
-                    ind_v(m, 0, 0) = n1;
-                    ind_v(m, 0, 1) = n2;
-                    ind_v(m, 0, 2) = n3;
-                    ind_v(m, 0, 3) = i;
-                    ind_v(m, 0, 4) = j;
-                    ind_v(m, 0, 5) = na;
-                    ind_v(m, 0, 6) = nb;
-                    v(m, 0) = 1. / sqrt(2.);
-                    ind_v(m, 1, 0) = mod((nr1 + 1 - n1), nr1);
-                    ind_v(m, 1, 1) = mod((nr2 + 1 - n2), nr2);
-                    ind_v(m, 1, 2) = mod((nr3 + 1 - n3), nr3);
-                    ind_v(m, 1, 3) = j;
-                    ind_v(m, 1, 4) = i;
-                    ind_v(m, 1, 5) = nb;
-                    ind_v(m, 1, 6) = na;
-                    v(m, 1) = -1. / sqrt(2.);
-                    m += 1;
-                  }
-                }
-              }
-            }
-          }
-        }
-      }
-    }
-
-    // Gram-Schmidt orthonormalization of the set of vectors created.
-    // Note that the vectors corresponding to symmetry constraints are
-    // already orthonormalized by construction.
-
-    long n_less = 0;
-    Eigen::Tensor<double, 7> w(nr1, nr2, nr3, 3, 3, numAtoms, numAtoms);
-    Eigen::Tensor<double, 7> x(nr1, nr2, nr3, 3, 3, numAtoms, numAtoms);
-    w.setZero();
-    x.setZero();
-
-    Eigen::VectorXi u_less(6 * 3 * numAtoms);
-    u_less.setZero();
-
-    long n1, n2, n3, i, j, na, nb, na1, i1, j1;
-
-    for (long k = 0; k < p; k++) {
-      // w(:,:,:,:,:,:,:) = uvec(k-1,:,:,:,:,:,:,:);
-      // x(:,:,:,:,:,:,:) = uvec(k-1,:,:,:,:,:,:,:);
-      for (long n1 = 0; n1 < nr1; n1++) {
-        for (long n2 = 0; n2 < nr2; n2++) {
-          for (long n3 = 0; n3 < nr3; n3++) {
-            for (long i = 0; i < 3; i++) {
-              for (long j = 0; j < 3; j++) {
-                for (long na = 0; na < numAtoms; na++) {
-                  for (long nb = 0; nb < numAtoms; nb++) {
-                    w(n1, n2, n3, i, j, na, nb) =
-                        uvec(k, n1, n2, n3, i, j, na, nb);
-                    x(n1, n2, n3, i, j, na, nb) =
-                        uvec(k, n1, n2, n3, i, j, na, nb);
-                  }
-                }
-              }
-            }
-          }
-        }
-      }
-
-      for (long l = 0; l < m; l++) {
-        //				call
-        //sp2(x,v(l,:),ind_v(l,:,:),nr1,nr2,nr3,nat,scal);
-        scal = 0.;
-        for (long r = 0; r < 2; r++) {
-          n1 = ind_v(l, r, 0);
-          n2 = ind_v(l, r, 1);
-          n3 = ind_v(l, r, 2);
-          i = ind_v(l, r, 3);
-          j = ind_v(l, r, 4);
-          na = ind_v(l, r, 5);
-          nb = ind_v(l, r, 6);
-          scal += w(n1, n2, n3, i, j, na, nb) * v(l, r);
-        }
-
-        for (long r = 0; r < 2; r++) {
-          n1 = ind_v(l, r, 0);
-          n2 = ind_v(l, r, 1);
-          n3 = ind_v(l, r, 2);
-          i = ind_v(l, r, 3);
-          j = ind_v(l, r, 4);
-          na = ind_v(l, r, 5);
-          nb = ind_v(l, r, 6);
-          w(n1, n2, n3, i, j, na, nb) -= scal * v(l, r);
-        }
-      }
-
-      if (k + 1 <= (9 * numAtoms)) {
-        na1 = mod(k + 1, numAtoms);
-        if (na1 == 0) {
-          na1 = numAtoms;
-        };
-        j1 = mod(((k + 1 - na1) / numAtoms), 3);
-        i1 = mod(((((k + 1 - na1) / numAtoms) - j1) / 3), 3);
-      } else {
-        q = k + 1 - 9 * numAtoms;
-        na1 = mod(q, numAtoms);
-        if (na1 == 0) na1 = numAtoms;
-        j1 = mod(((q - na1) / numAtoms), 3);
-        i1 = mod(((((q - na1) / numAtoms) - j1) / 3), 3);
-      }
-      for (long q = 0; q < k; q++) {
-        r = 1;
-        for (long i_less = 0; i_less < n_less; i_less++) {
-          if (u_less(i_less) == q) {
-            r = 0;
-          }
-        }
-        if (r != 0) {
-          scal = 0.;
-          for (long n1 = 0; n1 < nr1; n1++) {
-            for (long n2 = 0; n2 < nr2; n2++) {
-              for (long n3 = 0; n3 < nr3; n3++) {
-                for (long j = 0; j < 3; j++) {
-                  for (long nb = 0; nb < numAtoms; nb++) {
-                    scal += x(n1, n2, n3, i1, j, na1 - 1, nb) *
-                            uvec(q, n1, n2, n3, i1, j, na1 - 1, nb);
-                  }
-                }
-              }
-            }
-          }
-
->>>>>>> 3ddbb0de
           // w(:,:,:,:,:,:,:) -= scal * uvec(q-1,:,:,:,:,:,:,:)
           for (long n1 = 0; n1 < nr1; n1++) {
             for (long n2 = 0; n2 < nr2; n2++) {
@@ -1998,20 +1245,11 @@
 
     // Projection of the force-constants "vector" on the orthogonal of the
     // subspace of the vectors verifying sum rules and symmetry contraints
-<<<<<<< HEAD
-
-    w.setZero();
-    for (long l = 0; l < m; l++) {
-
-      //			call
-      // sp2(frc_new,v(l,:),ind_v(l,:,:),nr1,nr2,nr3,nat,scal)
-=======
 
     w.setZero();
     for (long l = 0; l < m; l++) {
       //			call
-      //sp2(frc_new,v(l,:),ind_v(l,:,:),nr1,nr2,nr3,nat,scal)
->>>>>>> 3ddbb0de
+      // sp2(frc_new,v(l,:),ind_v(l,:,:),nr1,nr2,nr3,nat,scal)
       scal = 0.;
       for (long i = 0; i < 2; i++) {
         scal += frc_new(ind_v(l, i, 0), ind_v(l, i, 1), ind_v(l, i, 2),
@@ -2039,10 +1277,6 @@
         }
       }
       if (r != 0) {
-<<<<<<< HEAD
-
-        scal = 0.;
-=======
         scal = 0.;
         for (long n1 = 0; n1 < nr1; n1++) {
           for (long n2 = 0; n2 < nr2; n2++) {
@@ -2061,32 +1295,6 @@
           }
         }
 
->>>>>>> 3ddbb0de
-        for (long n1 = 0; n1 < nr1; n1++) {
-          for (long n2 = 0; n2 < nr2; n2++) {
-            for (long n3 = 0; n3 < nr3; n3++) {
-              for (long i = 0; i < 3; i++) {
-                for (long j = 0; j < 3; j++) {
-                  for (long na = 0; na < numAtoms; na++) {
-                    for (long nb = 0; nb < numAtoms; nb++) {
-<<<<<<< HEAD
-                      scal += uvec(k, n1, n2, n3, i, j, na, nb) *
-                              frc_new(n1, n2, n3, i, j, na, nb);
-=======
-                      w(n1, n2, n3, i, j, na, nb) +=
-                          scal * uvec(k, n1, n2, n3, i, j, na, nb);
->>>>>>> 3ddbb0de
-                    }
-                  }
-                }
-              }
-            }
-          }
-        }
-      }
-    }
-
-<<<<<<< HEAD
         for (long n1 = 0; n1 < nr1; n1++) {
           for (long n2 = 0; n2 < nr2; n2++) {
             for (long n3 = 0; n3 < nr3; n3++) {
@@ -2134,7 +1342,9 @@
 
     forceConstants = frc_new;
   }
-  std::cout << "Finished imposing " << sumRule << " acoustic sum rule.\n";
+  if (mpi->mpiHead()) {
+    std::cout << "Finished imposing " << sumRule << " acoustic sum rule.\n";
+  }
 }
 
 void PhononH0::sp_zeu(Eigen::Tensor<double, 3> &zeu_u,
@@ -2156,74 +1366,16 @@
 
 Eigen::Tensor<std::complex<double>, 3>
 PhononH0::diagonalizeVelocity(Point &point) {
-=======
-    // Final substraction of the former projection to the initial frc,
-    // to get the new "projected" frc
-
-    frc_new -= w;
-    scal = 0.;
-    for (long n1 = 0; n1 < nr1; n1++) {
-      for (long n2 = 0; n2 < nr2; n2++) {
-        for (long n3 = 0; n3 < nr3; n3++) {
-          for (long i = 0; i < 3; i++) {
-            for (long j = 0; j < 3; j++) {
-              for (long na = 0; na < numAtoms; na++) {
-                for (long nb = 0; nb < numAtoms; nb++) {
-                  scal +=
-                      w(n1, n2, n3, i, j, na, nb) * w(n1, n2, n3, i, j, na, nb);
-                }
-              }
-            }
-          }
-        }
-      }
-    }
-
-    std::cout << "Norm of the difference between old and new "
-                 "force constants: "
-              << sqrt(scal) << "\n";
-
-    forceConstants = frc_new;
-  }
-  if (mpi->mpiHead()) {
-    std::cout << "Finished imposing " << sumRule << " acoustic sum rule.\n";
-  }
-}
-
-void PhononH0::sp_zeu(Eigen::Tensor<double, 3> &zeu_u,
-                      Eigen::Tensor<double, 3> &zeu_v, double &scal) {
-  // get the scalar product of two effective charges matrices zeu_u and zeu_v
-  // (considered as vectors in the R^(3*3*nat) space)
-
-  scal = 0.;
-  for (long i = 0; i < 3; i++) {
-    for (long j = 0; j < 3; j++) {
-      for (long na = 0; na < numAtoms; na++) {
-        scal += zeu_u(i, j, na) * zeu_v(i, j, na);
-      }
-    }
-  }
-}
-
-Eigen::Vector3i PhononH0::getCoarseGrid() { return qCoarseGrid; }
-
-Eigen::Tensor<std::complex<double>, 3> PhononH0::diagonalizeVelocity(
-    Point &point) {
   Eigen::Vector3d coords = point.getCoords(Points::cartesianCoords);
   return diagonalizeVelocityFromCoords(coords);
 }
 
-Eigen::Tensor<std::complex<double>, 3> PhononH0::diagonalizeVelocityFromCoords(
-    Eigen::Vector3d &coords) {
->>>>>>> 3ddbb0de
+Eigen::Tensor<std::complex<double>, 3>
+PhononH0::diagonalizeVelocityFromCoords(Eigen::Vector3d &coords) {
   Eigen::Tensor<std::complex<double>, 3> velocity(numBands, numBands, 3);
   velocity.setZero();
 
   // if we are working at gamma, we set all velocities to zero.
-<<<<<<< HEAD
-  Eigen::Vector3d coords = point.getCoords(Points::cartesianCoords);
-=======
->>>>>>> 3ddbb0de
   if (coords.norm() < 1.0e-6) {
     return velocity;
   }
@@ -2231,14 +1383,9 @@
   bool withMassScaling = false;
 
   // get the eigenvectors and the energies of the q-point
-<<<<<<< HEAD
-  auto tup = diagonalizeFromCoords(coords, withMassScaling);
-  auto energies = std::get<0>(tup);
-  auto eigenvectors = std::get<1>(tup);
-=======
-  auto [energies, eigenvectors] =
-      diagonalizeFromCoords(coords, withMassScaling);
->>>>>>> 3ddbb0de
+  auto tup8 =      diagonalizeFromCoords(coords, withMassScaling);
+ auto energies = std::get<0>(tup8);
+ auto eigenvectors = std::get<1>(tup8);
 
   // now we compute the velocity operator, diagonalizing the expectation
   // value of the derivative of the dynamical matrix.
@@ -2252,17 +1399,12 @@
     qMins(i) -= deltaQ;
 
     // diagonalize the dynamical matrix at q+ and q-
-<<<<<<< HEAD
-    auto tup1 = diagonalizeFromCoords(qPlus, withMassScaling);
-    auto enPlus = std::get<0>(tup1);
-    auto eigPlus = std::get<1>(tup1);
-    auto tup2 = diagonalizeFromCoords(qMins, withMassScaling);
-    auto enMins = std::get<0>(tup2);
-    auto eigMins = std::get<1>(tup2);
-=======
-    auto [enPlus, eigPlus] = diagonalizeFromCoords(qPlus, withMassScaling);
-    auto [enMins, eigMins] = diagonalizeFromCoords(qMins, withMassScaling);
->>>>>>> 3ddbb0de
+    auto tup = diagonalizeFromCoords(qPlus, withMassScaling);
+    auto enPlus = std::get<0>(tup);
+    auto eigPlus = std::get<1>(tup);
+    auto tup1 = diagonalizeFromCoords(qMins, withMassScaling);
+    auto enMins = std::get<0>(tup1);
+    auto eigMins = std::get<1>(tup1);
 
     // build diagonal matrices with frequencies
     Eigen::MatrixXd enPlusMat(numBands, numBands);
@@ -2300,10 +1442,6 @@
   // so, we diagonalize the velocity operator in the degenerate subspace,
 
   for (long ib = 0; ib < numBands; ib++) {
-<<<<<<< HEAD
-
-=======
->>>>>>> 3ddbb0de
     // first, we check if the band is degenerate, and the size of the
     // degenerate subspace
     long sizeSubspace = 1;
@@ -2320,10 +1458,6 @@
       Eigen::MatrixXcd subMat(sizeSubspace, sizeSubspace);
       // we have to repeat for every direction
       for (long iCart = 0; iCart < 3; iCart++) {
-<<<<<<< HEAD
-
-=======
->>>>>>> 3ddbb0de
         // take the velocity matrix of the degenerate subspace
         for (long i = 0; i < sizeSubspace; i++) {
           for (long j = 0; j < sizeSubspace; j++) {
