#include "electron_h0_fourier.h"

#include <cmath>
#include <string>

#include "constants.h"
#include "exceptions.h"
#include "io.h"
#include "particle.h"

ElectronH0Fourier::ElectronH0Fourier(Crystal &crystal_,
                                     FullPoints coarsePoints_,
                                     FullBandStructure coarseBandStructure_,
                                     double cutoff_)
    : crystal(crystal_), coarseBandStructure(coarseBandStructure_),
      coarsePoints(coarsePoints_), particle(Particle::electron) {
  numBands = coarseBandStructure.getNumBands();
  cutoff = cutoff_;
  numDataPoints = coarseBandStructure.getNumPoints();
  refWavevector =
      coarseBandStructure.getPoint(0).getCoords(Points::cartesianCoords);

  // to do the interpolation, we need the lattice vector basis:
  setPositionVectors();
  // now we look for the expansion coefficients that interpolates the bands
  // note that setPositionVectors must stay above this call
  Eigen::MatrixXcd expansionCoefficients_(numBands, numPositionVectors);
  Eigen::VectorXd energies(numDataPoints);
  expansionCoefficients_.setZero();
  energies.setZero();

  LoopPrint loopPrint("setting up Fourier interpolation", "bands", numBands);
  for (long iBand = 0; iBand < numBands; iBand++) {
    loopPrint.update();
    energies = coarseBandStructure.getBandEnergies(iBand);
    expansionCoefficients_.row(iBand) = getCoefficients(energies);
  }
  loopPrint.close();
  expansionCoefficients = expansionCoefficients_;
}

// Copy constructor
ElectronH0Fourier::ElectronH0Fourier(const ElectronH0Fourier &that)
    : crystal(that.crystal), coarseBandStructure(that.coarseBandStructure),
      coarsePoints(that.coarsePoints), particle(that.particle),
      expansionCoefficients(that.expansionCoefficients),
      numBands(that.numBands), cutoff(that.cutoff),
      numDataPoints(that.numDataPoints),
      numPositionVectors(that.numPositionVectors),
      minDistance(that.minDistance),
      positionDegeneracies(that.positionDegeneracies),
      positionVectors(that.positionVectors), refWavevector(that.refWavevector) {
}

// Copy assignment
ElectronH0Fourier &ElectronH0Fourier::operator=(const ElectronH0Fourier &that) {
  if (this != &that) {
    crystal = that.crystal;
    coarseBandStructure = that.coarseBandStructure;
    coarsePoints = that.coarsePoints;
    particle = that.particle;
    expansionCoefficients = that.expansionCoefficients;
    numBands = that.numBands;
    cutoff = that.cutoff;
    numDataPoints = that.numDataPoints;
    numPositionVectors = that.numPositionVectors;
    minDistance = that.minDistance;
    positionDegeneracies = that.positionDegeneracies;
    positionVectors = that.positionVectors;
    refWavevector = that.refWavevector;
  }
  return *this;
}

Particle ElectronH0Fourier::getParticle() { return particle; }

long ElectronH0Fourier::getNumBands() { return numBands; }

std::tuple<Eigen::VectorXd, Eigen::MatrixXcd>
ElectronH0Fourier::diagonalize(Point &point) {
  Eigen::Vector3d coords = point.getCoords(Points::cartesianCoords);
  auto tup = diagonalizeFromCoords(coords);
  auto energies = std::get<0>(tup);
  auto eigvecs = std::get<1>(tup);
  return {energies, eigvecs};
}

std::tuple<Eigen::VectorXd, Eigen::MatrixXcd>
ElectronH0Fourier::diagonalizeFromCoords(Eigen::Vector3d &wavevector) {
  Eigen::MatrixXcd eigvecs(1, 1);
  eigvecs.setZero();
  Eigen::VectorXd energies(numBands);
  for (long ib = 0; ib < numBands; ib++) {
    energies(ib) = getEnergyFromCoords(wavevector, ib);
  }
  return {energies, eigvecs};
}

Eigen::Tensor<std::complex<double>, 3>
ElectronH0Fourier::diagonalizeVelocity(Point &point) {
  Eigen::Vector3d coords = point.getCoords(Points::cartesianCoords);
  return diagonalizeVelocityFromCoords(coords);
}

Eigen::Tensor<std::complex<double>, 3>
ElectronH0Fourier::diagonalizeVelocityFromCoords(Eigen::Vector3d &coords) {
  Eigen::Tensor<std::complex<double>, 3> velocity(numBands, numBands, 3);
  velocity.setZero();
  for (long ib = 0; ib < numBands; ib++) {
    Eigen::Vector3d v = getGroupVelocityFromCoords(coords, ib);
    for (long i = 0; i < 3; i++) {
      velocity(ib, ib, i) = v(i);
    }
  }
  return velocity;
}

FullBandStructure ElectronH0Fourier::populate(Points &fullPoints,
                                              bool &withVelocities,
                                              bool &withEigenvectors) {
  FullBandStructure fullBandStructure(numBands, particle, withVelocities,
                                      withEigenvectors, fullPoints);

  for (long ik = 0; ik < fullBandStructure.getNumPoints(); ik++) {
    Point point = fullBandStructure.getPoint(ik);
    auto tup = diagonalize(point);
    auto ens = std::get<0>(tup);
    auto eigvecs = std::get<1>(tup);
    fullBandStructure.setEnergies(point, ens);
    if (withVelocities) {
      auto vels = diagonalizeVelocity(point);
      fullBandStructure.setVelocities(point, vels);
    }
  }
  return fullBandStructure;
}

//////////////////////////////////////////////////////////////////////////

double ElectronH0Fourier::getRoughnessFunction(Eigen::Vector3d position) {
  double norm = position.norm();
  return pow(1. - coeff1 * norm / minDistance, 2) +
         coeff2 * pow(norm / minDistance, 6);
}

std::complex<double>
ElectronH0Fourier::getStarFunction(Eigen::Vector3d &wavevector, long &iR) {
  std::complex<double> phase =
      complexI * wavevector.dot(positionVectors.col(iR));
  std::complex<double> starFunction = exp(phase) / positionDegeneracies(iR);
  return starFunction;
}

Eigen::Vector3cd
ElectronH0Fourier::getDerivativeStarFunction(Eigen::Vector3d &wavevector,
                                             long &iR) {
  std::complex<double> phase =
      complexI * wavevector.dot(positionVectors.col(iR));
  Eigen::Vector3cd starFunctionDerivative = complexI * positionVectors.col(iR) *
                                            exp(phase) /
                                            positionDegeneracies(iR);
  return starFunctionDerivative;
}

void ElectronH0Fourier::setPositionVectors() {
  // load the info on the supercell that we will use for the interpolation
  Eigen::Matrix3d directUnitCell = crystal.getDirectUnitCell();
  auto tup = coarsePoints.getMesh();
  auto grid = std::get<0>(tup);
  auto offset = std::get<1>(tup);

  // the cutoff specifies the grid on which lattice vectors are searched.
  // Given a lattice vector in integer coordinates R = (n0,n1,n2) in
  // integer coordinates (i.e. can be brought in cartesian coordinates as
  // R=n0*a0+n1*a1+n2*a2 where a* are the lattice vectors of the primitive
  // unit cell)
  // then, the coordinates of the lattice vector R vary over a range between
  // -Nk*cutoff and Nk*cutoff, where Nk is the coarse grid of wavevectors.
  // so, with this definition, cutoff is a positive integer.
  long searchSize0 = long(cutoff);
  long searchSize1 = long(cutoff);
  long searchSize2 = long(cutoff);
  // cutoff is an integer
  if (cutoff < 1.) {
    Error e("Fourier cutoff is too small: set it >=1");
  }

  // distDim is the size of the
  long distDim = 1;
  distDim *= ((searchSize0 + 1) * 2 + 1);
  distDim *= ((searchSize1 + 1) * 2 + 1);
  distDim *= ((searchSize2 + 1) * 2 + 1);

  std::vector<Eigen::Vector3d> tmpVectors;
  std::vector<double> tmpDegeneracies;
  long tmpNumPoints = 0;

  // what are we doing:
  // the "n" specifies a grid of lattice vectors, that are (2*(cutoff+1)+1)^3
  // times bigger than the grid of wavevectors. a grid of lattice vectors
  // equal to the grid of wavevectors would be the bare minimum for the
  // interpolation to work, and wouldn't be enough for anything good.

  // now, we loop over the vectors of supercell A.
  for (long n0 = -searchSize0 * grid(0); n0 <= searchSize0 * grid(0); n0++) {
    for (long n1 = -searchSize1 * grid(1); n1 <= searchSize1 * grid(1); n1++) {
      for (long n2 = -searchSize2 * grid(2); n2 <= searchSize2 * grid(2);
           n2++) {
        // loop over a supercell B of size ((searchSize+1)*2+1)^3
        // bigger than supercell A. We compute the distance between any
        // vector in supercell B w.r.t. the vector "n"

        std::vector<double> distances;
        for (long i0 = -searchSize0 - 1; i0 <= searchSize0 + 1; i0++) {
          for (long i1 = -searchSize1 - 1; i1 <= searchSize1 + 1; i1++) {
            for (long i2 = -searchSize2 - 1; i2 <= searchSize2 + 1; i2++) {
              Eigen::Vector3d dist;
              dist(0) = n0 - i0 * grid(0);
              dist(1) = n1 - i1 * grid(1);
              dist(2) = n2 - i2 * grid(2);
              // distances in cartesian space
              dist = directUnitCell * dist;
              double dist2 = dist.norm();
              distances.push_back(dist2);
            }
          }
        }

        // find the minimum distance out of all distances
        double distMin = distances[0];
        for (auto dist : distances) {
          if (dist < distMin) {
            distMin = dist;
          }
        }

        // the point at distDim/2 is the reference "n" vector
        // i.e. the one generated by i0=i1=i2=0
        // if it's the minimum vector, than it's in the
        // Wigner Seitz zone of supercell A.
        // Therefore we save this vector.
        if (abs(distances[distDim / 2] - distMin) < 1.0e-6) {
          tmpNumPoints += 1;

          // count its degeneracy
          double degeneracy = 0.;
          for (long i = 0; i < distDim; i++) {
            if (abs(distances[i] - distMin) < 1.0e-6) {
              degeneracy += 1.;
            }
          }
          tmpDegeneracies.push_back(degeneracy);

          Eigen::Vector3d thisVec;
          thisVec << n0, n1, n2;
          tmpVectors.push_back(thisVec);
        }
      }
    }
  }

  // now we store the list of these lattice vectors in the class members
  numPositionVectors = tmpNumPoints;
  positionDegeneracies = Eigen::VectorXd::Zero(numPositionVectors);
  positionVectors = Eigen::MatrixXd::Zero(3, numPositionVectors);
  long originIndex = 0; // to look for R=0 vector
  for (long iR = 0; iR < numPositionVectors; iR++) {
    auto thisVec = tmpVectors[iR];
    // we convert from crystal to cartesian coordinates
    positionVectors.col(iR) = directUnitCell * thisVec;
    positionDegeneracies(iR) = tmpDegeneracies[iR];
    //
    if (thisVec.norm() < 1.0e-6) {
      originIndex = iR;
    }
  }

  // It's essential we keep the origin vectors at the index iR = 0
  // so we swap it. The other vectors don't need to be in any order.
  double tmp1 = positionDegeneracies(originIndex);
  double tmp2 = positionDegeneracies(0);
  positionDegeneracies(0) = tmp1;
  positionDegeneracies(originIndex) = tmp2;
  Eigen::Vector3d tmpv1 = positionVectors.col(originIndex);
  Eigen::Vector3d tmpv2 = positionVectors.col(0);
  positionVectors.col(0) = tmpv1;
  positionVectors.col(originIndex) = tmpv2;

  // the interpolation schemes also requires to know the minimum norm
  // of the lattice vectors
<<<<<<< HEAD
  minDistance = directUnitCell.row(0).norm();        // this is a first guess
  for (long iR = 1; iR < numPositionVectors; iR++) { // exclude 0 vector!
=======
  minDistance = directUnitCell.col(0).norm();         // this is a first guess
  for (long iR = 1; iR < numPositionVectors; iR++) {  // exclude 0 vector!
>>>>>>> 49343b12
    double thisNorm = positionVectors.col(iR).norm();
    if (thisNorm < minDistance) {
      minDistance = thisNorm;
    }
  }
}

Eigen::VectorXcd
ElectronH0Fourier::getLagrangeMultipliers(Eigen::VectorXd energies) {
  Eigen::VectorXcd multipliers(numDataPoints - 1);
  Eigen::VectorXcd deltaEnergies(numDataPoints - 1);
  Eigen::MatrixXcd h(numDataPoints - 1, numDataPoints - 1);
  h.setZero();

  for (long i = 1; i < numDataPoints; i++) {
    deltaEnergies(i - 1) = energies(i) - energies(0);
  }

  Eigen::Vector3d iWavevector;
  std::complex<double> smki, smkj;
  Eigen::MatrixXcd smk(numDataPoints, numPositionVectors);
  for (long iR = 0; iR < numPositionVectors; iR++) {
    for (long i = 0; i < numDataPoints; i++) {
      iWavevector =
          coarseBandStructure.getPoint(i).getCoords(Points::cartesianCoords);
      std::complex<double> smki = getStarFunction(iWavevector, iR);
      smk(i, iR) = smki;
    }
  }

  for (long iR = 0; iR < numPositionVectors; iR++) {
    Eigen::Vector3d position = positionVectors.col(iR);
    double rho = getRoughnessFunction(position);
    std::complex<double> smk0 = getStarFunction(refWavevector, iR);
    for (long i = 0; i < numDataPoints - 1; i++) {
      smki = smk(i + 1, iR);
      for (long j = 0; j < numDataPoints - 1; j++) {
        smkj = smk(j + 1, iR);
        h(i, j) += (smki - smk0) * std::conj(smkj - smk0) / rho;
      }
    }
  }

  // solve h*multipliers = deltaEnergies
  multipliers = h.ldlt().solve(deltaEnergies);
  return multipliers;
}

Eigen::VectorXcd ElectronH0Fourier::getCoefficients(Eigen::VectorXd energies) {
  Eigen::VectorXcd multipliers = getLagrangeMultipliers(energies);

  Eigen::VectorXcd coefficients(numPositionVectors);
  coefficients.setZero();
  Eigen::Vector3d wavevector;

  for (long m = 1; m < numPositionVectors; m++) {
    std::complex<double> smk0 = getStarFunction(refWavevector, m);
    for (long i = 1; i < numDataPoints; i++) {
      wavevector =
          coarseBandStructure.getPoint(i).getCoords(Points::cartesianCoords);
      coefficients(m) +=
          multipliers(i - 1) * std::conj(getStarFunction(wavevector, m) - smk0);
    }
    Eigen::Vector3d position = positionVectors.col(m);
    coefficients(m) /= getRoughnessFunction(position);
  }

  // special case for R=0
  coefficients(0) = energies(0);
  for (long m = 1; m < numPositionVectors; m++) {
    coefficients(0) -= coefficients(m) * getStarFunction(refWavevector, m);
  }

  return coefficients;
}

double ElectronH0Fourier::getEnergyFromCoords(Eigen::Vector3d &wavevector,
                                              long &bandIndex) {
  double energy = 0.;
  for (long m = 0; m < numPositionVectors; m++) {
    std::complex<double> c =
        expansionCoefficients(bandIndex, m) * getStarFunction(wavevector, m);
    energy += c.real();
  }
  return energy;
}

Eigen::Vector3d
ElectronH0Fourier::getGroupVelocityFromCoords(Eigen::Vector3d &wavevector,
                                              long &bandIndex) {
  Eigen::Vector3d velocity = Eigen::Vector3d::Zero();
  for (long m = 0; m < numPositionVectors; m++) {
    Eigen::Vector3cd c = expansionCoefficients(bandIndex, m) *
                         getDerivativeStarFunction(wavevector, m);
    velocity += c.real();
  }
  return velocity;
}<|MERGE_RESOLUTION|>--- conflicted
+++ resolved
@@ -288,13 +288,8 @@
 
   // the interpolation schemes also requires to know the minimum norm
   // of the lattice vectors
-<<<<<<< HEAD
-  minDistance = directUnitCell.row(0).norm();        // this is a first guess
+  minDistance = directUnitCell.col(0).norm();        // this is a first guess
   for (long iR = 1; iR < numPositionVectors; iR++) { // exclude 0 vector!
-=======
-  minDistance = directUnitCell.col(0).norm();         // this is a first guess
-  for (long iR = 1; iR < numPositionVectors; iR++) {  // exclude 0 vector!
->>>>>>> 49343b12
     double thisNorm = positionVectors.col(iR).norm();
     if (thisNorm < minDistance) {
       minDistance = thisNorm;
