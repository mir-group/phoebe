--- conflicted
+++ resolved
@@ -1,35 +1,19 @@
 #include "electron_h0_fourier.h"
-<<<<<<< HEAD
-=======
 
 #include <cmath>
 #include <string>
 
->>>>>>> 3ddbb0de
 #include "constants.h"
 #include "exceptions.h"
 #include "io.h"
 #include "particle.h"
-<<<<<<< HEAD
-#include <cmath>
-#include <string>
-=======
->>>>>>> 3ddbb0de
 
 ElectronH0Fourier::ElectronH0Fourier(Crystal &crystal_,
                                      FullPoints coarsePoints_,
                                      FullBandStructure coarseBandStructure_,
                                      double cutoff_)
-<<<<<<< HEAD
     : crystal(crystal_), coarseBandStructure(coarseBandStructure_),
       coarsePoints(coarsePoints_), particle(Particle::electron) {
-
-=======
-    : crystal(crystal_),
-      coarseBandStructure(coarseBandStructure_),
-      coarsePoints(coarsePoints_),
-      particle(Particle::electron) {
->>>>>>> 3ddbb0de
   numBands = coarseBandStructure.getNumBands();
   cutoff = cutoff_;
   numDataPoints = coarseBandStructure.getNumPoints();
@@ -57,31 +41,16 @@
 
 // Copy constructor
 ElectronH0Fourier::ElectronH0Fourier(const ElectronH0Fourier &that)
-<<<<<<< HEAD
     : crystal(that.crystal), coarseBandStructure(that.coarseBandStructure),
       coarsePoints(that.coarsePoints), particle(that.particle),
       expansionCoefficients(that.expansionCoefficients),
       numBands(that.numBands), cutoff(that.cutoff),
-=======
-    : crystal(that.crystal),
-      coarseBandStructure(that.coarseBandStructure),
-      coarsePoints(that.coarsePoints),
-      particle(that.particle),
-      expansionCoefficients(that.expansionCoefficients),
-      numBands(that.numBands),
-      cutoff(that.cutoff),
->>>>>>> 3ddbb0de
       numDataPoints(that.numDataPoints),
       numPositionVectors(that.numPositionVectors),
       minDistance(that.minDistance),
       positionDegeneracies(that.positionDegeneracies),
-<<<<<<< HEAD
       positionVectors(that.positionVectors), refWavevector(that.refWavevector) {
 }
-=======
-      positionVectors(that.positionVectors),
-      refWavevector(that.refWavevector) {}
->>>>>>> 3ddbb0de
 
 // Copy assignment
 ElectronH0Fourier &ElectronH0Fourier::operator=(const ElectronH0Fourier &that) {
@@ -107,19 +76,12 @@
 
 long ElectronH0Fourier::getNumBands() { return numBands; }
 
-<<<<<<< HEAD
 std::tuple<Eigen::VectorXd, Eigen::MatrixXcd>
 ElectronH0Fourier::diagonalize(Point &point) {
   Eigen::Vector3d coords = point.getCoords(Points::cartesianCoords);
   auto tup = diagonalizeFromCoords(coords);
   auto energies = std::get<0>(tup);
   auto eigvecs = std::get<1>(tup);
-=======
-std::tuple<Eigen::VectorXd, Eigen::MatrixXcd> ElectronH0Fourier::diagonalize(
-    Point &point) {
-  Eigen::Vector3d coords = point.getCoords(Points::cartesianCoords);
-  auto [energies, eigvecs] = diagonalizeFromCoords(coords);
->>>>>>> 3ddbb0de
   return {energies, eigvecs};
 }
 
@@ -134,15 +96,8 @@
   return {energies, eigvecs};
 }
 
-<<<<<<< HEAD
 Eigen::Tensor<std::complex<double>, 3>
 ElectronH0Fourier::diagonalizeVelocity(Point &point) {
-  Eigen::Tensor<std::complex<double>, 3> velocity(numBands, numBands, 3);
-  velocity.setZero();
-  Eigen::Vector3d coords = point.getCoords(Points::cartesianCoords);
-=======
-Eigen::Tensor<std::complex<double>, 3> ElectronH0Fourier::diagonalizeVelocity(
-    Point &point) {
   Eigen::Vector3d coords = point.getCoords(Points::cartesianCoords);
   return diagonalizeVelocityFromCoords(coords);
 }
@@ -151,7 +106,6 @@
 ElectronH0Fourier::diagonalizeVelocityFromCoords(Eigen::Vector3d &coords) {
   Eigen::Tensor<std::complex<double>, 3> velocity(numBands, numBands, 3);
   velocity.setZero();
->>>>>>> 3ddbb0de
   for (long ib = 0; ib < numBands; ib++) {
     Eigen::Vector3d v = getGroupVelocityFromCoords(coords, ib);
     for (long i = 0; i < 3; i++) {
@@ -164,22 +118,14 @@
 FullBandStructure ElectronH0Fourier::populate(Points &fullPoints,
                                               bool &withVelocities,
                                               bool &withEigenvectors) {
-<<<<<<< HEAD
-
-=======
->>>>>>> 3ddbb0de
   FullBandStructure fullBandStructure(numBands, particle, withVelocities,
                                       withEigenvectors, fullPoints);
 
   for (long ik = 0; ik < fullBandStructure.getNumPoints(); ik++) {
     Point point = fullBandStructure.getPoint(ik);
-<<<<<<< HEAD
     auto tup = diagonalize(point);
     auto ens = std::get<0>(tup);
     auto eigvecs = std::get<1>(tup);
-=======
-    auto [ens, eigvecs] = diagonalize(point);
->>>>>>> 3ddbb0de
     fullBandStructure.setEnergies(point, ens);
     if (withVelocities) {
       auto vels = diagonalizeVelocity(point);
@@ -197,27 +143,17 @@
          coeff2 * pow(norm / minDistance, 6);
 }
 
-<<<<<<< HEAD
 std::complex<double>
 ElectronH0Fourier::getStarFunction(Eigen::Vector3d &wavevector, long &iR) {
-=======
-std::complex<double> ElectronH0Fourier::getStarFunction(
-    Eigen::Vector3d &wavevector, long &iR) {
->>>>>>> 3ddbb0de
   std::complex<double> phase =
       complexI * wavevector.transpose() * positionVectors.col(iR);
   std::complex<double> starFunction = exp(phase) / positionDegeneracies(iR);
   return starFunction;
 }
 
-<<<<<<< HEAD
 Eigen::Vector3cd
 ElectronH0Fourier::getDerivativeStarFunction(Eigen::Vector3d &wavevector,
                                              long &iR) {
-=======
-Eigen::Vector3cd ElectronH0Fourier::getDerivativeStarFunction(
-    Eigen::Vector3d &wavevector, long &iR) {
->>>>>>> 3ddbb0de
   std::complex<double> phase =
       complexI * wavevector.transpose() * positionVectors.col(iR);
   Eigen::Vector3cd starFunctionDerivative = complexI * positionVectors.col(iR) *
@@ -229,13 +165,9 @@
 void ElectronH0Fourier::setPositionVectors() {
   // load the info on the supercell that we will use for the interpolation
   Eigen::Matrix3d directUnitCell = crystal.getDirectUnitCell();
-<<<<<<< HEAD
   auto tup = coarsePoints.getMesh();
   auto grid = std::get<0>(tup);
   auto offset = std::get<1>(tup);
-=======
-  auto [grid, offset] = coarsePoints.getMesh();
->>>>>>> 3ddbb0de
 
   // the cutoff specifies the grid on which lattice vectors are searched.
   // Given a lattice vector in integer coordinates R = (n0,n1,n2) in
@@ -274,10 +206,6 @@
     for (long n1 = -searchSize1 * grid(1); n1 <= searchSize1 * grid(1); n1++) {
       for (long n2 = -searchSize2 * grid(2); n2 <= searchSize2 * grid(2);
            n2++) {
-<<<<<<< HEAD
-
-=======
->>>>>>> 3ddbb0de
         // loop over a supercell B of size ((searchSize+1)*2+1)^3
         // bigger than supercell A. We compute the distance between any
         // vector in supercell B w.r.t. the vector "n"
@@ -328,7 +256,6 @@
           tmpVectors.push_back(thisVec);
         }
       }
-<<<<<<< HEAD
     }
   }
 
@@ -406,85 +333,6 @@
     }
   }
 
-=======
-    }
-  }
-
-  // now we store the list of these lattice vectors in the class members
-  numPositionVectors = tmpNumPoints;
-  positionDegeneracies = Eigen::VectorXd::Zero(numPositionVectors);
-  positionVectors = Eigen::MatrixXd::Zero(3, numPositionVectors);
-  long originIndex = 0;  // to look for R=0 vector
-  for (long iR = 0; iR < numPositionVectors; iR++) {
-    auto thisVec = tmpVectors[iR];
-    // we convert from crystal to cartesian coordinates
-    positionVectors.col(iR) = thisVec.transpose() * directUnitCell;
-    positionDegeneracies(iR) = tmpDegeneracies[iR];
-    //
-    if (thisVec.norm() < 1.0e-6) {
-      originIndex = iR;
-    }
-  }
-
-  // It's essential we keep the origin vectors at the index iR = 0
-  // so we swap it. The other vectors don't need to be in any order.
-  double tmp1 = positionDegeneracies(originIndex);
-  double tmp2 = positionDegeneracies(0);
-  positionDegeneracies(0) = tmp1;
-  positionDegeneracies(originIndex) = tmp2;
-  Eigen::Vector3d tmpv1 = positionVectors.col(originIndex);
-  Eigen::Vector3d tmpv2 = positionVectors.col(0);
-  positionVectors.col(0) = tmpv1;
-  positionVectors.col(originIndex) = tmpv2;
-
-  // the interpolation schemes also requires to know the minimum norm
-  // of the lattice vectors
-  minDistance = directUnitCell.row(0).norm();         // this is a first guess
-  for (long iR = 1; iR < numPositionVectors; iR++) {  // exclude 0 vector!
-    double thisNorm = positionVectors.col(iR).norm();
-    if (thisNorm < minDistance) {
-      minDistance = thisNorm;
-    }
-  }
-}
-
-Eigen::VectorXcd ElectronH0Fourier::getLagrangeMultipliers(
-    Eigen::VectorXd energies) {
-  Eigen::VectorXcd multipliers(numDataPoints - 1);
-  Eigen::VectorXcd deltaEnergies(numDataPoints - 1);
-  Eigen::MatrixXcd h(numDataPoints - 1, numDataPoints - 1);
-  h.setZero();
-
-  for (long i = 1; i < numDataPoints; i++) {
-    deltaEnergies(i - 1) = energies(i) - energies(0);
-  }
-
-  Eigen::Vector3d iWavevector;
-  std::complex<double> smki, smkj;
-  Eigen::MatrixXcd smk(numDataPoints, numPositionVectors);
-  for (long iR = 0; iR < numPositionVectors; iR++) {
-    for (long i = 0; i < numDataPoints; i++) {
-      iWavevector =
-          coarseBandStructure.getPoint(i).getCoords(Points::cartesianCoords);
-      std::complex<double> smki = getStarFunction(iWavevector, iR);
-      smk(i, iR) = smki;
-    }
-  }
-
-  for (long iR = 0; iR < numPositionVectors; iR++) {
-    Eigen::Vector3d position = positionVectors.col(iR);
-    double rho = getRoughnessFunction(position);
-    std::complex<double> smk0 = getStarFunction(refWavevector, iR);
-    for (long i = 0; i < numDataPoints - 1; i++) {
-      smki = smk(i + 1, iR);
-      for (long j = 0; j < numDataPoints - 1; j++) {
-        smkj = smk(j + 1, iR);
-        h(i, j) += (smki - smk0) * std::conj(smkj - smk0) / rho;
-      }
-    }
-  }
-
->>>>>>> 3ddbb0de
   // solve h*multipliers = deltaEnergies
   multipliers = h.ldlt().solve(deltaEnergies);
   return multipliers;
@@ -492,19 +340,11 @@
 
 Eigen::VectorXcd ElectronH0Fourier::getCoefficients(Eigen::VectorXd energies) {
   Eigen::VectorXcd multipliers = getLagrangeMultipliers(energies);
-<<<<<<< HEAD
 
   Eigen::VectorXcd coefficients(numPositionVectors);
   coefficients.setZero();
   Eigen::Vector3d wavevector;
 
-=======
-
-  Eigen::VectorXcd coefficients(numPositionVectors);
-  coefficients.setZero();
-  Eigen::Vector3d wavevector;
-
->>>>>>> 3ddbb0de
   for (long m = 1; m < numPositionVectors; m++) {
     std::complex<double> smk0 = getStarFunction(refWavevector, m);
     for (long i = 1; i < numDataPoints; i++) {
@@ -537,14 +377,9 @@
   return energy;
 }
 
-<<<<<<< HEAD
 Eigen::Vector3d
 ElectronH0Fourier::getGroupVelocityFromCoords(Eigen::Vector3d &wavevector,
                                               long &bandIndex) {
-=======
-Eigen::Vector3d ElectronH0Fourier::getGroupVelocityFromCoords(
-    Eigen::Vector3d &wavevector, long &bandIndex) {
->>>>>>> 3ddbb0de
   Eigen::Vector3d velocity = Eigen::Vector3d::Zero();
   for (long m = 0; m < numPositionVectors; m++) {
     Eigen::Vector3cd c = expansionCoefficients(bandIndex, m) *
