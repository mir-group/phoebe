--- conflicted
+++ resolved
@@ -154,7 +154,7 @@
   auto t = batchedDiagonalizeFromCoordinates(cartesianWavevectors);
   auto energies = std::get<0>(t)[0];
   auto eigenVectors = std::get<1>(t)[0];
-  return {energies, eigenVectors};
+  return std::make_tuple(energies, eigenVectors);
 }
 
 std::vector<Eigen::MatrixXcd> ElectronH0Wannier::batchedBuildHamiltonians(
@@ -212,7 +212,6 @@
 std::tuple<std::vector<Eigen::VectorXd>, std::vector<Eigen::MatrixXcd>>
 ElectronH0Wannier::batchedDiagonalizeFromCoordinates(std::vector<Eigen::Vector3d>& cartesianWavevectors) {
 
-<<<<<<< HEAD
   auto Hs = batchedBuildHamiltonians(cartesianWavevectors);
 
   int numK = cartesianWavevectors.size();
@@ -225,10 +224,7 @@
     allEnergies[iK] = eigenSolver.eigenvalues();
     allEigenvectors[iK] = eigenSolver.eigenvectors();
   }
-  return {allEnergies, allEigenvectors};
-=======
-  return std::make_tuple(energies, eigenvectors);
->>>>>>> 873312d8
+  return std::make_tuple(allEnergies, allEigenvectors);
 }
 
 Eigen::Tensor<std::complex<double>, 3>
@@ -675,7 +671,7 @@
     resultsVelocities[iK] = velocity;
   }
 
-  return {resultsEnergies, resultsEigenvectors, resultsVelocities};
+  return std::make_tuple(resultsEnergies, resultsEigenvectors, resultsVelocities);
 }
 
 ComplexView3D ElectronH0Wannier::kokkosBatchedBuildBlochHamiltonian(
@@ -754,7 +750,7 @@
   kokkosZHEEV(blochHamiltonians, allEnergies);
   // blochHamiltonians now contains eigenvectors
 
-  return {allEnergies, blochHamiltonians};
+  return std::make_tuple(allEnergies, blochHamiltonians);
 }
 
 std::tuple<DoubleView2D, ComplexView3D, ComplexView4D>
@@ -861,7 +857,7 @@
   kokkosBatchedTreatDegenerateVelocities(cartesianCoordinates, resultEnergies,
                                          resultVelocities, threshold);
 
-  return {resultEnergies, resultEigenvectors, resultVelocities};
+  return std::make_tuple(resultEnergies, resultEigenvectors, resultVelocities);
 }
 
 double ElectronH0Wannier::getDeviceMemoryUsage() {
