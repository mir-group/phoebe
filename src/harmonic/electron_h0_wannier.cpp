#include "electron_h0_wannier.h"
#include "constants.h"
#include "exceptions.h"

ElectronH0Wannier::ElectronH0Wannier(
    const Eigen::Matrix3d &directUnitCell_,
    const Eigen::Matrix<double, 3, Eigen::Dynamic> &bravaisVectors_,
    const Eigen::VectorXd &vectorsDegeneracies_,
    const Eigen::Tensor<std::complex<double>, 3> &h0R_,
    const Eigen::Tensor<std::complex<double>, 4> &rMatrix_)
    : particle(Particle::electron) {

  h0R = h0R_;
  rMatrix = rMatrix_;
  directUnitCell = directUnitCell_;
  bravaisVectors = bravaisVectors_;
  vectorsDegeneracies = vectorsDegeneracies_;

  if (h0R.dimension(1) != h0R.dimension(2)) {
    Error e("WannierH0(): h0R should have dimensions (R,bands,bands)");
  }
  if (h0R.dimension(0) != bravaisVectors.cols()) {
    Error e("WannierH0(): h0R and bravaisVectors not aligned");
  }
  if (vectorsDegeneracies.size() != bravaisVectors.cols()) {
    Error e("WannierH0(): degeneracies not aligned with vectors");
  }

  if ((rMatrix.dimension(1) != h0R.dimension(0)) ||
      (rMatrix.dimension(2) != h0R.dimension(1)) ||
      (rMatrix.dimension(3) != h0R.dimension(2))) {
    Error e("WannierH0(): h0R and rMatrix should be aligned");
  }

  if (rMatrix.dimension(0) != 3) {
    Error e("WannierH0(): rMatrix should be a vector");
  }

  numBands = h0R.dimension(1);
  numVectors = vectorsDegeneracies.size();
}

// copy constructor
ElectronH0Wannier::ElectronH0Wannier(const ElectronH0Wannier &that)
    : particle(Particle::electron) {
  h0R = that.h0R;
  rMatrix = that.rMatrix;
  directUnitCell = that.directUnitCell;
  numBands = that.numBands;
  bravaisVectors = that.bravaisVectors;
  numVectors = that.numVectors;
  vectorsDegeneracies = that.vectorsDegeneracies;
}

// copy assignment
ElectronH0Wannier &ElectronH0Wannier::operator=(const ElectronH0Wannier &that) {
  if (this != &that) {
    bravaisVectors.resize(0, 0);
    vectorsDegeneracies.resize(0);
    h0R.resize(0, 0, 0);
    rMatrix.resize(0, 0, 0, 0);
    particle = that.particle;
    numVectors = that.numVectors;
    numBands = that.numBands;
    bravaisVectors = that.bravaisVectors;
    vectorsDegeneracies = that.vectorsDegeneracies;
    directUnitCell = that.directUnitCell;
    h0R = that.h0R;
    rMatrix = that.rMatrix;
  }
  return *this;
}

Particle ElectronH0Wannier::getParticle() { return particle; }

long ElectronH0Wannier::getNumBands() { return numBands; }

std::tuple<Eigen::VectorXd, Eigen::MatrixXcd>
ElectronH0Wannier::diagonalize(Point &point) {
  Eigen::Vector3d k = point.getCoords(Points::cartesianCoords);

  auto tup = diagonalizeFromCoords(k);
  auto energies = std::get<0>(tup);
  auto eigenvectors = std::get<1>(tup);

  // note: the eigenvector matrix is the unitary transformation matrix U
  // from the Bloch to the Wannier gauge.

  return {energies, eigenvectors};
}

std::tuple<Eigen::VectorXd, Eigen::MatrixXcd>
ElectronH0Wannier::diagonalizeFromCoords(Eigen::Vector3d &k) {

  Eigen::MatrixXcd h0K(numBands, numBands);
  h0K.setZero();

  for (long iR = 0; iR < bravaisVectors.cols(); iR++) {
    Eigen::Vector3d R = bravaisVectors.col(iR);
    double phase = k.dot(R);
    std::complex<double> phaseFactor = {cos(phase), sin(phase)};
    for (long m = 0; m < numBands; m++) {
      for (long n = 0; n < numBands; n++) {
        h0K(m, n) += phaseFactor * h0R(iR, m, n) / vectorsDegeneracies(iR);
      }
    }
  }

  Eigen::SelfAdjointEigenSolver<Eigen::MatrixXcd> eigensolver(h0K);
  Eigen::VectorXd energies = eigensolver.eigenvalues();
  Eigen::MatrixXcd eigenvectors = eigensolver.eigenvectors();

  return {energies, eigenvectors};
}

<<<<<<< HEAD
Eigen::Tensor<std::complex<double>, 3>
ElectronH0Wannier::diagonalizeVelocity(Point &point) {
  double delta = 1.0e-8;
  double threshold = 0.000001 / energyRyToEv; // = 1 micro-eV
=======
Eigen::Tensor<std::complex<double>, 3> ElectronH0Wannier::diagonalizeVelocity(
        Point &point) {
  Eigen::Vector3d coords = point.getCoords(Points::cartesianCoords);
  return diagonalizeVelocityFromCoords(coords);
}

Eigen::Tensor<std::complex<double>, 3> ElectronH0Wannier::diagonalizeVelocityFromCoords(
        Eigen::Vector3d &coords) {
    double delta = 1.0e-8;
    double threshold = 0.000001 / energyRyToEv; // = 1 micro-eV
>>>>>>> 3ddbb0de

  Eigen::Tensor<std::complex<double>, 3> velocity(numBands, numBands, 3);
  velocity.setZero();

<<<<<<< HEAD
  // if we are working at gamma, we set all velocities to zero.
  Eigen::Vector3d coords = point.getCoords(Points::cartesianCoords);
  if (coords.norm() < 1.0e-6) {
    return velocity;
  }

  // get the eigenvectors and the energies of the q-point
  auto tup = diagonalizeFromCoords(coords);
  auto energies = std::get<0>(tup);
  auto eigenvectors = std::get<1>(tup);

  // now we compute the velocity operator, diagonalizing the expectation
  // value of the derivative of the dynamical matrix.
  // This works better than doing finite differences on the frequencies.
  for (long i = 0; i < 3; i++) {
    // define q+ and q- from finite differences.
    Eigen::Vector3d qPlus = coords;
    Eigen::Vector3d qMins = coords;
    qPlus(i) += delta;
    qMins(i) -= delta;

    // diagonalize the dynamical matrix at q+ and q-
    auto tup = diagonalizeFromCoords(qPlus);
    auto enPlus = std::get<0>(tup);
    auto eigPlus = std::get<1>(tup);
    auto tup1 = diagonalizeFromCoords(qMins);
    auto enMins = std::get<0>(tup1);
    auto eigMins = std::get<1>(tup1);

    // build diagonal matrices with frequencies
    Eigen::MatrixXd enPlusMat(numBands, numBands);
    Eigen::MatrixXd enMinsMat(numBands, numBands);
    enPlusMat.setZero();
    enMinsMat.setZero();
    enPlusMat.diagonal() << enPlus;
    enMinsMat.diagonal() << enMins;

    // build the dynamical matrix at the two wavevectors
    // since we diagonalized it before, A = M.U.M*
    Eigen::MatrixXcd sqrtDPlus(numBands, numBands);
    sqrtDPlus = eigPlus * enPlusMat * eigPlus.adjoint();
    Eigen::MatrixXcd sqrtDMins(numBands, numBands);
    sqrtDMins = eigMins * enMinsMat * eigMins.adjoint();

    // now we can build the velocity operator
    Eigen::MatrixXcd der(numBands, numBands);
    der = (sqrtDPlus - sqrtDMins) / (2. * delta);

    // and to be safe, we reimpose hermiticity
    der = 0.5 * (der + der.adjoint());

    // now we rotate in the basis of the eigenvectors at q.
    der = eigenvectors.adjoint() * der * eigenvectors;

    for (long ib1 = 0; ib1 < numBands; ib1++) {
      for (long ib2 = 0; ib2 < numBands; ib2++) {
        velocity(ib1, ib2, i) = der(ib1, ib2);
      }
=======
    // if we are working at gamma, we set all velocities to zero.
    if (coords.norm() < 1.0e-6) {
        return velocity;
>>>>>>> 3ddbb0de
    }
  }

  // turns out that the above algorithm has problems with degenerate bands
  // so, we diagonalize the velocity operator in the degenerate subspace,

  for (long ib = 0; ib < numBands; ib++) {

    // first, we check if the band is degenerate, and the size of the
    // degenerate subspace
    long sizeSubspace = 1;
    for (long ib2 = ib + 1; ib2 < numBands; ib2++) {
      // I consider bands degenerate if their frequencies are the same
      // within 0.0001 cm^-1
      if (abs(energies(ib) - energies(ib2)) > threshold) {
        break;
      }
      sizeSubspace += 1;
    }

    if (sizeSubspace > 1) {
      Eigen::MatrixXcd subMat(sizeSubspace, sizeSubspace);
      // we have to repeat for every direction
      for (long iCart = 0; iCart < 3; iCart++) {

        // take the velocity matrix of the degenerate subspace
        for (long i = 0; i < sizeSubspace; i++) {
          for (long j = 0; j < sizeSubspace; j++) {
            subMat(i, j) = velocity(ib + i, ib + j, iCart);
          }
        }

        // reinforce hermiticity
        subMat = 0.5 * (subMat + subMat.adjoint());

        // diagonalize the subMatrix
        Eigen::SelfAdjointEigenSolver<Eigen::MatrixXcd> eigensolver(subMat);
        Eigen::MatrixXcd newEigvecs = eigensolver.eigenvectors();

        // rotate the original matrix in the new basis
        // that diagonalizes the subspace.
        subMat = newEigvecs.adjoint() * subMat * newEigvecs;

        // reinforce hermiticity
        subMat = 0.5 * (subMat + subMat.adjoint());

        // substitute back
        for (long i = 0; i < sizeSubspace; i++) {
          for (long j = 0; j < sizeSubspace; j++) {
            velocity(ib + i, ib + j, iCart) = subMat(i, j);
          }
        }
      }
    }

    // we skip the bands in the subspace, since we corrected them already
    ib += sizeSubspace - 1;
  }
  return velocity;
}

FullBandStructure ElectronH0Wannier::populate(Points &fullPoints,
                                              bool &withVelocities,
                                              bool &withEigenvectors) {

  FullBandStructure fullBandStructure(numBands, particle, withVelocities,
                                      withEigenvectors, fullPoints);

  for (long ik = 0; ik < fullBandStructure.getNumPoints(); ik++) {
    Point point = fullBandStructure.getPoint(ik);
    auto tup = diagonalize(point);
    auto ens = std::get<0>(tup);
    auto eigvecs = std::get<1>(tup);
    fullBandStructure.setEnergies(point, ens);
    if (withVelocities) {
      auto vels = diagonalizeVelocity(point);
      fullBandStructure.setVelocities(point, vels);
    }
    if (withEigenvectors) {
      fullBandStructure.setEigenvectors(point, eigvecs);
    }
  }
  return fullBandStructure;
}

std::vector<Eigen::MatrixXcd>
ElectronH0Wannier::getBerryConnection(Point &point) {
  Eigen::Vector3d k = point.getCoords(Points::cartesianCoords);

  // first we diagonalize the hamiltonian
  auto tup = diagonalize(point);
  auto ens = std::get<0>(tup);
  auto eigvecs = std::get<1>(tup);

  // note: the eigenvector matrix is the unitary transformation matrix U
  // from the Bloch to the Wannier gauge.

  std::vector<Eigen::MatrixXcd> bc;

  for (long i = 0; i < 3; i++) {

    // now construct the berryConnection in reciprocal space and Wannier gauge
    Eigen::MatrixXcd berryConnectionW(numBands, numBands);
    berryConnectionW.setZero();

    for (long iR = 0; iR < bravaisVectors.cols(); iR++) {
      Eigen::Vector3d R = bravaisVectors.col(iR);
      double phase = k.dot(R);
      std::complex<double> phaseFactor = {cos(phase), sin(phase)};
      for (long m = 0; m < numBands; m++) {
        for (long n = 0; n < numBands; n++) {
          berryConnectionW(m, n) +=
              phaseFactor * rMatrix(i, iR, m, n) / vectorsDegeneracies(iR);
        }
      }
    }

    Eigen::MatrixXcd berryConnection(numBands, numBands);
    berryConnection = eigvecs.adjoint() * berryConnectionW * eigvecs;
    bc.push_back(berryConnection);
  }
  return bc;
}<|MERGE_RESOLUTION|>--- conflicted
+++ resolved
@@ -113,30 +113,21 @@
   return {energies, eigenvectors};
 }
 
-<<<<<<< HEAD
 Eigen::Tensor<std::complex<double>, 3>
 ElectronH0Wannier::diagonalizeVelocity(Point &point) {
+  Eigen::Vector3d coords = point.getCoords(Points::cartesianCoords);
+  return diagonalizeVelocityFromCoords(coords);
+}
+
+Eigen::Tensor<std::complex<double>, 3>
+ElectronH0Wannier::diagonalizeVelocityFromCoords(Eigen::Vector3d &coords) {
   double delta = 1.0e-8;
   double threshold = 0.000001 / energyRyToEv; // = 1 micro-eV
-=======
-Eigen::Tensor<std::complex<double>, 3> ElectronH0Wannier::diagonalizeVelocity(
-        Point &point) {
-  Eigen::Vector3d coords = point.getCoords(Points::cartesianCoords);
-  return diagonalizeVelocityFromCoords(coords);
-}
-
-Eigen::Tensor<std::complex<double>, 3> ElectronH0Wannier::diagonalizeVelocityFromCoords(
-        Eigen::Vector3d &coords) {
-    double delta = 1.0e-8;
-    double threshold = 0.000001 / energyRyToEv; // = 1 micro-eV
->>>>>>> 3ddbb0de
 
   Eigen::Tensor<std::complex<double>, 3> velocity(numBands, numBands, 3);
   velocity.setZero();
 
-<<<<<<< HEAD
   // if we are working at gamma, we set all velocities to zero.
-  Eigen::Vector3d coords = point.getCoords(Points::cartesianCoords);
   if (coords.norm() < 1.0e-6) {
     return velocity;
   }
@@ -193,11 +184,6 @@
       for (long ib2 = 0; ib2 < numBands; ib2++) {
         velocity(ib1, ib2, i) = der(ib1, ib2);
       }
-=======
-    // if we are working at gamma, we set all velocities to zero.
-    if (coords.norm() < 1.0e-6) {
-        return velocity;
->>>>>>> 3ddbb0de
     }
   }
 
