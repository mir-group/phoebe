--- conflicted
+++ resolved
@@ -131,12 +131,7 @@
           }
         }
       }
-<<<<<<< HEAD
       gStarTmp.resize(zeros);
-=======
-      gStarTmp.resize(0,0,0,0,0);
-      int numQStar = int(qStar.cols());
->>>>>>> 9330e3e7
 
       if (usePolarCorrection) {
         // we need to subtract the polar correction
@@ -1513,7 +1508,6 @@
       HighFive::DataSet dgwannier = file.createDataSet<std::complex<double>>(
           "/gWannier", HighFive::DataSpace(dims));
 
-<<<<<<< HEAD
       // start point and the number of the total number of elements
       // to be written by this process
       int start = mpi->divideWorkIter(numElBravaisVectors)[0] * numWannier *
@@ -1554,27 +1548,6 @@
           irEBunchSizes.push_back(irEBunchSize);
           break;
         }
-=======
-      size_t offset, numElements;
-      int gwanStart = 0;
-      if (matrixDistributed) {
-        // here, no need to slice the gwan tensor (it's already distributed)
-        // but we have to compute the right offsets to file.
-
-        // start point and the number of elements to be written by this process
-        offset = aux.getAllLocalRows()[0] * numWannier * numWannier *
-                        numModes * numPhBravaisVectors;
-        numElements = aux.getAllLocalRows().size() * numWannier * numWannier *
-                             numModes * numPhBravaisVectors;
-      } else {
-        // here we slice the gWannier tensor (it's not distributed)
-
-        // get the start and stop points of elements to be written by this process
-        std::vector<int> workDivs = mpi->divideWork(gwan.size());
-        offset = workDivs[0];
-        numElements = workDivs[1] - workDivs[0];
-        gwanStart = offset;
->>>>>>> 9330e3e7
       }
       // push the last one, no matter the size, to the list of bunch sizes
       irEBunchSizes.push_back(irEBunchSize);
@@ -1607,7 +1580,6 @@
           gwanSlice = gwan(Eigen::seq(bunchStart, bunchStop));
         }
 
-<<<<<<< HEAD
         // Each process writes to hdf5
         // The format is ((startRow,startCol),(numRows,numCols)).write(data)
         // Because it's a vector (1 row) all processes write to row=0,
@@ -1615,14 +1587,6 @@
         // with nRows = 1, nCols = number of items this process will write.
         dgwannier.select({0, bunchOffset}, {1, bunchElements}).write(gwanSlice);
       }
-=======
-      // Each process writes to hdf5
-      // The format is ((startRow,startCol),(numRows,numCols)).write(data)
-      // Because it's a vector (1 row) all processes write to row=0,
-      // col=startPoint
-      // with nRows = 1, nCols = number of items this process will write.
-      dgwannier.select({0, offset}, {1, numElements}).write_raw(&gwan(gwanStart));
->>>>>>> 9330e3e7
     }
 
 #else
