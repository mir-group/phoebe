#include "transport_epa_app.h"
#include "bandstructure.h"
#include "constants.h"
#include "context.h"
#include "delta_function.h"
#include "eigen.h"
#include "exceptions.h"
#include "interaction_epa.h"
#include "io.h"
#include "onsager.h"
#include "particle.h"
#include "qe_input_parser.h"
#include "statistics_sweep.h"
#include "utilities.h"
#include "vector_bte.h"
#include <nlohmann/json.hpp>
#include <vector>

void TransportEpaApp::run(Context &context) {

  // parse QE-xml file
  auto t1 = QEParser::parseElHarmonicFourier(context);
  auto crystal = std::get<0>(t1);
  auto electronH0 = std::get<1>(t1);

  //--------------------------------
  // Setup energy grid
  double minEnergy = context.getFermiLevel() - context.getEpaEnergyRange();
  double maxEnergy = context.getFermiLevel() + context.getEpaEnergyRange();
  double energyStep = context.getEpaEnergyStep();

  // in principle, we should add 1 to account for ends of energy interval
  // i will not do that, because will work with the centers of energy steps
  int numEnergies = int((maxEnergy - minEnergy) / energyStep);
  // energies at the centers of energy steps
  Eigen::VectorXd energies(numEnergies);
  for (int i = 0; i < numEnergies; ++i) {
    // add 0.5 to be in the middle of the energy step
    energies(i) = (double(i) + 0.5) * energyStep + minEnergy;
  }

  // Read and setup k-point mesh for interpolating band structure
  Points fullPoints(crystal, context.getKMesh());
  fullPoints.setIrreduciblePoints();

  if (mpi->mpiHead()) {
    std::cout << "\nBuilding electronic band structure" << std::endl;
  }

  // filter to only the bands relevant to transport
  electronH0.trimBands(context, minEnergy, maxEnergy);

  // Fourier interpolation of the electronic band structure
  bool withVelocities = true;
  bool withEigenvectors = false;
  FullBandStructure bandStructure =
      electronH0.populate(fullPoints, withVelocities, withEigenvectors);

  // set temperatures, chemical potentials and carrier concentrations
  StatisticsSweep statisticsSweep(context, &bandStructure);

  if (mpi->mpiHead()) {
    std::cout << "Starting EPA with " << numEnergies << " energies and "
              << bandStructure.getNumStates() << " states" << std::endl;
  }

  //--------------------------------
  // calc EPA velocities
  auto t2 = calcEnergyProjVelocity(context, bandStructure, energies);
  Eigen::Tensor<double, 3> energyProjVelocity = std::get<0>(t2);
  Eigen::VectorXd dos = std::get<1>(t2);

  //--------------------------------
  // Calculate EPA scattering rates
  BaseVectorBTE scatteringRates =
      getScatteringRates(context, statisticsSweep, energies, crystal, dos);
  outputToJSON("epa_relaxation_times.json", scatteringRates, statisticsSweep,
<<<<<<< HEAD
               energies);
=======
               numEnergies, energies, context.getDimensionality());

  //--------------------------------
  // calc EPA velocities
  auto energyProjVelocity =
      calcEnergyProjVelocity(context, bandStructure, energies, tetrahedrons);
>>>>>>> 620d8f9d

  //--------------------------------
  // compute transport coefficients
  if (mpi->mpiHead()) {
    std::cout << "\nComputing transport coefficients" << std::endl;
  }

  OnsagerCoefficients transCoefficients(statisticsSweep, crystal, bandStructure,
                                        context);
  transCoefficients.calcFromEPA(scatteringRates, energyProjVelocity, energies);
  transCoefficients.calcTransportCoefficients();
  transCoefficients.print();
  transCoefficients.outputToJSON("epa_onsager_coefficients.json");
}

void TransportEpaApp::checkRequirements(Context &context) {
  throwErrorIfUnset(context.getEpaFileName(), "epaFileName");
  throwErrorIfUnset(context.getElectronH0Name(), "electronH0Name");
  throwErrorIfUnset(context.getQMesh(), "kMesh");

  throwErrorIfUnset(context.getElectronFourierCutoff(),
                    "electronFourierCutoff");
  throwErrorIfUnset(context.getEpaEnergyStep(), "epaElectronStep");
  throwErrorIfUnset(context.getEpaEnergyRange(), "epaElectronRange");
  throwErrorIfUnset(context.getTemperatures(), "temperatures");
  if (context.getDopings().size() == 0 &&
      context.getChemicalPotentials().size() == 0) {
    Error("Either chemical potentials or doping must be set");
  }
}

std::tuple<Eigen::Tensor<double, 3>, Eigen::VectorXd>
TransportEpaApp::calcEnergyProjVelocity(Context &context,
                                        FullBandStructure &bandStructure,
                                        const Eigen::VectorXd &energies) {

  //--------------------------------
  // set up tetrahedron method
  TetrahedronDeltaFunction tetrahedrons(bandStructure);

  int numEnergies = int(energies.size());
  int numPoints = std::get<0>(bandStructure.getPoints().getMesh()).prod();

  Eigen::Tensor<double, 3> energyProjVelocity(3, 3, numEnergies);
  energyProjVelocity.setZero();

  if (mpi->mpiHead()) {
    std::cout << "\nCalculating energy projected velocity tensor" << std::endl;
  }

  auto crystal = bandStructure.getPoints().getCrystal();
  int dim = context.getDimensionality();
  double norm = pow(twoPi, dim) / crystal.getVolumeUnitCell(dim) / numPoints;
  double normDos = 1. / crystal.getVolumeUnitCell(dim) / numPoints;

  Eigen::VectorXd dos(numEnergies);

  LoopPrint loopPrint("calculating energy projected velocity", "states",
                      numEnergies);
#pragma omp parallel for default(none)                                         \
    shared(bandStructure, loopPrint, numEnergies, tetrahedrons, energies,      \
           energyProjVelocity, mpi, norm, normDos, dos)
  for (int iEnergy : mpi->divideWorkIter(numEnergies)) {
#pragma omp critical
    { loopPrint.update(); }
    for (int iState : bandStructure.irrStateIterator()) {
      StateIndex isIdx(iState);
      auto rotations = bandStructure.getRotationsStar(isIdx);
      Eigen::Vector3d velIrr = bandStructure.getGroupVelocity(isIdx);
      double deltaFunction = tetrahedrons.getSmearing(energies(iEnergy), isIdx);

      // integrate DOS
      auto degeneracy = double(rotations.size());
      dos(iEnergy) += deltaFunction * degeneracy * normDos;

      for (const Eigen::Matrix3d &r : rotations) {
        Eigen::Vector3d velocity = r * velIrr;
        for (int j : {0, 1, 2}) {
          for (int i : {0, 1, 2}) {
            energyProjVelocity(i, j, iEnergy) +=
                velocity(i) * velocity(j) * deltaFunction * norm;
          }
        }
      }
    }
  }
  mpi->allReduceSum(&energyProjVelocity);
  mpi->allReduceSum(&dos);
  loopPrint.close();
  return {energyProjVelocity, dos};
}

BaseVectorBTE TransportEpaApp::getScatteringRates(
    Context &context, StatisticsSweep &statisticsSweep,
    const Eigen::VectorXd &energies, Crystal &crystal,
    const Eigen::VectorXd &dos) {

  int numEnergies = int(energies.size());

  /*If constant relaxation time is specified in input, we don't need to
  calculate EPA lifetimes*/
  double constantRelaxationTime = context.getConstantRelaxationTime();
  if (constantRelaxationTime > 0.) {
    BaseVectorBTE crtRate(statisticsSweep, numEnergies, 1);
    crtRate.setConst(1. / constantRelaxationTime);
    return crtRate;
  }

  int spinFactor = 2;
  if (context.getHasSpinOrbit()) {
    spinFactor = 1;
  }

  auto particle = Particle(Particle::electron);

  int numCalculations = statisticsSweep.getNumCalculations();
  double energyStep = context.getEpaEnergyStep();

  // get vector containing averaged phonon frequencies per mode
  InteractionEpa couplingEpa = InteractionEpa::parseEpaCoupling(context);

  Eigen::VectorXd phEnergies = couplingEpa.getPhEnergies();
  int numModes = int(phEnergies.size());

  // precompute bose-einstein populations
  Eigen::MatrixXd bose(numModes, numCalculations);
  {
    auto phParticle = Particle(Particle::phonon);
    for (int iCalc = 0; iCalc < numCalculations; iCalc++) {
      double temp = statisticsSweep.getCalcStatistics(iCalc).temperature;
      for (int iPhFreq = 0; iPhFreq < numModes; iPhFreq++) {
        bose(iPhFreq, iCalc) =
            phParticle.getPopulation(phEnergies(iPhFreq), temp);
      }
    }
  }

  LoopPrint loopPrint("calculation of EPA scattering rates", "phonon modes",
                      int(mpi->divideWorkIter(numEnergies).size()));

  BaseVectorBTE epaRate(statisticsSweep, numEnergies, 1);

  double norm = twoPi / spinFactor *
                crystal.getVolumeUnitCell(crystal.getDimensionality());

#pragma omp parallel for default(none)                                         \
    shared(norm, mpi, numEnergies, numCalculations, statisticsSweep, epaRate,  \
           couplingEpa, bose, loopPrint, dos, particle, energies, phEnergies,  \
           numModes, energyStep)
  for (int iEnergy : mpi->divideWorkIter(numEnergies)) {

#pragma omp critical
    { loopPrint.update(); }

    // loop over phonon frequencies
    for (int iPhFreq = 0; iPhFreq < numModes; iPhFreq++) {

      // note: phEnergies(iPhFreq)/energyStep =
      // # of bin-jumps the electron does after scattering

      // compute the dos for electron in the final state for the two
      // scatterings mechanisms, and do a linear interpolation
      int iJump = int(phEnergies(iPhFreq) / energyStep);
      double iInterp = phEnergies(iPhFreq) / energyStep - double(iJump);
      int largeIndex = iEnergy + iJump + 1;
      int smallIndex = iEnergy - iJump - 1;
      double dosEmission = 0.;
      double dosAbsorption = 0.;
      // Avoid some index out of bound errors
      if (smallIndex >= 0) {
        dosEmission =
            dos(smallIndex) * iInterp + dos(iEnergy - iJump) * (1. - iInterp);
      }
      if (largeIndex < dos.size()) {
        dosAbsorption =
            dos(iEnergy + iJump) * (1. - iInterp) + dos(largeIndex) * iInterp;
      }

      //------------------------------------
      // estimate strength of el-ph coupling |g|^2
      double en = energies(iEnergy);
      double enP = energies(iEnergy) + phEnergies(iPhFreq);
      double enM = energies(iEnergy) - phEnergies(iPhFreq);
      double gAbsorption = couplingEpa.getCoupling(iPhFreq, en, enP);
      double gEmission = couplingEpa.getCoupling(iPhFreq, en, enM);

      // population of phonons, electron after emission/absorption
      for (int iCalc = 0; iCalc < numCalculations; iCalc++) {
        auto calcStat = statisticsSweep.getCalcStatistics(iCalc);
        double temp = calcStat.temperature;
        double chemPot = calcStat.chemicalPotential;

        double nFermiAbsorption = particle.getPopulation(
            energies[iEnergy] + phEnergies(iPhFreq), temp, chemPot);
        double nFermiEmission = particle.getPopulation(
            energies[iEnergy] - phEnergies(iPhFreq), temp, chemPot);

        //-----------------------------
        // now the scattering rate
        // Note that g (the coupling) is already squared

        double rate = gAbsorption * (bose(iPhFreq, iCalc) + nFermiAbsorption) *
                          dosAbsorption +
                      gEmission * (bose(iPhFreq, iCalc) + 1 - nFermiEmission) *
                          dosEmission;

        epaRate.data(iCalc, iEnergy) += norm * rate;
      }
    }
  }
  mpi->allReduceSum(&epaRate.data);
  loopPrint.close();

  return epaRate;
}

/* helper function to output scattering rates at each energy to JSON */
void TransportEpaApp::outputToJSON(const std::string &outFileName,
                                   BaseVectorBTE &scatteringRates,
                                   StatisticsSweep &statisticsSweep,
<<<<<<< HEAD
                                   Eigen::VectorXd &energiesEPA) {
=======
                                   int &numEnergies,
                                   Eigen::VectorXd &energiesEPA,
                                   int dimensionality) {
>>>>>>> 620d8f9d

  if (!mpi->mpiHead()) {
    return;
  }

  std::string particleType = "electron";
  double energyConversion = energyRyToEv;
  std::string energyUnit = "eV";
  double energyToTime = timeRyToFs;

  // need to store as a vector format with dimensions
  // iCalc, ik. ib, iDim (where iState is unfolded into
  // ik, ib) for the velocities and lifetimes, no dim for energies
  std::vector<std::vector<double>> outTimes;
  std::vector<std::vector<double>> outLinewidths;
  std::vector<std::vector<double>> energies;
  std::vector<double> temps;
  std::vector<double> chemPots;
  std::vector<double> dopings;

  auto numEnergies = int(energiesEPA.size());

  for (int iCalc = 0; iCalc < statisticsSweep.getNumCalculations(); iCalc++) {
    auto calcStatistics = statisticsSweep.getCalcStatistics(iCalc);
    double temp = calcStatistics.temperature;
    double chemPot = calcStatistics.chemicalPotential;
    double doping = calcStatistics.doping;
    temps.push_back(temp * temperatureAuToSi);
    chemPots.push_back(chemPot * energyConversion);
    dopings.push_back(doping);

    // containers to hold data in std vectors
    std::vector<double> tempT;
    std::vector<double> tempL;
    std::vector<double> tempE;
    // loop over energy values on which the calculation was done
    for (int iEnergy = 0; iEnergy < numEnergies; ++iEnergy) {

      double ene = energiesEPA(iEnergy);
      double tau = 1. / scatteringRates.data(iCalc, iEnergy);
      double linewidth = 1. / tau;
      tempE.push_back(ene * energyConversion);
      tempT.push_back(tau * energyToTime);
      tempL.push_back(linewidth * energyConversion);
    }
    outTimes.push_back(tempT);
    outLinewidths.push_back(tempL);
    energies.push_back(tempE);
  }

  // output to json
  nlohmann::json output;
  output["temperatures"] = temps;
  output["temperatureUnit"] = "K";
  output["chemicalPotentials"] = chemPots;
  output["chemicalPotentialUnit"] = "eV";
  output["dopings"] = dopings;
  output["dopingUnit"] = "cm$^{-" + std::to_string(dimensionality) + "}$";
  output["linewidths"] = outLinewidths;
  output["linewidthsUnit"] = energyUnit;
  output["relaxationTimes"] = outTimes;
  output["relaxationTimeUnit"] = "fs";
  output["energies"] = energies;
  output["energyUnit"] = energyUnit;
  output["particleType"] = particleType;
  std::ofstream o(outFileName);
  o << std::setw(3) << output << std::endl;
  o.close();
}<|MERGE_RESOLUTION|>--- conflicted
+++ resolved
@@ -75,16 +75,7 @@
   BaseVectorBTE scatteringRates =
       getScatteringRates(context, statisticsSweep, energies, crystal, dos);
   outputToJSON("epa_relaxation_times.json", scatteringRates, statisticsSweep,
-<<<<<<< HEAD
-               energies);
-=======
-               numEnergies, energies, context.getDimensionality());
-
-  //--------------------------------
-  // calc EPA velocities
-  auto energyProjVelocity =
-      calcEnergyProjVelocity(context, bandStructure, energies, tetrahedrons);
->>>>>>> 620d8f9d
+               energies, context);
 
   //--------------------------------
   // compute transport coefficients
@@ -305,13 +296,7 @@
 void TransportEpaApp::outputToJSON(const std::string &outFileName,
                                    BaseVectorBTE &scatteringRates,
                                    StatisticsSweep &statisticsSweep,
-<<<<<<< HEAD
-                                   Eigen::VectorXd &energiesEPA) {
-=======
-                                   int &numEnergies,
-                                   Eigen::VectorXd &energiesEPA,
-                                   int dimensionality) {
->>>>>>> 620d8f9d
+                                   Eigen::VectorXd &energiesEPA, Context &context) {
 
   if (!mpi->mpiHead()) {
     return;
@@ -321,6 +306,8 @@
   double energyConversion = energyRyToEv;
   std::string energyUnit = "eV";
   double energyToTime = timeRyToFs;
+
+  int dimensionality = context.getDimensionality();
 
   // need to store as a vector format with dimensions
   // iCalc, ik. ib, iDim (where iState is unfolded into
@@ -368,8 +355,8 @@
   output["temperatureUnit"] = "K";
   output["chemicalPotentials"] = chemPots;
   output["chemicalPotentialUnit"] = "eV";
-  output["dopings"] = dopings;
-  output["dopingUnit"] = "cm$^{-" + std::to_string(dimensionality) + "}$";
+  output["dopingConcentrations"] = dopings;
+  output["dopingConcentrationUnit"] = "cm$^{-" + std::to_string(dimensionality) + "}$";
   output["linewidths"] = outLinewidths;
   output["linewidthsUnit"] = energyUnit;
   output["relaxationTimes"] = outTimes;
