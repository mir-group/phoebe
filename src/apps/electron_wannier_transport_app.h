#ifndef EW_TRANSPORT_APP_H
#define EW_TRANSPORT_APP_H

#include <string>
#include "app.h"
#include "el_scattering.h"

/** Main driver for the transport calculation
 */
class ElectronWannierTransportApp: public App {
public:
  void run(Context &context) override;
  void checkRequirements(Context &context) override;

private:
  /** Method for running the variational solver of the electron BTE
   */
  static void runVariationalMethod(Context &context,
                            Crystal &crystal,
                            StatisticsSweep &statisticsSweep,
                            ActiveBandStructure &bandStructure,
                            ElScatteringMatrix &scatteringMatrix);
<<<<<<< HEAD

=======
  static void runIterativeMethod(Context &context,
                                 Crystal &crystal,
                                 StatisticsSweep &statisticsSweep,
                                 ActiveBandStructure &bandStructure,
                                 ElScatteringMatrix &scatteringMatrix);
>>>>>>> f6d8b682
};
/** Helper function to unfold linewidths. Needs to be public to be
 * accessed by magneticUnfoldingTest
 */
void unfoldLinewidths(Context& context, ElScatteringMatrix& oldMatrix,
                         ActiveBandStructure& bandStructure,
                         StatisticsSweep& statisticsSweep,
                         HarmonicHamiltonian& electronH0, Points& points,
                         Eigen::Vector3d bfield);

#endif<|MERGE_RESOLUTION|>--- conflicted
+++ resolved
@@ -20,15 +20,11 @@
                             StatisticsSweep &statisticsSweep,
                             ActiveBandStructure &bandStructure,
                             ElScatteringMatrix &scatteringMatrix);
-<<<<<<< HEAD
-
-=======
   static void runIterativeMethod(Context &context,
                                  Crystal &crystal,
                                  StatisticsSweep &statisticsSweep,
                                  ActiveBandStructure &bandStructure,
                                  ElScatteringMatrix &scatteringMatrix);
->>>>>>> f6d8b682
 };
 /** Helper function to unfold linewidths. Needs to be public to be
  * accessed by magneticUnfoldingTest
