--- conflicted
+++ resolved
@@ -4,16 +4,6 @@
 #include "active_bandstructure.h"
 #include "bandstructure.h"
 #include "context.h"
-<<<<<<< HEAD
-#include "electron_h0_fourier.h"
-#include "electron_h0_wannier.h"
-#include "phonon_h0.h"
-#include "qe_input_parser.h"
-#include "statistics.h"
-#include <memory>
-#include <string>
-=======
->>>>>>> 79c3d5b5
 
 /** Base class for launching apps.
  * An app is a subprogram, used e.g. to compute phonon transport, or a DoS.
@@ -30,21 +20,6 @@
  * possibility of loading the new application.
  */
 class App {
-public:
-<<<<<<< HEAD
-  // technically, this is called a factory method
-  static std::unique_ptr<App> loadApp(std::string &choice);
-  // note: auto_ptr transfers the ownership to the returned pointer itself
-  // in this way, the returned app is correctly destructed when out of scope
-  virtual void run(Context &context);
-
-protected:
-  std::tuple<Crystal, PhononH0> setupPhononH0(Context &context);
-  //	std::tuple<ActivePoints, ActiveBandStructure> restrictBandStructure(
-  //			Context & context,
-  //			FullBandStructure<FullPoints> & fullBandStructure);
-  QEParser parser;
-=======
     /** Factory method, used to load the desired subclass.
      * Note: auto_ptr transfers the ownership to the returned pointer itself
      * the returned app pointer is then destructed at the end of main().
@@ -83,7 +58,6 @@
             const std::string &name);
 
     void throwWarningIfUnset(const std::string &x, const std::string &name);
->>>>>>> 79c3d5b5
 };
 
 #endif