--- conflicted
+++ resolved
@@ -1,10 +1,7 @@
-<<<<<<< HEAD
-=======
 #ifndef PHONONTRANSPORTAPP_H
 #define PHONONTRANSPORTAPP_H
 
 #include <string>
->>>>>>> 79c3d5b5
 #include "app.h"
 
 /** Main driver for the transport calculation
@@ -12,13 +9,8 @@
  */
 class PhononTransportApp: public App {
 public:
-<<<<<<< HEAD
-  void run(Context &context);
-};
-=======
     void run(Context &context);
     void checkRequirements(Context &context);
 };
 
-#endif
->>>>>>> 79c3d5b5
+#endif