#include "interaction_elph.h"
#include <Kokkos_Core.hpp>

#ifdef HDF5_AVAIL
#include <Kokkos_ScatterView.hpp>
#endif

// default constructor
InteractionElPhWan::InteractionElPhWan(
    Crystal &crystal_,
    const Eigen::Tensor<std::complex<double>, 5> &couplingWannier_,
    const Eigen::MatrixXd &elBravaisVectors_,
    const Eigen::VectorXd &elBravaisVectorsDegeneracies_,
    const Eigen::MatrixXd &phBravaisVectors_,
    const Eigen::VectorXd &phBravaisVectorsDegeneracies_, PhononH0 *phononH0_)
    : crystal(crystal_), phononH0(phononH0_) {

  numElBands = int(couplingWannier_.dimension(0));
  numPhBands = int(couplingWannier_.dimension(2));
  numPhBravaisVectors = int(couplingWannier_.dimension(3));
  numElBravaisVectors = int(couplingWannier_.dimension(4));

  usePolarCorrection = false;
  if (phononH0 != nullptr) {
    Eigen::Matrix3d epsilon = phononH0->getDielectricMatrix();
    if (epsilon.squaredNorm() > 1.0e-10) {// i.e. if epsilon wasn't computed
      if (crystal.getNumSpecies() > 1) {  // otherwise polar correction = 0
        usePolarCorrection = true;
      }
    }
  }

  // in the first call to this function, we must copy the el-ph tensor
  // from the CPU to the accelerator
  {
    Kokkos::realloc(couplingWannier_k, numElBravaisVectors, numPhBravaisVectors,
                    numPhBands, numElBands, numElBands);
    Kokkos::realloc(elBravaisVectorsDegeneracies_k, numElBravaisVectors);
    Kokkos::realloc(phBravaisVectorsDegeneracies_k, numPhBravaisVectors);
    Kokkos::realloc(elBravaisVectors_k, numElBravaisVectors, 3);
    Kokkos::realloc(phBravaisVectors_k, numPhBravaisVectors, 3);

    // note that Eigen has left layout while kokkos has right layout
    HostComplexView5D couplingWannier_h((Kokkos::complex<double> *) couplingWannier_.data(),
                                        numElBravaisVectors, numPhBravaisVectors,
                                        numPhBands, numElBands, numElBands);
    HostDoubleView1D elBravaisVectorsDegeneracies_h((double *) elBravaisVectorsDegeneracies_.data(), numElBravaisVectors);
    HostDoubleView1D phBravaisVectorsDegeneracies_h((double *) phBravaisVectorsDegeneracies_.data(), numPhBravaisVectors);

    HostDoubleView2D elBravaisVectors_h((double *) elBravaisVectors_.data(), numElBravaisVectors, 3);
    HostDoubleView2D phBravaisVectors_h((double *) phBravaisVectors_.data(), numPhBravaisVectors, 3);

    Kokkos::deep_copy(couplingWannier_k, couplingWannier_h);
    Kokkos::deep_copy(phBravaisVectors_k, phBravaisVectors_h);
    Kokkos::deep_copy(phBravaisVectorsDegeneracies_k, phBravaisVectorsDegeneracies_h);
    Kokkos::deep_copy(elBravaisVectors_k, elBravaisVectors_h);
    Kokkos::deep_copy(elBravaisVectorsDegeneracies_k, elBravaisVectorsDegeneracies_h);
    double memoryUsed = getDeviceMemoryUsage();
    kokkosDeviceMemory->addDeviceMemoryUsage(memoryUsed);
  }
}

InteractionElPhWan::InteractionElPhWan(Crystal &crystal_) : crystal(crystal_) {}

// copy constructor
InteractionElPhWan::InteractionElPhWan(const InteractionElPhWan &that)
    : crystal(that.crystal), phononH0(that.phononH0),
      numPhBands(that.numPhBands), numElBands(that.numElBands),
      numElBravaisVectors(that.numElBravaisVectors),
      numPhBravaisVectors(that.numPhBravaisVectors),
      cacheCoupling(that.cacheCoupling),
      usePolarCorrection(that.usePolarCorrection),
      elPhCached(that.elPhCached), couplingWannier_k(that.couplingWannier_k),
      phBravaisVectors_k(that.phBravaisVectors_k),
      phBravaisVectorsDegeneracies_k(that.phBravaisVectorsDegeneracies_k),
      elBravaisVectors_k(that.elBravaisVectors_k),
      elBravaisVectorsDegeneracies_k(that.elBravaisVectorsDegeneracies_k) {}

// assignment operator
InteractionElPhWan &
InteractionElPhWan::operator=(const InteractionElPhWan &that) {
  if (this != &that) {
    crystal = that.crystal;
    phononH0 = that.phononH0;
    numPhBands = that.numPhBands;
    numElBands = that.numElBands;
    numElBravaisVectors = that.numElBravaisVectors;
    numPhBravaisVectors = that.numPhBravaisVectors;
    cacheCoupling = that.cacheCoupling;
    usePolarCorrection = that.usePolarCorrection;
    elPhCached = that.elPhCached;
    couplingWannier_k = that.couplingWannier_k;
    phBravaisVectors_k = that.phBravaisVectors_k;
    phBravaisVectorsDegeneracies_k = that.phBravaisVectorsDegeneracies_k;
    elBravaisVectors_k = that.elBravaisVectors_k;
    elBravaisVectorsDegeneracies_k = that.elBravaisVectorsDegeneracies_k;
  }
  return *this;
}

<<<<<<< HEAD
InteractionElPhWan::~InteractionElPhWan() {
  double memory = getDeviceMemoryUsage();
  kokkosDeviceMemory->removeDeviceMemoryUsage(memory);
  Kokkos::realloc(couplingWannier_k, 0, 0, 0, 0, 0);
  Kokkos::realloc(elPhCached, 0, 0, 0, 0);
  Kokkos::realloc(phBravaisVectors_k, 0, 0);
  Kokkos::realloc(phBravaisVectorsDegeneracies_k, 0);
  Kokkos::realloc(elBravaisVectors_k, 0, 0);
  Kokkos::realloc(elBravaisVectorsDegeneracies_k, 0);
}

Eigen::Tensor<double, 3>
=======
Eigen::Tensor<double, 3>&
>>>>>>> c60daaa7
InteractionElPhWan::getCouplingSquared(const int &ik2) {
  return cacheCoupling[ik2];
}

Eigen::Tensor<std::complex<double>, 3> InteractionElPhWan::getPolarCorrection(
    const Eigen::Vector3d &q3, const Eigen::MatrixXcd &ev1,
    const Eigen::MatrixXcd &ev2, const Eigen::MatrixXcd &ev3) {
  // doi:10.1103/physrevlett.115.176401, Eq. 4, is implemented here

  Eigen::VectorXcd x = polarCorrectionPart1(q3, ev3);
  return polarCorrectionPart2(ev1, ev2, x);
}

Eigen::Tensor<std::complex<double>, 3>
InteractionElPhWan::getPolarCorrectionStatic(
    const Eigen::Vector3d &q3, const Eigen::MatrixXcd &ev1,
    const Eigen::MatrixXcd &ev2, const Eigen::MatrixXcd &ev3,
    const double &volume, const Eigen::Matrix3d &reciprocalUnitCell,
    const Eigen::Matrix3d &epsilon,
    const Eigen::Tensor<double, 3> &bornCharges,
    const Eigen::MatrixXd &atomicPositions,
    const Eigen::Vector3i &qCoarseMesh) {
  Eigen::VectorXcd x = polarCorrectionPart1Static(q3, ev3, volume, reciprocalUnitCell,
                                                  epsilon, bornCharges, atomicPositions, qCoarseMesh);
  return polarCorrectionPart2(ev1, ev2, x);
}

Eigen::VectorXcd
InteractionElPhWan::polarCorrectionPart1(const Eigen::Vector3d &q3, const Eigen::MatrixXcd &ev3) {
  // gather variables
  double volume = crystal.getVolumeUnitCell();
  Eigen::Matrix3d reciprocalUnitCell = crystal.getReciprocalUnitCell();
  Eigen::Matrix3d epsilon = phononH0->getDielectricMatrix();
  Eigen::Tensor<double, 3> bornCharges = phononH0->getBornCharges();
  // must be in Bohr
  Eigen::MatrixXd atomicPositions = crystal.getAtomicPositions();
  Eigen::Vector3i qCoarseMesh = phononH0->getCoarseGrid();

  return polarCorrectionPart1Static(q3, ev3, volume, reciprocalUnitCell,
                                    epsilon, bornCharges, atomicPositions,
                                    qCoarseMesh);
}

Eigen::VectorXcd
InteractionElPhWan::polarCorrectionPart1Static(
    const Eigen::Vector3d &q3, const Eigen::MatrixXcd &ev3,
    const double &volume, const Eigen::Matrix3d &reciprocalUnitCell,
    const Eigen::Matrix3d &epsilon, const Eigen::Tensor<double, 3> &bornCharges,
    const Eigen::MatrixXd &atomicPositions,
    const Eigen::Vector3i &qCoarseMesh) {
  // doi:10.1103/physRevLett.115.176401, Eq. 4, is implemented here

  auto numAtoms = int(atomicPositions.rows());

  // auxiliary terms
  double gMax = 14.;
  double chargeSquare = 2.;// = e^2/4/Pi/eps_0 in atomic units
  std::complex<double> factor = chargeSquare * fourPi / volume * complexI;

  // build a list of (q+G) vectors
  std::vector<Eigen::Vector3d> gVectors;// here we insert all (q+G)
  for (int m1 = -qCoarseMesh(0); m1 <= qCoarseMesh(0); m1++) {
    for (int m2 = -qCoarseMesh(1); m2 <= qCoarseMesh(1); m2++) {
      for (int m3 = -qCoarseMesh(2); m3 <= qCoarseMesh(2); m3++) {
        Eigen::Vector3d gVector;
        gVector << m1, m2, m3;
        gVector = reciprocalUnitCell * gVector;
        gVector += q3;
        gVectors.push_back(gVector);
      }
    }
  }

  auto numPhBands = int(ev3.rows());
  Eigen::VectorXcd x(numPhBands);
  x.setZero();
  for (Eigen::Vector3d gVector : gVectors) {
    double qEq = gVector.transpose() * epsilon * gVector;
    if (qEq > 0. && qEq / 4. < gMax) {
      std::complex<double> factor2 = factor * exp(-qEq / 4.) / qEq;
      for (int iAt = 0; iAt < numAtoms; iAt++) {
        double arg = -gVector.dot(atomicPositions.row(iAt));
        std::complex<double> phase = {cos(arg), sin(arg)};
        std::complex<double> factor3 = factor2 * phase;
        for (int iPol : {0, 1, 2}) {
          double gqDotZ = gVector(0) * bornCharges(iAt, 0, iPol) + gVector(1) * bornCharges(iAt, 1, iPol) + gVector(2) * bornCharges(iAt, 2, iPol);
          int k = PhononH0::getIndexEigenvector(iAt, iPol, numAtoms);
          for (int ib3 = 0; ib3 < numPhBands; ib3++) {
            x(ib3) += factor3 * gqDotZ * ev3(k, ib3);
          }
        }
      }
    }
  }
  return x;
}

Eigen::Tensor<std::complex<double>, 3>
InteractionElPhWan::polarCorrectionPart2(const Eigen::MatrixXcd &ev1, const Eigen::MatrixXcd &ev2, const Eigen::VectorXcd &x) {
  // overlap = <U^+_{b2 k+q}|U_{b1 k}>
  //         = <psi_{b2 k+q}|e^{i(q+G)r}|psi_{b1 k}>
  Eigen::MatrixXcd overlap = ev2.adjoint() * ev1;// matrix size (nb2,nb1)
  overlap = overlap.transpose();                 // matrix size (nb1,nb2)

  int numPhBands = x.rows();
  Eigen::Tensor<std::complex<double>, 3> v(overlap.rows(), overlap.cols(),
                                           numPhBands);
  v.setZero();
  for (int ib3 = 0; ib3 < numPhBands; ib3++) {
    for (int i = 0; i < overlap.rows(); i++) {
      for (int j = 0; j < overlap.cols(); j++) {
        v(i, j, ib3) += x(ib3) * overlap(i, j);
      }
    }
  }
  return v;
}

void InteractionElPhWan::calcCouplingSquared(
    const Eigen::MatrixXcd &eigvec1,
    const std::vector<Eigen::MatrixXcd> &eigvecs2,
    const std::vector<Eigen::MatrixXcd> &eigvecs3,
    const std::vector<Eigen::Vector3d> &q3Cs,
    const std::vector<Eigen::VectorXcd> &polarData) {
  int numWannier = numElBands;
  auto nb1 = int(eigvec1.cols());
  auto numLoops = int(eigvecs2.size());

  auto elPhCached = this->elPhCached;
  int numPhBands = this->numPhBands;
  int numPhBravaisVectors = this->numPhBravaisVectors;
  DoubleView2D phBravaisVectors_k = this->phBravaisVectors_k;
  DoubleView1D phBravaisVectorsDegeneracies_k = this->phBravaisVectorsDegeneracies_k;

  // get nb2 for each ik and find the max
  // since loops and views must be rectangular, not ragged
  IntView1D nb2s_k("nb2s", numLoops);
  int nb2max = 0;
  auto nb2s_h = Kokkos::create_mirror_view(nb2s_k);
  for (int ik = 0; ik < numLoops; ik++) {
    nb2s_h(ik) = int(eigvecs2[ik].cols());
    if (nb2s_h(ik) > nb2max) {
      nb2max = nb2s_h(ik);
    }
  }
  Kokkos::deep_copy(nb2s_k, nb2s_h);

  // Polar corrections are computed on the CPU and then transferred to GPU

  IntView1D usePolarCorrections("usePolarCorrections", numLoops);
  ComplexView4D polarCorrections(Kokkos::ViewAllocateWithoutInitializing("polarCorrections"),
                                 numLoops, numPhBands, nb1, nb2max);
  auto usePolarCorrections_h = Kokkos::create_mirror_view(usePolarCorrections);
  auto polarCorrections_h = Kokkos::create_mirror_view(polarCorrections);

  // precompute all needed polar corrections
#pragma omp parallel for
  for (int ik = 0; ik < numLoops; ik++) {
    Eigen::Vector3d q3C = q3Cs[ik];
    Eigen::MatrixXcd eigvec2 = eigvecs2[ik];
    Eigen::MatrixXcd eigvec3 = eigvecs3[ik];
    usePolarCorrections_h(ik) = usePolarCorrection && q3C.norm() > 1.0e-8;
    if (usePolarCorrections_h(ik)) {
      Eigen::Tensor<std::complex<double>, 3> singleCorrection =
          polarCorrectionPart2(eigvec1, eigvec2, polarData[ik]);
      for (int nu = 0; nu < numPhBands; nu++) {
        for (int ib1 = 0; ib1 < nb1; ib1++) {
          for (int ib2 = 0; ib2 < nb2s_h(ik); ib2++) {
            polarCorrections_h(ik, nu, ib1, ib2) =
                singleCorrection(ib1, ib2, nu);
          }
        }
      }
    } else {
      Kokkos::complex<double> kZero(0., 0.);
      for (int nu = 0; nu < numPhBands; nu++) {
        for (int ib1 = 0; ib1 < nb1; ib1++) {
          for (int ib2 = 0; ib2 < nb2s_h(ik); ib2++) {
            polarCorrections_h(ik, nu, ib1, ib2) = kZero;
          }
        }
      }
    }
  }

  Kokkos::deep_copy(polarCorrections, polarCorrections_h);
  Kokkos::deep_copy(usePolarCorrections, usePolarCorrections_h);

  // copy eigenvectors etc. to device
  DoubleView2D q3Cs_k("q3", numLoops, 3);
  ComplexView3D eigvecs2Dagger_k("ev2Dagger", numLoops, numWannier, nb2max),
      eigvecs3_k("ev3", numLoops, numPhBands, numPhBands);
  {
    auto eigvecs2Dagger_h = Kokkos::create_mirror_view(eigvecs2Dagger_k);
    auto eigvecs3_h = Kokkos::create_mirror_view(eigvecs3_k);
    auto q3Cs_h = Kokkos::create_mirror_view(q3Cs_k);

#pragma omp parallel for default(none) shared(eigvecs3_h, eigvecs2Dagger_h, nb2s_h, q3Cs_h, q3Cs_k, q3Cs, numLoops, numWannier, numPhBands, eigvecs2Dagger_k, eigvecs3_k, eigvecs2, eigvecs3)
    for (int ik = 0; ik < numLoops; ik++) {
      for (int i = 0; i < numWannier; i++) {
        for (int j = 0; j < nb2s_h(ik); j++) {
          eigvecs2Dagger_h(ik, i, j) = std::conj(eigvecs2[ik](i, j));
        }
      }
      for (int i = 0; i < numPhBands; i++) {
        for (int j = 0; j < numPhBands; j++) {
          eigvecs3_h(ik, i, j) = eigvecs3[ik](j, i);
        }
      }
      for (int i = 0; i < numPhBands; i++) {
        for (int j = 0; j < numPhBands; j++) {
          eigvecs3_h(ik, i, j) = eigvecs3[ik](j, i);
        }
      }

      for (int i = 0; i < 3; i++) {
        q3Cs_h(ik, i) = q3Cs[ik](i);
      }
    }
    Kokkos::deep_copy(eigvecs2Dagger_k, eigvecs2Dagger_h);
    Kokkos::deep_copy(eigvecs3_k, eigvecs3_h);
    Kokkos::deep_copy(q3Cs_k, q3Cs_h);
  }

  // now we finish the Wannier transform. We have to do the Fourier transform
  // on the lattice degrees of freedom, and then do two rotations (at k2 and q)
  ComplexView2D phases("phases", numLoops, numPhBravaisVectors);
  Kokkos::complex<double> complexI(0.0, 1.0);
  Kokkos::parallel_for(
      "phases", Range2D({0, 0}, {numLoops, numPhBravaisVectors}),
      KOKKOS_LAMBDA(int ik, int irP) {
        double arg = 0.0;
        for (int j = 0; j < 3; j++) {
          arg += q3Cs_k(ik, j) * phBravaisVectors_k(irP, j);
        }
        phases(ik, irP) =
            exp(complexI * arg) / phBravaisVectorsDegeneracies_k(irP);
     });
   Kokkos::fence();

  ComplexView4D g3(Kokkos::ViewAllocateWithoutInitializing("g3"), numLoops, numPhBands, nb1, numWannier);
  Kokkos::parallel_for(
      "g3", Range4D({0, 0, 0, 0}, {numLoops, numPhBands, nb1, numWannier}),
      KOKKOS_LAMBDA(int ik, int nu, int ib1, int iw2) {
        Kokkos::complex<double> tmp(0., 0.);
        for (int irP = 0; irP < numPhBravaisVectors; irP++) {
          tmp += phases(ik, irP) * elPhCached(irP, nu, ib1, iw2);
        }
        g3(ik, nu, ib1, iw2) = tmp;
      });
  Kokkos::realloc(phases, 0, 0);

  ComplexView4D g4(Kokkos::ViewAllocateWithoutInitializing("g4"), numLoops, numPhBands, nb1, numWannier);
  Kokkos::parallel_for(
      "g4", Range4D({0, 0, 0, 0}, {numLoops, numPhBands, nb1, numWannier}),
      KOKKOS_LAMBDA(int ik, int nu2, int ib1, int iw2) {
        Kokkos::complex<double> tmp(0., 0.);
        for (int nu = 0; nu < numPhBands; nu++) {
          tmp += g3(ik, nu, ib1, iw2) * eigvecs3_k(ik, nu2, nu);
        }
        g4(ik, nu2, ib1, iw2) = tmp;
      });
  Kokkos::realloc(g3, 0, 0, 0, 0);

  ComplexView4D gFinal(Kokkos::ViewAllocateWithoutInitializing("gFinal"), numLoops, numPhBands, nb1, nb2max);
  Kokkos::parallel_for(
      "gFinal", Range4D({0, 0, 0, 0}, {numLoops, numPhBands, nb1, nb2max}),
      KOKKOS_LAMBDA(int ik, int nu, int ib1, int ib2) {
        Kokkos::complex<double> tmp(0., 0.);
        for (int iw2 = 0; iw2 < numWannier; iw2++) {
          tmp += eigvecs2Dagger_k(ik, iw2, ib2) * g4(ik, nu, ib1, iw2);
        }
        gFinal(ik, nu, ib1, ib2) = tmp;
      });
  Kokkos::realloc(g4, 0, 0, 0, 0);

  // we now add the precomputed polar corrections, before taking the norm of g
  if (usePolarCorrection) {
    Kokkos::parallel_for(
        "correction",
        Range4D({0, 0, 0, 0}, {numLoops, numPhBands, nb1, nb2max}),
        KOKKOS_LAMBDA(int ik, int nu, int ib1, int ib2) {
          gFinal(ik, nu, ib1, ib2) += polarCorrections(ik, nu, ib1, ib2);
        });
  }
  Kokkos::realloc(polarCorrections, 0, 0, 0, 0);

  // finally, compute |g|^2 from g
  DoubleView4D coupling_k(Kokkos::ViewAllocateWithoutInitializing("coupling"), numLoops, numPhBands, nb2max, nb1);
  Kokkos::parallel_for(
      "coupling", Range4D({0, 0, 0, 0}, {numLoops, numPhBands, nb2max, nb1}),
      KOKKOS_LAMBDA(int ik, int nu, int ib2, int ib1) {
        // notice the flip of 1 and 2 indices is intentional
        // coupling is |<k+q,ib2 | dV_nu | k,ib1>|^2
        auto tmp = gFinal(ik, nu, ib1, ib2);
        coupling_k(ik, nu, ib2, ib1) =
            tmp.real() * tmp.real() + tmp.imag() * tmp.imag();
      });
  Kokkos::realloc(gFinal, 0, 0, 0, 0);

  // now, copy results back to the CPU
  cacheCoupling.resize(0);
  cacheCoupling.resize(numLoops);
  auto coupling_h = Kokkos::create_mirror_view(coupling_k);
  Kokkos::deep_copy(coupling_h, coupling_k);
#pragma omp parallel for default(none) shared(numLoops, cacheCoupling, coupling_h, nb1, nb2s_h, numPhBands)
  for (int ik = 0; ik < numLoops; ik++) {
    Eigen::Tensor<double, 3> coupling(nb1, nb2s_h(ik), numPhBands);
    for (int nu = 0; nu < numPhBands; nu++) {
      for (int ib2 = 0; ib2 < nb2s_h(ik); ib2++) {
        for (int ib1 = 0; ib1 < nb1; ib1++) {
          coupling(ib1, ib2, nu) = coupling_h(ik, nu, ib2, ib1);
        }
      }
    }
    // and we save the coupling |g|^2 it for later
    cacheCoupling[ik] = coupling;
  }
}

Eigen::VectorXi InteractionElPhWan::getCouplingDimensions() {
  Eigen::VectorXi xx(5);
  for (int i : {0, 1, 2, 3, 4}) {
    xx(i) = couplingWannier_k.extent(i);
  }
  return xx;
}

int InteractionElPhWan::estimateNumBatches(const int &nk2, const int &nb1) {
  int maxNb2 = numElBands;
  int maxNb3 = numPhBands;

  double availableMemory = kokkosDeviceMemory->getAvailableMemory();

  // memory used by different tensors, that is linear in nk2
  // Note: 16 (2*8) is the size of double (complex<double>) in bytes
  double evs = 16 * (maxNb2 * numElBands + maxNb3 * numPhBands);
  double phase = 16 * numPhBravaisVectors;
  double g3 = 2 * 16 * numPhBands * nb1 * numElBands;
  double g4 = 2 * 16 * numPhBands * nb1 * numElBands;
  double gFinal = 2 * 16 * numPhBands * nb1 * maxNb2;
  double coupling = 16 * nb1 * maxNb2 * numPhBands;
  double polar = 16 * numPhBands * nb1 * maxNb2;
  double maxUsage =
      nk2 * (evs + polar + std::max({phase + g3, g3 + g4, g4 + gFinal, gFinal + coupling}));

  // the number of batches needed
  int numBatches = std::ceil(maxUsage / availableMemory);

  double totalMemory = kokkosDeviceMemory->getTotalMemory();

  if (availableMemory < maxUsage / nk2) {
    // not enough memory to do even a single q1
    std::cerr << "total memory = " << totalMemory / 1e9
              << "(Gb), available memory = " << availableMemory / 1e9
              << "(Gb), max memory usage = " << maxUsage / 1e9
              << "(Gb), numBatches = " << numBatches << "\n";
    Error("Insufficient memory!");
  }
  return numBatches;
}

void InteractionElPhWan::cacheElPh(const Eigen::MatrixXcd &eigvec1, const Eigen::Vector3d &k1C) {
  //  int numWannier = numElBands;
  auto nb1 = int(eigvec1.cols());
  Kokkos::complex<double> complexI(0.0, 1.0);
  // note: when Kokkos is compiled with GPU support, we must create elPhCached
  // and other variables as local, so that Kokkos correctly allocates these
  // quantities on the GPU. At the end of this function, elPhCached must be
  // 'copied' back into this->elPhCached. Note that no copy actually is done,
  // since Kokkos::View works similarly to a shared_ptr.
  auto elPhCached = this->elPhCached;
  int numPhBands = this->numPhBands;
  int numElBands = this->numElBands;
  int numElBravaisVectors = this->numElBravaisVectors;
  int numPhBravaisVectors = this->numPhBravaisVectors;

  double memory = getDeviceMemoryUsage();
  kokkosDeviceMemory->removeDeviceMemoryUsage(memory);

  // note: this loop is a parallelization over the group (Pool) of MPI
  // processes, which together contain all the el-ph coupling tensor
  // First, loop over the MPI processes in the pool
  for (int iPool = 0; iPool < mpi->getSize(mpi->intraPoolComm); iPool++) {

    // the current MPI process must first broadcast the k-point and the
    // eigenvector that will be computed now.
    // So, first broadcast the number of bands of the iPool-th process
    int poolNb1 = 0;
    if (iPool == mpi->getRank(mpi->intraPoolComm)) {
      poolNb1 = nb1;
    }
    mpi->allReduceSum(&poolNb1, mpi->intraPoolComm);

    // broadcast also the wavevector and the eigenvector at k for process iPool
    Eigen::Vector3d poolK1C = Eigen::Vector3d::Zero();
    Eigen::MatrixXcd poolEigvec1 = Eigen::MatrixXcd::Zero(poolNb1, numElBands);
    if (iPool == mpi->getRank(mpi->intraPoolComm)) {
      poolK1C = k1C;
      poolEigvec1 = eigvec1;
    }
    mpi->allReduceSum(&poolK1C, mpi->intraPoolComm);
    mpi->allReduceSum(&poolEigvec1, mpi->intraPoolComm);

    // now, copy the eigenvector and wavevector to the accelerator
    ComplexView2D eigvec1_k("ev1", poolNb1, numElBands);
    DoubleView1D poolK1C_k("k", 3);
    {
      HostComplexView2D eigvec1_h((Kokkos::complex<double> *) poolEigvec1.data(),
                                  poolNb1, numElBands);
      HostDoubleView1D poolK1C_h(poolK1C.data(), 3);
      Kokkos::deep_copy(eigvec1_k, eigvec1_h);
      Kokkos::deep_copy(poolK1C_k, poolK1C_h);
    }

    // now compute the Fourier transform on electronic coordinates.
    ComplexView4D g1(Kokkos::ViewAllocateWithoutInitializing("g1"),
                     numPhBravaisVectors, numPhBands, numElBands, numElBands);
    ComplexView5D couplingWannier_k = this->couplingWannier_k;
    DoubleView2D elBravaisVectors_k = this->elBravaisVectors_k;
    DoubleView1D elBravaisVectorsDegeneracies_k = this->elBravaisVectorsDegeneracies_k;

    // first we precompute the phases
    ComplexView1D phases_k("phases", numElBravaisVectors);
    Kokkos::parallel_for("phases_k", numElBravaisVectors,
        KOKKOS_LAMBDA(int irE) {
          double arg = 0.0;
          for (int j = 0; j < 3; j++) {
            arg += poolK1C_k(j) * elBravaisVectors_k(irE, j);
          }
          phases_k(irE) =
              exp(complexI * arg) / elBravaisVectorsDegeneracies_k(irE);
        });
   Kokkos::fence();

    // now we complete the Fourier transform
    // We have to write two codes: one for when the GPU runs on CUDA,
    // the other for when we compile the code without GPU support
#ifdef KOKKOS_ENABLE_CUDA
    Kokkos::parallel_for(
        "g1",
        Range4D({0, 0, 0, 0},
                {numPhBravaisVectors, numPhBands, numElBands, numElBands}),
        KOKKOS_LAMBDA(int irP, int nu, int iw1, int iw2) {
          Kokkos::complex<double> tmp(0.0);
          for (int irE = 0; irE < numElBravaisVectors; irE++) {
            // important note: the first index iw2 runs over the k+q transform
            // while iw1 runs over k
            tmp += couplingWannier_k(irE, irP, nu, iw1, iw2) * phases_k(irE);
          }
          g1(irP, nu, iw1, iw2) = tmp;
        });
   Kokkos::fence();
#else
    Kokkos::deep_copy(g1, Kokkos::complex<double>(0.0, 0.0));
    Kokkos::Experimental::ScatterView<Kokkos::complex<double> ****> g1scatter(g1);
    Kokkos::parallel_for(
        "g1",
        Range5D({0, 0, 0, 0, 0},
                {numElBravaisVectors, numPhBravaisVectors, numPhBands, numElBands, numElBands}),
        KOKKOS_LAMBDA(int irE, int irP, int nu, int iw1, int iw2) {
          auto g1 = g1scatter.access();
          g1(irP, nu, iw1, iw2) += couplingWannier_k(irE, irP, nu, iw1, iw2) * phases_k(irE);
        });
    Kokkos::Experimental::contribute(g1, g1scatter);
#endif

    // now we need to add the rotation on the electronic coordinates
    // and finish the transformation on electronic coordinates
    // we distinguish two cases. If each MPI process has the whole el-ph
    // tensor, we don't need communication and directly store results in
    // elPhCached. Otherwise, we need to do an MPI reduction

    if (mpi->getSize(mpi->intraPoolComm) == 1) {
      Kokkos::realloc(elPhCached, numPhBravaisVectors, numPhBands, poolNb1,
                      numElBands);

      Kokkos::parallel_for(
          "elPhCached",
          Range4D({0, 0, 0, 0},
                  {numPhBravaisVectors, numPhBands, poolNb1, numElBands}),
          KOKKOS_LAMBDA(int irP, int nu, int ib1, int iw2) {
            Kokkos::complex<double> tmp(0.0);
            for (int iw1 = 0; iw1 < numElBands; iw1++) {
              tmp += g1(irP, nu, iw1, iw2) * eigvec1_k(ib1, iw1);
            }
            elPhCached(irP, nu, ib1, iw2) = tmp;
          });
      Kokkos::fence();

    } else {

      ComplexView4D poolElPhCached_k(Kokkos::ViewAllocateWithoutInitializing("poolElPhCached"),
                                   numPhBravaisVectors, numPhBands, poolNb1,
                                   numElBands);

      Kokkos::parallel_for(
          "elPhCached",
          Range4D({0, 0, 0, 0},
                  {numPhBravaisVectors, numPhBands, poolNb1, numElBands}),
          KOKKOS_LAMBDA(int irP, int nu, int ib1, int iw2) {
            Kokkos::complex<double> tmp(0.0);
            for (int iw1 = 0; iw1 < numElBands; iw1++) {
              tmp += g1(irP, nu, iw1, iw2) * eigvec1_k(ib1, iw1);
            }
            poolElPhCached_k(irP, nu, ib1, iw2) = tmp;
          });

      // note: we do the reduction after the rotation, so that the tensor
      // may be a little smaller when windows are applied (nb1<numWannier)

      // copy from accelerator to CPU
      Kokkos::View<Kokkos::complex<double>****, Kokkos::LayoutRight, Kokkos::HostSpace> poolElPhCached_h = Kokkos::create_mirror_view(poolElPhCached_k);
      Kokkos::deep_copy(poolElPhCached_h, poolElPhCached_k);

      // do a mpi->allReduce across the pool
      mpi->allReduceSum(&poolElPhCached_h, mpi->intraPoolComm);

      // if the process owns this k-point, copy back from CPU to accelerator
      if (mpi->getRank(mpi->intraPoolComm) == iPool) {
        Kokkos::realloc(elPhCached, numPhBravaisVectors, numPhBands, poolNb1,
                        numElBands);
        Kokkos::deep_copy(elPhCached, poolElPhCached_h);
      }
    }
  }
  this->elPhCached = elPhCached;
  double newMemory = getDeviceMemoryUsage();
  kokkosDeviceMemory->addDeviceMemoryUsage(newMemory);
}

double InteractionElPhWan::getDeviceMemoryUsage() {
  double x = 16 * (this->elPhCached.size() + couplingWannier_k.size())
      + 8 * (phBravaisVectorsDegeneracies_k.size() + phBravaisVectors_k.size() + elBravaisVectors_k.size() + elBravaisVectorsDegeneracies_k.size());
  return x;
}<|MERGE_RESOLUTION|>--- conflicted
+++ resolved
@@ -98,7 +98,6 @@
   return *this;
 }
 
-<<<<<<< HEAD
 InteractionElPhWan::~InteractionElPhWan() {
   double memory = getDeviceMemoryUsage();
   kokkosDeviceMemory->removeDeviceMemoryUsage(memory);
@@ -110,10 +109,7 @@
   Kokkos::realloc(elBravaisVectorsDegeneracies_k, 0);
 }
 
-Eigen::Tensor<double, 3>
-=======
 Eigen::Tensor<double, 3>&
->>>>>>> c60daaa7
 InteractionElPhWan::getCouplingSquared(const int &ik2) {
   return cacheCoupling[ik2];
 }
