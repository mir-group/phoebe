--- conflicted
+++ resolved
@@ -168,11 +168,9 @@
   // for 3D:
   // doi:10.1103/physRevLett.115.176401, Eq. 4, is implemented here
 
-<<<<<<< HEAD
   // for 2D case: https://arxiv.org/pdf/2207.10187.pdf Eq 2.
-=======
+
   Kokkos::Profiling::pushRegion("polarCorrectionPart1Static");
->>>>>>> 781fd357
 
   auto numAtoms = int(atomicPositions.rows());
   auto numPhBands = int(ev3.rows());
@@ -234,8 +232,9 @@
       }
     }
   }
-<<<<<<< HEAD
   else if(dimensionality == 2) {
+
+    if(mpi->mpiHead()) Warning("El-ph polar correction for 2D materials implemented but not tested!"); 
 
     // TODO in phoebe is volume when dim = 2 used actually S? I think so, let's check.
     double S = volume; // ! ESPECIALLY check that this is the case in the call from B->W !
@@ -278,9 +277,9 @@
   else { //(dimensionality == 1)
     if(mpi->mpiHead()) Warning("El-ph polar correction for 1D materials not implemented. Let us know if you need this!");
   }
-=======
+
   Kokkos::Profiling::popRegion();
->>>>>>> 781fd357
+
   return x;
 }
 
