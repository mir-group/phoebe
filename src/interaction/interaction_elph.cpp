#include "interaction_elph.h"
#include <Kokkos_Core.hpp>

#ifdef HDF5_AVAIL
#include <Kokkos_ScatterView.hpp>
#endif

// default constructor
InteractionElPhWan::InteractionElPhWan(
    Crystal &crystal_,
    const Eigen::Tensor<std::complex<double>, 5> &couplingWannier_,
    const Eigen::MatrixXd &elBravaisVectors_,
    const Eigen::VectorXd &elBravaisVectorsDegeneracies_,
    const Eigen::MatrixXd &phBravaisVectors_,
    const Eigen::VectorXd &phBravaisVectorsDegeneracies_, PhononH0 *phononH0_,
    const double& fixedCouplingConstant_)
    : crystal(crystal_), phononH0(phononH0_),
      fixedCouplingConstant(fixedCouplingConstant_) {

  couplingWannier = couplingWannier_;
  elBravaisVectors = elBravaisVectors_;
  elBravaisVectorsDegeneracies = elBravaisVectorsDegeneracies_;
  phBravaisVectors = phBravaisVectors_;
  phBravaisVectorsDegeneracies = phBravaisVectorsDegeneracies_;

  numElBands = int(couplingWannier.dimension(0));
  numPhBands = int(couplingWannier.dimension(2));
  numPhBravaisVectors = int(couplingWannier.dimension(3));
  numElBravaisVectors = int(couplingWannier.dimension(4));

  usePolarCorrection = false;
  if (phononH0 != nullptr) {
    Eigen::Matrix3d epsilon = phononH0->getDielectricMatrix();
    if (epsilon.squaredNorm() > 1.0e-10) { // i.e. if epsilon wasn't computed
      if (crystal.getNumSpecies() > 1) {   // otherwise polar correction = 0
        usePolarCorrection = true;
      }
    }
  }

  // get available memory from environment variable,
  // defaults to 16 GB set in the header file
  char *memstr = std::getenv("MAXMEM");
  if (memstr != nullptr) {
    maxmem = std::atof(memstr) * 1.0e9;
  }
  if (mpi->mpiHead()) {
    printf("The maximal memory used for the coupling calculation will be %g "
           "GB,\nset the MAXMEM environment variable to the preferred memory "
           "usage in GB.\n",
           maxmem / 1.0e9);
  }
}

InteractionElPhWan::InteractionElPhWan(Crystal &crystal_) : crystal(crystal_) {}

// copy constructor
InteractionElPhWan::InteractionElPhWan(const InteractionElPhWan &that)
    : crystal(that.crystal), phononH0(that.phononH0),
      couplingWannier(that.couplingWannier),
      elBravaisVectors(that.elBravaisVectors),
      elBravaisVectorsDegeneracies(that.elBravaisVectorsDegeneracies),
      phBravaisVectors(that.phBravaisVectors),
      phBravaisVectorsDegeneracies(that.phBravaisVectorsDegeneracies),
      numPhBands(that.numPhBands), numElBands(that.numElBands),
      numElBravaisVectors(that.numElBravaisVectors),
      numPhBravaisVectors(that.numPhBravaisVectors),
      cacheCoupling(that.cacheCoupling),
      usePolarCorrection(that.usePolarCorrection),
      elPhCached(that.elPhCached), couplingWannier_k(that.couplingWannier_k),
      phBravaisVectors_k(that.phBravaisVectors_k),
      phBravaisVectorsDegeneracies_k(that.phBravaisVectorsDegeneracies_k),
      elBravaisVectors_k(that.elBravaisVectors_k),
      elBravaisVectorsDegeneracies_k(that.elBravaisVectorsDegeneracies_k),
      maxmem(that.maxmem), fixedCouplingConstant(that.fixedCouplingConstant) {}

// assignment operator
InteractionElPhWan &
InteractionElPhWan::operator=(const InteractionElPhWan &that) {
  if (this != &that) {
    crystal = that.crystal;
    phononH0 = that.phononH0;
    couplingWannier = that.couplingWannier;
    elBravaisVectors = that.elBravaisVectors;
    elBravaisVectorsDegeneracies = that.elBravaisVectorsDegeneracies;
    phBravaisVectors = that.phBravaisVectors;
    phBravaisVectorsDegeneracies = that.phBravaisVectorsDegeneracies;
    numPhBands = that.numPhBands;
    numElBands = that.numElBands;
    numElBravaisVectors = that.numElBravaisVectors;
    numPhBravaisVectors = that.numPhBravaisVectors;
    cacheCoupling = that.cacheCoupling;
    usePolarCorrection = that.usePolarCorrection;
    elPhCached = that.elPhCached;
    couplingWannier_k = that.couplingWannier_k;
    phBravaisVectors_k = that.phBravaisVectors_k;
    phBravaisVectorsDegeneracies_k = that.phBravaisVectorsDegeneracies_k;
    elBravaisVectors_k = that.elBravaisVectors_k;
    elBravaisVectorsDegeneracies_k = that.elBravaisVectorsDegeneracies_k;
    maxmem = that.maxmem;
    fixedCouplingConstant = that.fixedCouplingConstant;
  }
  return *this;
}

Eigen::Tensor<double, 3>
InteractionElPhWan::getCouplingSquared(const int &ik2) {
  if (std::isnan(fixedCouplingConstant)) {
    return cacheCoupling[ik2];
  } else {
    Eigen::Tensor<double,3> coupling(numElBands, numElBands, numPhBands);
    coupling.setConstant(fixedCouplingConstant);
    return coupling;
  }
}

Eigen::Tensor<std::complex<double>, 3> InteractionElPhWan::getPolarCorrection(
    const Eigen::Vector3d &q3, const Eigen::MatrixXcd &ev1,
    const Eigen::MatrixXcd &ev2, const Eigen::MatrixXcd &ev3) {
  // doi:10.1103/physrevlett.115.176401, Eq. 4, is implemented here

  Eigen::VectorXcd x = polarCorrectionPart1(q3, ev3);
  return polarCorrectionPart2(ev1, ev2, x);
}

Eigen::Tensor<std::complex<double>, 3>
InteractionElPhWan::getPolarCorrectionStatic(
      const Eigen::Vector3d &q3, const Eigen::MatrixXcd &ev1,
      const Eigen::MatrixXcd &ev2, const Eigen::MatrixXcd &ev3,
      const double &volume, const Eigen::Matrix3d &reciprocalUnitCell,
      const Eigen::Matrix3d &epsilon,
      const Eigen::Tensor<double, 3> &bornCharges,
      const Eigen::MatrixXd &atomicPositions,
      const Eigen::Vector3i &qCoarseMesh){
  Eigen::VectorXcd x = polarCorrectionPart1Static(q3, ev3, volume, reciprocalUnitCell,
                                            epsilon, bornCharges, atomicPositions, qCoarseMesh);
  return polarCorrectionPart2(ev1, ev2, x);
}

Eigen::VectorXcd
InteractionElPhWan::polarCorrectionPart1(const Eigen::Vector3d &q3, const Eigen::MatrixXcd &ev3){
  // gather variables
  double volume = crystal.getVolumeUnitCell();
  Eigen::Matrix3d reciprocalUnitCell = crystal.getReciprocalUnitCell();
  Eigen::Matrix3d epsilon = phononH0->getDielectricMatrix();
  Eigen::Tensor<double, 3> bornCharges = phononH0->getBornCharges();
  // must be in Bohr
  Eigen::MatrixXd atomicPositions = crystal.getAtomicPositions();
  Eigen::Vector3i qCoarseMesh = phononH0->getCoarseGrid();

  return polarCorrectionPart1Static(q3, ev3, volume, reciprocalUnitCell,
                                  epsilon, bornCharges, atomicPositions,
                                  qCoarseMesh);
}

Eigen::VectorXcd
InteractionElPhWan::polarCorrectionPart1Static(
    const Eigen::Vector3d &q3, const Eigen::MatrixXcd &ev3,
    const double &volume, const Eigen::Matrix3d &reciprocalUnitCell,
    const Eigen::Matrix3d &epsilon, const Eigen::Tensor<double, 3> &bornCharges,
    const Eigen::MatrixXd &atomicPositions,
    const Eigen::Vector3i &qCoarseMesh) {
  // doi:10.1103/physRevLett.115.176401, Eq. 4, is implemented here

  auto numAtoms = int(atomicPositions.rows());


  // auxiliary terms
  double gMax = 14.;
  double chargeSquare = 2.; // = e^2/4/Pi/eps_0 in atomic units
  std::complex<double> factor = chargeSquare * fourPi / volume * complexI;

  // build a list of (q+G) vectors
  std::vector<Eigen::Vector3d> gVectors; // here we insert all (q+G)
  for (int m1 = -qCoarseMesh(0); m1 <= qCoarseMesh(0); m1++) {
    for (int m2 = -qCoarseMesh(1); m2 <= qCoarseMesh(1); m2++) {
      for (int m3 = -qCoarseMesh(2); m3 <= qCoarseMesh(2); m3++) {
        Eigen::Vector3d gVector;
        gVector << m1, m2, m3;
        gVector = reciprocalUnitCell * gVector;
        gVector += q3;
        gVectors.push_back(gVector);
      }
    }
  }

  auto numPhBands = int(ev3.rows());
  Eigen::VectorXcd x(numPhBands);
  x.setZero();
  for (Eigen::Vector3d gVector : gVectors) {
    double qEq = gVector.transpose() * epsilon * gVector;
    if (qEq > 0. && qEq / 4. < gMax) {
      std::complex<double> factor2 = factor * exp(-qEq / 4.) / qEq;
      for (int iAt = 0; iAt < numAtoms; iAt++) {
        double arg = -gVector.dot(atomicPositions.row(iAt));
        std::complex<double> phase = {cos(arg), sin(arg)};
        std::complex<double> factor3 = factor2 * phase;
        for (int iPol : {0, 1, 2}) {
          double gqDotZ = gVector(0) * bornCharges(iAt, 0, iPol) +
                          gVector(1) * bornCharges(iAt, 1, iPol) +
                          gVector(2) * bornCharges(iAt, 2, iPol);
          int k = PhononH0::getIndexEigenvector(iAt, iPol, numAtoms);
          for (int ib3 = 0; ib3 < numPhBands; ib3++) {
            x(ib3) += factor3 * gqDotZ * ev3(k, ib3);
          }
        }
      }
    }
  }
  return x;
}

Eigen::Tensor<std::complex<double>, 3>
InteractionElPhWan::polarCorrectionPart2(const Eigen::MatrixXcd &ev1, const Eigen::MatrixXcd &ev2, const Eigen::VectorXcd &x){
  // overlap = <U^+_{b2 k+q}|U_{b1 k}>
  //         = <psi_{b2 k+q}|e^{i(q+G)r}|psi_{b1 k}>
  Eigen::MatrixXcd overlap = ev2.adjoint() * ev1; // matrix size (nb2,nb1)
  overlap = overlap.transpose();                  // matrix size (nb1,nb2)

  int numPhBands = x.rows();
  Eigen::Tensor<std::complex<double>, 3> v(overlap.rows(), overlap.cols(),
      numPhBands);
  v.setZero();
  for (int ib3 = 0; ib3 < numPhBands; ib3++) {
    for (int i = 0; i < overlap.rows(); i++) {
      for (int j = 0; j < overlap.cols(); j++) {
        v(i, j, ib3) += x(ib3) * overlap(i, j);
      }
    }
  }
  return v;
}

<<<<<<< HEAD
// Forward declare these helper functions, as it reads nicely to have
// the general parse function first
InteractionElPhWan parseHDF5(Context &context, Crystal &crystal,
                             PhononH0 *phononH0_);
InteractionElPhWan parseNoHDF5(Context &context, Crystal &crystal,
                               PhononH0 *phononH0_);

// General parse function
InteractionElPhWan InteractionElPhWan::parse(Context &context, Crystal &crystal,
                                             PhononH0 *phononH0_) {
  if (mpi->mpiHead()) {
    std::cout << "\n";
    std::cout << "Started parsing of el-ph interaction." << std::endl;
  }
#ifdef HDF5_AVAIL
  auto output = parseHDF5(context, crystal, phononH0_);
#else
  auto output = parseNoHDF5(context, crystal, phononH0_);
#endif

  if (mpi->mpiHead()) {
    std::cout << "Finished parsing of el-ph interaction." << std::endl;
  }

  return output;
}
// specific parse function for the case where there is no
// HDF5 available
InteractionElPhWan parseNoHDF5(Context &context, Crystal &crystal,
                               PhononH0 *phononH0_) {

  std::string fileName = context.getElphFileName();

  int numElectrons, numSpin;
  int numElBands, numElBravaisVectors, numPhBands, numPhBravaisVectors;
  numElBravaisVectors = 0; // suppress initialization warning
  Eigen::MatrixXd phBravaisVectors_, elBravaisVectors_;
  Eigen::VectorXd phBravaisVectorsDegeneracies_, elBravaisVectorsDegeneracies_;
  Eigen::Tensor<std::complex<double>, 5> couplingWannier_;

  // Open ElPh file
  if (mpi->mpiHeadPool()) {
    std::ifstream infile(fileName);
    if (not infile.is_open()) {
      Error("ElPh file not found");
    }

    // Read the bravais lattice vectors info for q mesh.
    infile >> numElectrons >> numSpin;

    int kx, ky, kz;
    int qx, qy, qz;
    infile >> kx >> ky >> kz;
    infile >> qx >> qy >> qz;

    int iCart;

    infile >> iCart >> numPhBravaisVectors;
    phBravaisVectors_.resize(3, numPhBravaisVectors);
    phBravaisVectorsDegeneracies_.resize(numPhBravaisVectors);
    phBravaisVectors_.setZero();
    phBravaisVectorsDegeneracies_.setZero();
    for (int i : {0, 1, 2}) {
      for (int j = 0; j < numPhBravaisVectors; j++) {
        infile >> phBravaisVectors_(i, j);
      }
    }
    for (int i = 0; i < numPhBravaisVectors; i++) {
      infile >> phBravaisVectorsDegeneracies_(i);
    }

    int totalNumElBravaisVectors;
    infile >> iCart >> totalNumElBravaisVectors;

    auto localElVectors = mpi->divideWorkIter(totalNumElBravaisVectors, mpi->intraPoolComm);
    numElBravaisVectors = int(localElVectors.size());

    elBravaisVectors_.resize(3, numElBravaisVectors);
    elBravaisVectors_.setZero();
    for (int i : {0, 1, 2}) {
      for (int j = 0; j < totalNumElBravaisVectors; j++) {
        double x;
        infile >> x;
        if (std::find(localElVectors.begin(),localElVectors.end(), j) != localElVectors.end() ) {
          auto localIrE = int(j - localElVectors[0]);
          elBravaisVectors_(i, localIrE) = x;
        }
      }
    }
    elBravaisVectorsDegeneracies_.resize(numElBravaisVectors);
    elBravaisVectorsDegeneracies_.setZero();
    for (int i = 0; i < totalNumElBravaisVectors; i++) {
      double x;
      infile >> x;
      if (std::find(localElVectors.begin(),localElVectors.end(), i) != localElVectors.end() ) {
        auto localIrE = int(i - localElVectors[0]);
        elBravaisVectorsDegeneracies_(localIrE) = x;
      }
    }
    std::string line;
    std::getline(infile, line);

    // Read real space matrix elements for el-ph coupling
    int tmpI;
    infile >> numElBands >> tmpI >> numPhBands >> tmpI >> tmpI;

    // user info about memory
    {
      std::complex<double> cx;
      (void) cx;
      double x = numElBands * numElBands * numPhBands * numPhBravaisVectors *
                 numElBravaisVectors / pow(1024., 3) * sizeof(cx);
      std::cout << "Allocating " << x
                << " (GB) (per MPI process) for the el-ph coupling matrix."
                << std::endl;
    }

    couplingWannier_.resize(numElBands, numElBands, numPhBands,
                            numPhBravaisVectors, numElBravaisVectors);
    couplingWannier_.setZero();
    double re, im;
    for (int i5 = 0; i5 < totalNumElBravaisVectors; i5++) {
      int localIrE = -1;
      if (std::find(localElVectors.begin(),localElVectors.end(), i5) != localElVectors.end() ) {
        localIrE = int(i5 - localElVectors[0]);
      }
      for (int i4 = 0; i4 < numPhBravaisVectors; i4++) {
        for (int i3 = 0; i3 < numPhBands; i3++) {
          for (int i2 = 0; i2 < numElBands; i2++) {
            for (int i1 = 0; i1 < numElBands; i1++) {
              infile >> re >> im;
              // note: in qe2Phoebe, the first index is on k+q bands,
              // and the second is on the bands of k. Here I invert them
              // similarly, in qe2Phoebe I inverted the order of R_el and R_ph
              if (localIrE >= 0) {
                couplingWannier_(i1, i2, i3, i4, localIrE) = {re, im};
              }
            }
          }
        }
      }
    }
  } // mpiHead done reading file

  mpi->bcast(&numElectrons);
  mpi->bcast(&numSpin);

  mpi->bcast(&numElBands);
  mpi->bcast(&numPhBands);
  mpi->bcast(&numElBravaisVectors, mpi->interPoolComm);
  mpi->bcast(&numPhBravaisVectors);

  if (numSpin == 2) {
    Error("Spin is not currently supported");
  }
  context.setNumOccupiedStates(numElectrons);

  if (!mpi->mpiHeadPool()) { // head already allocated these
    phBravaisVectors_.resize(3, numPhBravaisVectors);
    phBravaisVectorsDegeneracies_.resize(numPhBravaisVectors);
    elBravaisVectors_.resize(3, numElBravaisVectors);
    elBravaisVectorsDegeneracies_.resize(numElBravaisVectors);
    couplingWannier_.resize(numElBands, numElBands, numPhBands,
                            numPhBravaisVectors, numElBravaisVectors);
  }
  mpi->bcast(&elBravaisVectors_, mpi->interPoolComm);
  mpi->bcast(&elBravaisVectorsDegeneracies_, mpi->interPoolComm);
  mpi->bcast(&phBravaisVectors_);
  mpi->bcast(&phBravaisVectorsDegeneracies_);
  mpi->bcast(&couplingWannier_, mpi->interPoolComm);

  InteractionElPhWan output(crystal, couplingWannier_, elBravaisVectors_,
                            elBravaisVectorsDegeneracies_, phBravaisVectors_,
                            phBravaisVectorsDegeneracies_, phononH0_,
                            context.getFixedCouplingConstant());
  return output;
}

#ifdef HDF5_AVAIL
// specific parse function for the case where parallel HDF5 is available
InteractionElPhWan parseHDF5(Context &context, Crystal &crystal,
                             PhononH0 *phononH0_) {

  std::string fileName = context.getElphFileName();

  int numElectrons, numSpin;
  int numElBands, numElBravaisVectors, totalNumElBravaisVectors, numPhBands, numPhBravaisVectors;
  // suppress initialization warning
  numElBravaisVectors = 0; totalNumElBravaisVectors = 0; numPhBravaisVectors = 0;
  Eigen::MatrixXd phBravaisVectors_, elBravaisVectors_;
  Eigen::VectorXd phBravaisVectorsDegeneracies_, elBravaisVectorsDegeneracies_;
  Eigen::Tensor<std::complex<double>, 5> couplingWannier_;
  std::vector<size_t> localElVectors;

  // check for existence of file
  {
    std::ifstream infile(fileName);
    if (not infile.is_open()) {
      Error("Required electron-phonon file ***.phoebe.elph.hdf5 "
            "not found at " + fileName + " .");
    }
  }

  try {
    // Use MPI head only to read in the small data structures
    // then distribute them below this
    if (mpi->mpiHeadPool()) {
      // need to open the files differently if MPI is available or not
      // NOTE: do not remove the braces inside this if -- the file must
      // go out of scope, so that it can be reopened for parallel
      // read in the next block.
      {
        // Open the HDF5 ElPh file
        HighFive::File file(fileName, HighFive::File::ReadOnly);

        // read in the number of electrons and the spin
        HighFive::DataSet dnelec = file.getDataSet("/numElectrons");
        HighFive::DataSet dnspin = file.getDataSet("/numSpin");
        dnelec.read(numElectrons);
        dnspin.read(numSpin);

        // read in the number of phonon and electron bands
        HighFive::DataSet dnElBands = file.getDataSet("/numElBands");
        HighFive::DataSet dnModes = file.getDataSet("/numPhModes");
        dnElBands.read(numElBands);
        dnModes.read(numPhBands);

        // read phonon bravais lattice vectors and degeneracies
        HighFive::DataSet dphbravais = file.getDataSet("/phBravaisVectors");
        HighFive::DataSet dphDegeneracies = file.getDataSet("/phDegeneracies");
        dphbravais.read(phBravaisVectors_);
        dphDegeneracies.read(phBravaisVectorsDegeneracies_);
        numPhBravaisVectors = int(phBravaisVectors_.cols());

        // read electron Bravais lattice vectors and degeneracies
        HighFive::DataSet delDegeneracies = file.getDataSet("/elDegeneracies");
        delDegeneracies.read(elBravaisVectorsDegeneracies_);
        totalNumElBravaisVectors = int(elBravaisVectorsDegeneracies_.size());
        numElBravaisVectors = int(elBravaisVectorsDegeneracies_.size());
        HighFive::DataSet delbravais = file.getDataSet("/elBravaisVectors");
        delbravais.read(elBravaisVectors_);
        // redistribute in case of pools are present
        if (mpi->getSize(mpi->intraPoolComm) > 1) {
          localElVectors = mpi->divideWorkIter(totalNumElBravaisVectors, mpi->intraPoolComm);
          numElBravaisVectors = int(localElVectors.size());
          // copy a subset of elBravaisVectors
          Eigen::VectorXd tmp1 = elBravaisVectorsDegeneracies_;
          Eigen::MatrixXd tmp2 = elBravaisVectors_;
          elBravaisVectorsDegeneracies_.resize(numElBravaisVectors);
          elBravaisVectors_.resize(3,numElBravaisVectors);
          int i = 0;
          for (auto irE : localElVectors) {
            elBravaisVectorsDegeneracies_(i) = tmp1(irE);
            elBravaisVectors_.col(i) = tmp2.col(irE);
            i++;
          }
        }
      }
    }
    // broadcast to all MPI processes
    mpi->bcast(&numElectrons);
    mpi->bcast(&numSpin);
    mpi->bcast(&numPhBands);
    mpi->bcast(&numPhBravaisVectors);
    mpi->bcast(&numElBands);
    mpi->bcast(&numElBravaisVectors, mpi->interPoolComm);
    mpi->bcast(&totalNumElBravaisVectors, mpi->interPoolComm);
    mpi->bcast(&numElBravaisVectors, mpi->interPoolComm);

    if (numSpin == 2) {
      Error("Spin is not currently supported");
    }
    context.setNumOccupiedStates(numElectrons);

    if (!mpi->mpiHeadPool()) {// head already allocated these
      localElVectors = mpi->divideWorkIter(totalNumElBravaisVectors,
                                           mpi->intraPoolComm);
      phBravaisVectors_.resize(3, numPhBravaisVectors);
      phBravaisVectorsDegeneracies_.resize(numPhBravaisVectors);
      elBravaisVectors_.resize(3, numElBravaisVectors);
      elBravaisVectorsDegeneracies_.resize(numElBravaisVectors);
      couplingWannier_.resize(numElBands, numElBands, numPhBands,
                              numPhBravaisVectors, numElBravaisVectors);
    }
    mpi->bcast(&elBravaisVectors_, mpi->interPoolComm);
    mpi->bcast(&elBravaisVectorsDegeneracies_, mpi->interPoolComm);
    mpi->bcast(&phBravaisVectors_, mpi->interPoolComm);
    mpi->bcast(&phBravaisVectorsDegeneracies_, mpi->interPoolComm);

    // Define the eph matrix element containers

    // This is broken into parts, otherwise it can overflow if done all at once
    size_t totElems = numElBands * numElBands * numPhBands;
    totElems *= numPhBravaisVectors;
    totElems *= numElBravaisVectors;

    // user info about memory
    {
      std::complex<double> cx;
      auto x = double(totElems / pow(1024., 3) * sizeof(cx));
      if (mpi->mpiHead()) {
        std::cout << "Allocating " << x
                  << " (GB) (per MPI process) for the el-ph coupling matrix."
                  << std::endl;
      }
    }

    couplingWannier_.resize(numElBands, numElBands, numPhBands,
                            numPhBravaisVectors, numElBravaisVectors);
    couplingWannier_.setZero();

// Regular parallel read
#if defined(MPI_AVAIL) && !defined(HDF5_SERIAL)

    // Set up buffer to receive full matrix data
    Eigen::VectorXcd gWanFlat(couplingWannier_.size());

    // we will either divide the work over ranks, or we will divide the work
    // over the processes in the head pool
    int comm;
    size_t start, stop, offset, numElements;

    // if there's only one pool (aka, no pools) each process reads
    // in a piece of the matrix from file.
    // Then, at the end, we gather the pieces into one big gWan matrix.
    if(mpi->getSize(mpi->intraPoolComm) == 1) {
      comm = mpi->worldComm;
      // start and stop points use divideWorkIter in the case without pools
      start = mpi->divideWorkIter(numElBravaisVectors, comm)[0] * numElBands *
              numElBands * numPhBands * numPhBravaisVectors;
      stop = (mpi->divideWorkIter(numElBravaisVectors, comm).back() + 1) *
              numElBands* numElBands * numPhBands * numPhBravaisVectors - 1;
      offset = start;
      numElements = stop - start + 1;
    // else we have the pools case, in which each process on the head
    // pool reads in a piece of the matrix (associated with whatever chunk
    // of the bravais vectors it has), then we broadcast this information to
    // all pools.
    } else {
      comm = mpi->intraPoolComm;
      // each process has its own chunk of bravais vectors,
      // and we need to read in all the elements associated with
      // those vectors
      start = 0;
      stop = numElBravaisVectors * numElBands *
              numElBands * numPhBands * numPhBravaisVectors;
      // offset indexes the chunk we want to read in within the elph hdf5
      // file, and indicates where this block starts in the full matrix
      offset = localElVectors[0] * numElBands *
              numElBands * numPhBands * numPhBravaisVectors;;
      numElements = stop - start + 1;
    }

    // Reopen the HDF5 ElPh file for parallel read of eph matrix elements
    HighFive::File file(fileName, HighFive::File::ReadOnly,
        HighFive::MPIOFileDriver(mpi->getComm(comm), MPI_INFO_NULL));

    // Set up dataset for gWannier
    HighFive::DataSet dgWannier = file.getDataSet("/gWannier");

    // if this chunk of elements to be written by this process
    // is greater than 2 GB, we must split it further due to a
    // limitation of HDF5 which prevents read/write of
    // more than 2 GB at a time.

    // below, note the +1/-1 indexing on the start/stop numbers.
    // This has to do with the way divideWorkIter sets the range
    // of work to be done -- it uses indexing from 0 and doesn't
    // include the last element as a result.
    //
    // start/stop points and the number of the total number of elements
    // to be written by this process

    // maxSize represents ~1 GB worth of std::complex<doubles>
    // this is the maximum amount we feel is safe to read at once.
    auto maxSize = int(pow(1000, 3)) / sizeof(std::complex<double>);
    // the size of all elements associated with one electronic BV
    size_t sizePerBV =
        numElBands * numElBands * numPhBands * numPhBravaisVectors;
    std::vector<int> irEBunchSizes;

    // determine the # of eBVs to be written by this process.
    // the bunchSizes vector tells us how many BVs each process will read
    int numEBVs = int(mpi->divideWorkIter(totalNumElBravaisVectors, comm).back() + 1 -
           mpi->divideWorkIter(totalNumElBravaisVectors, comm)[0]);

    // loop over eBVs and add them to the current write bunch until
    // we reach the maximum writable size
    int irEBunchSize = 0;
    for (int irE = 0; irE < numEBVs; irE++) {
      irEBunchSize++;
      // this bunch is as big as possible, stop adding to it
      if ((irEBunchSize + 1) * sizePerBV > maxSize) {
         irEBunchSizes.push_back(irEBunchSize);
         irEBunchSize = 0;
      }
    }
    // push the last one, no matter the size, to the list of bunch sizes
    irEBunchSizes.push_back(irEBunchSize);

    // Set up buffer to be filled from hdf5, enough for total # of elements
    // to be read in by this process
    Eigen::VectorXcd gWanSlice(numElements);

    // determine the number of bunches -- not necessarily evenly sized
    auto numBunches = int(irEBunchSizes.size());

    // counter for offset from first element on this rank to current element
    size_t bunchOffset = 0;
    // we now loop over these bunch of eBVs, and read each bunch of
    // bravais vectors in parallel
    for (int iBunch = 0; iBunch < numBunches; iBunch++) {

      // we need to determine the start, stop and offset of this
      // sub-slice of the dataset available to this process
      size_t bunchElements = irEBunchSizes[iBunch] * sizePerBV;
      size_t totalOffset = offset + bunchOffset;

      Eigen::VectorXcd gWanBunch(bunchElements);

      // Read in the elements for this process
      // into this bunch's location in the slice which will
      // hold all the elements to be read by this process
      dgWannier.select({0, totalOffset}, {1, bunchElements}).read(gWanBunch);

      // Perhaps this could be more effective.
      // however, HiFive doesn't seem to allow me to pass
      // a slice of gWanSlice, so we have instead read to gWanBunch
      // then copy it over
      //
      // copy bunch data into gWanSlice
      for (size_t i = 0; i<bunchElements; i++) {
        // if we're using pool, each pool proc has its own gwanFlat
        if(comm == mpi->intraPoolComm) {
          gWanFlat[i+bunchOffset] = gWanBunch[i];
        }
        // if no pools, each proc writes to a slice of the matrix
        // which is later gathered to build the full one
        else { gWanSlice[i+bunchOffset] = gWanBunch[i]; }
      }
      // calculate the offset for the next bunch
      bunchOffset += bunchElements;
    }

    // collect and broadcast the matrix elements now that they have been read in

    // We have the standard case of 1 pool (aka no pools),
    // and we need to gather the components of the matrix into one big matrix
    if(comm != mpi->intraPoolComm)  {
      // collect the information about how many elements each mpi rank has
      std::vector<size_t> workDivisionHeads(mpi->getSize());
      mpi->allGather(&offset, &workDivisionHeads);
      std::vector<size_t> workDivs(mpi->getSize());
      size_t numIn = gWanSlice.size();
      mpi->allGather(&numIn, &workDivs);

      // Gather the elements read in by each process
      mpi->bigAllGatherV(gWanSlice.data(), gWanFlat.data(),
        workDivs, workDivisionHeads, comm);
    }
    // In the case of pools, where we read in only on the head pool,
    // we now send it to all the other pools
    //if(mpi->getSize(mpi->intraPoolComm) != 1) {
    else {
      mpi->bcast(&gWanFlat, mpi->interPoolComm);
    }

    // Map the flattened matrix back to tensor structure
    Eigen::TensorMap<Eigen::Tensor<std::complex<double>, 5>> gWanTemp(
        gWanFlat.data(), numElBands, numElBands, numPhBands,
        numPhBravaisVectors, numElBravaisVectors);
    couplingWannier_ = gWanTemp;

#else
    // Reopen serial version, either because MPI does not exist
    // or because we forced HDF5 to run in serial.

    // Set up buffer to receive full matrix data
    std::vector<std::complex<double>> gWanFlat(totElems);

    if (mpi->getSize(mpi->intraPoolComm) == 1) {
      if (mpi->mpiHead()) {
        HighFive::File file(fileName, HighFive::File::ReadOnly);

        // Set up dataset for gWannier
        HighFive::DataSet dgWannier = file.getDataSet("/gWannier");
        // Read in the elements for this process
        dgWannier.read(gWanFlat);
      }
      mpi->bcast(&gWanFlat);

    } else {
      if (mpi->mpiHeadPool()) {
        HighFive::File file(fileName, HighFive::File::ReadOnly);

        // Set up dataset for gWannier
        HighFive::DataSet dgWannier = file.getDataSet("/gWannier");
        // Read in the elements for this process
        size_t offset = localElVectors[0] * pow(numElBands, 2) * numPhBravaisVectors * numPhBands;
        size_t extent = numElBravaisVectors * pow(numElBands, 2) * numPhBravaisVectors * numPhBands;
        dgWannier.select({0, offset}, {1, extent}).read(gWanFlat);
      }
      mpi->bcast(&gWanFlat, mpi->interPoolComm);
    }

    // Map the flattened matrix back to tensor structure
    Eigen::TensorMap<Eigen::Tensor<std::complex<double>, 5>> gWanTemp(
        gWanFlat.data(), numElBands, numElBands, numPhBands,
        numPhBravaisVectors, numElBravaisVectors);
    couplingWannier_ = gWanTemp;

#endif

  } catch (std::exception &error) {
    Error("Issue reading elph Wannier representation from hdf5.");
  }

  InteractionElPhWan output(crystal, couplingWannier_, elBravaisVectors_,
                            elBravaisVectorsDegeneracies_, phBravaisVectors_,
                            phBravaisVectorsDegeneracies_, phononH0_,
                            context.getFixedCouplingConstant());
  return output;
}
#endif

=======
>>>>>>> 873312d8
void InteractionElPhWan::calcCouplingSquared(
    const Eigen::MatrixXcd &eigvec1,
    const std::vector<Eigen::MatrixXcd> &eigvecs2,
    const std::vector<Eigen::MatrixXcd> &eigvecs3,
    const std::vector<Eigen::Vector3d> &q3Cs,
    const std::vector<Eigen::VectorXcd> &polarData) {
  int numWannier = numElBands;
  auto nb1 = int(eigvec1.cols());
  auto numLoops = int(eigvecs2.size());

  auto elPhCached = this->elPhCached;
  int numPhBands = this->numPhBands;
  int numPhBravaisVectors = this->numPhBravaisVectors;
  DoubleView2D phBravaisVectors_k = this->phBravaisVectors_k;
  DoubleView1D phBravaisVectorsDegeneracies_k = this->phBravaisVectorsDegeneracies_k;

  // get nb2 for each ik and find the max
  // since loops and views must be rectangular, not ragged
  IntView1D nb2s_k("nb2s", numLoops);
  int nb2max = 0;
  auto nb2s_h = Kokkos::create_mirror_view(nb2s_k);
  for (int ik = 0; ik < numLoops; ik++) {
    nb2s_h(ik) = int(eigvecs2[ik].cols());
    if (nb2s_h(ik) > nb2max) {
      nb2max = nb2s_h(ik);
    }
  }
  Kokkos::deep_copy(nb2s_k, nb2s_h);

  // if we set |g|^2=const , no need to do any calculation
  // we just need a constant tensor with the right shape
  if (!std::isnan(fixedCouplingConstant)) {
    return;
  }

  // Polar corrections are computed on the CPU and then transferred to GPU

  IntView1D usePolarCorrections("usePolarCorrections", numLoops);
  ComplexView4D polarCorrections(Kokkos::ViewAllocateWithoutInitializing("polarCorrections"),
      numLoops, numPhBands, nb1, nb2max);
  auto usePolarCorrections_h = Kokkos::create_mirror_view(usePolarCorrections);
  auto polarCorrections_h = Kokkos::create_mirror_view(polarCorrections);

  // precompute all needed polar corrections
#pragma omp parallel for
  for (int ik = 0; ik < numLoops; ik++) {
    Eigen::Vector3d q3C = q3Cs[ik];
    Eigen::MatrixXcd eigvec2 = eigvecs2[ik];
    Eigen::MatrixXcd eigvec3 = eigvecs3[ik];
    usePolarCorrections_h(ik) = usePolarCorrection && q3C.norm() > 1.0e-8;
    if (usePolarCorrections_h(ik)) {
      Eigen::Tensor<std::complex<double>, 3> singleCorrection =
          polarCorrectionPart2(eigvec1, eigvec2, polarData[ik]);
      for (int nu = 0; nu < numPhBands; nu++) {
        for (int ib1 = 0; ib1 < nb1; ib1++) {
          for (int ib2 = 0; ib2 < nb2s_h(ik); ib2++) {
            polarCorrections_h(ik, nu, ib1, ib2) =
                singleCorrection(ib1, ib2, nu);
          }
        }
      }
    } else {
      Kokkos::complex<double> kZero(0.,0.);
      for (int nu = 0; nu < numPhBands; nu++) {
        for (int ib1 = 0; ib1 < nb1; ib1++) {
          for (int ib2 = 0; ib2 < nb2s_h(ik); ib2++) {
            polarCorrections_h(ik, nu, ib1, ib2) = kZero;
          }
        }
      }
    }
  }

  Kokkos::deep_copy(polarCorrections, polarCorrections_h);
  Kokkos::deep_copy(usePolarCorrections, usePolarCorrections_h);

  // copy eigenvectors etc. to device
  DoubleView2D q3Cs_k("q3", numLoops, 3);
  ComplexView3D eigvecs2Dagger_k("ev2Dagger", numLoops, numWannier, nb2max),
      eigvecs3_k("ev3", numLoops, numPhBands, numPhBands);
  {
    auto eigvecs2Dagger_h = Kokkos::create_mirror_view(eigvecs2Dagger_k);
    auto eigvecs3_h = Kokkos::create_mirror_view(eigvecs3_k);
    auto q3Cs_h = Kokkos::create_mirror_view(q3Cs_k);

#pragma omp parallel for default(none) shared(eigvecs3_h, eigvecs2Dagger_h, nb2s_h, q3Cs_h, q3Cs_k, q3Cs, numLoops, numWannier, numPhBands, eigvecs2Dagger_k, eigvecs3_k, eigvecs2, eigvecs3)
    for (int ik = 0; ik < numLoops; ik++) {
      for (int i = 0; i < numWannier; i++) {
        for (int j = 0; j < nb2s_h(ik); j++) {
          eigvecs2Dagger_h(ik, i, j) = std::conj(eigvecs2[ik](i, j));
        }
      }
      for (int i = 0; i < numPhBands; i++) {
        for (int j = 0; j < numPhBands; j++) {
          eigvecs3_h(ik, i, j) = eigvecs3[ik](j, i);
        }
      }
      for (int i = 0; i < numPhBands; i++) {
        for (int j = 0; j < numPhBands; j++) {
          eigvecs3_h(ik, i, j) = eigvecs3[ik](j, i);
        }
      }

      for (int i = 0; i < 3; i++) {
        q3Cs_h(ik, i) = q3Cs[ik](i);
      }
    }
    Kokkos::deep_copy(eigvecs2Dagger_k, eigvecs2Dagger_h);
    Kokkos::deep_copy(eigvecs3_k, eigvecs3_h);
    Kokkos::deep_copy(q3Cs_k, q3Cs_h);
  }

  // now we finish the Wannier transform. We have to do the Fourier transform
  // on the lattice degrees of freedom, and then do two rotations (at k2 and q)
  ComplexView2D phases("phases", numLoops, numPhBravaisVectors);
  Kokkos::complex<double> complexI(0.0, 1.0);
  Kokkos::parallel_for(
      "phases", Range2D({0, 0}, {numLoops, numPhBravaisVectors}),
      KOKKOS_LAMBDA(int ik, int irP) {
        double arg = 0.0;
        for (int j = 0; j < 3; j++) {
          arg += q3Cs_k(ik, j) * phBravaisVectors_k(irP, j);
        }
        phases(ik, irP) =
            exp(complexI * arg) / phBravaisVectorsDegeneracies_k(irP);
      });

  ComplexView4D g3(Kokkos::ViewAllocateWithoutInitializing("g3"), numLoops, numPhBands, nb1, numWannier);
  Kokkos::parallel_for(
      "g3", Range4D({0, 0, 0, 0}, {numLoops, numPhBands, nb1, numWannier}),
      KOKKOS_LAMBDA(int ik, int nu, int ib1, int iw2) {
        Kokkos::complex<double> tmp(0., 0.);
        for (int irP = 0; irP < numPhBravaisVectors; irP++) {
          tmp += phases(ik, irP) * elPhCached(irP, nu, ib1, iw2);
        }
        g3(ik, nu, ib1, iw2) = tmp;
      });
  Kokkos::realloc(phases, 0, 0);

  ComplexView4D g4(Kokkos::ViewAllocateWithoutInitializing("g4"), numLoops, numPhBands, nb1, numWannier);
  Kokkos::parallel_for(
      "g4", Range4D({0, 0, 0, 0}, {numLoops, numPhBands, nb1, numWannier}),
      KOKKOS_LAMBDA(int ik, int nu2, int ib1, int iw2) {
        Kokkos::complex<double> tmp(0.,0.);
        for (int nu = 0; nu < numPhBands; nu++) {
          tmp += g3(ik, nu, ib1, iw2) * eigvecs3_k(ik, nu2, nu);
        }
        g4(ik, nu2, ib1, iw2) = tmp;
      });
  Kokkos::realloc(g3, 0, 0,0,0);

  ComplexView4D gFinal(Kokkos::ViewAllocateWithoutInitializing("gFinal"), numLoops, numPhBands, nb1, nb2max);
  Kokkos::parallel_for(
      "gFinal", Range4D({0, 0, 0, 0}, {numLoops, numPhBands, nb1, nb2max}),
      KOKKOS_LAMBDA(int ik, int nu, int ib1, int ib2) {
        Kokkos::complex<double> tmp(0.,0.);
        for (int iw2 = 0; iw2 < numWannier; iw2++) {
          tmp += eigvecs2Dagger_k(ik, iw2, ib2) * g4(ik, nu, ib1, iw2);
        }
        gFinal(ik, nu, ib1, ib2) = tmp;
      });
  Kokkos::realloc(g4, 0, 0, 0, 0);

  // we now add the precomputed polar corrections, before taking the norm of g
  if (usePolarCorrection) {
    Kokkos::parallel_for(
        "correction",
        Range4D({0, 0, 0, 0}, {numLoops, numPhBands, nb1, nb2max}),
        KOKKOS_LAMBDA(int ik, int nu, int ib1, int ib2) {
          gFinal(ik, nu, ib1, ib2) += polarCorrections(ik, nu, ib1, ib2);
        });
  }
  Kokkos::realloc(polarCorrections, 0, 0, 0, 0);

  // finally, compute |g|^2 from g
  DoubleView4D coupling_k(Kokkos::ViewAllocateWithoutInitializing("coupling"), numLoops, numPhBands, nb2max, nb1);
  Kokkos::parallel_for(
      "coupling", Range4D({0, 0, 0, 0}, {numLoops, numPhBands, nb2max, nb1}),
      KOKKOS_LAMBDA(int ik, int nu, int ib2, int ib1) {
        // notice the flip of 1 and 2 indices is intentional
        // coupling is |<k+q,ib2 | dV_nu | k,ib1>|^2
        auto tmp = gFinal(ik, nu, ib1, ib2);
        coupling_k(ik, nu, ib2, ib1) =
            tmp.real() * tmp.real() + tmp.imag() * tmp.imag();
      });
  Kokkos::realloc(gFinal, 0, 0, 0, 0);

  // now, copy results back to the CPU
  cacheCoupling.resize(0);
  cacheCoupling.resize(numLoops);
  auto coupling_h = Kokkos::create_mirror_view(coupling_k);
  Kokkos::deep_copy(coupling_h, coupling_k);
#pragma omp parallel for default(none) shared(numLoops, cacheCoupling, coupling_h, nb1, nb2s_h, numPhBands)
  for (int ik = 0; ik < numLoops; ik++) {
    Eigen::Tensor<double, 3> coupling(nb1, nb2s_h(ik), numPhBands);
    for (int nu = 0; nu < numPhBands; nu++) {
      for (int ib2 = 0; ib2 < nb2s_h(ik); ib2++) {
        for (int ib1 = 0; ib1 < nb1; ib1++) {
          coupling(ib1, ib2, nu) = coupling_h(ik, nu, ib2, ib1);
        }
      }
    }
    // and we save the coupling |g|^2 it for later
    cacheCoupling[ik] = coupling;
  }
}

Eigen::VectorXi InteractionElPhWan::getCouplingDimensions() {
  auto x = couplingWannier.dimensions();
  Eigen::VectorXi xx(5);
  for (int i : {0,1,2,3,4}) {
    xx(i) = int(x[i]);
  }
  return xx;
}

int InteractionElPhWan::estimateNumBatches(const int &nk2, const int &nb1) {
  int maxNb2 = numElBands;
  int maxNb3 = numPhBands;

  // available memory is MAXMEM minus size of elPh, elPhCached, U(k1) and the
  // Bravais lattice vectors & degeneracies
  double availmem = maxmem -
      16 * (numElBands * numElBands * numPhBands * numElBravaisVectors * numPhBravaisVectors) -
      16 * (nb1 * numElBands * numPhBands * numPhBravaisVectors) - // cached
      8 * (3+1) * (numElBravaisVectors + numPhBravaisVectors) - // R + deg
      16 * nb1 * numElBands; // U

  // memory used by different tensors, that is linear in nk2
  // Note: 16 (2*8) is the size of double (complex<double>) in bytes
  double evs = 16 * ( maxNb2 * numElBands + maxNb3 * numPhBands );
  double phase = 16 * numPhBravaisVectors;
  double g3 = 2 * 16 * numPhBands * nb1 * numElBands;
  double g4 = 2 * 16 * numPhBands * nb1 * numElBands;
  double gFinal = 2 * 16 * numPhBands * nb1 * maxNb2;
  double coupling = 16 * nb1 * maxNb2 * numPhBands;
  double polar = 16 * numPhBands * nb1 * maxNb2;
  double maxusage =
      nk2 * (evs + polar +
             std::max({phase + g3, g3 + g4, g4 + gFinal, gFinal + coupling}));

  // the number of batches needed
  int numBatches = std::ceil(maxusage / availmem);

  if (availmem < maxusage / nk2) {
    // not enough memory to do even a single q1
    std::cerr << "maxmem = " << maxmem / 1e9
    << ", availmem = " << availmem / 1e9
    << ", maxusage = " << maxusage / 1e9
    << ", numBatches = " << numBatches << "\n";
    Error("Insufficient memory!");
  }
  return numBatches;
}

void InteractionElPhWan::cacheElPh(const Eigen::MatrixXcd &eigvec1,
                                   const Eigen::Vector3d &k1C) {
  int numWannier = numElBands;
  auto nb1 = int(eigvec1.cols());
  Kokkos::complex<double> complexI(0.0, 1.0);

  if (!std::isnan(fixedCouplingConstant)) {
    return;
  }
  // note: when Kokkos is compiled with GPU support, we must create elPhCached
  // and other variables as local, so that Kokkos correctly allocates these
  // quantities on the GPU. At the end of this function, elPhCached must be
  // 'copied' back into this->elPhCached. Note that no copy actually is done,
  // since Kokkos::View works similarly to a shared_ptr.
  auto elPhCached = this->elPhCached;
  int numPhBands = this->numPhBands;
  int numElBravaisVectors = this->numElBravaisVectors;
  int numPhBravaisVectors = this->numPhBravaisVectors;

  // note: this loop is a parallelization over the group (Pool) of MPI
  // processes, which together contain all the el-ph coupling tensor
  // First, loop over the MPI processes in the pool
  for (int iPool=0; iPool<mpi->getSize(mpi->intraPoolComm); iPool++) {

    // the current MPI process must first broadcast the k-point and the
    // eigenvector that will be computed now.
    // So, first broadcast the number of bands of the iPool-th process
    int poolNb1 = 0;
    if (iPool == mpi->getRank(mpi->intraPoolComm)) {
      poolNb1 = nb1;
    }
    mpi->allReduceSum(&poolNb1, mpi->intraPoolComm);

    // broadcast also the wavevector and the eigenvector at k for process iPool
    Eigen::Vector3d poolK1C = Eigen::Vector3d::Zero();
    Eigen::MatrixXcd poolEigvec1 = Eigen::MatrixXcd::Zero(poolNb1, numWannier);
    if (iPool == mpi->getRank(mpi->intraPoolComm)) {
      poolK1C = k1C;
      poolEigvec1 = eigvec1;
    }
    mpi->allReduceSum(&poolK1C, mpi->intraPoolComm);
    mpi->allReduceSum(&poolEigvec1, mpi->intraPoolComm);

    // now, copy the eigenvector and wavevector to the accelerator
    ComplexView2D eigvec1_k("ev1", poolNb1, numWannier);
    DoubleView1D poolK1C_k("k", 3);
    {
      HostComplexView2D eigvec1_h((Kokkos::complex<double>*) poolEigvec1.data(), poolNb1, numWannier);
      HostDoubleView1D poolK1C_h(poolK1C.data(), 3);
      Kokkos::deep_copy(eigvec1_k, eigvec1_h);
      Kokkos::deep_copy(poolK1C_k, poolK1C_h);
    }

    // in the first call to this function, we must copy the el-ph tensor
    // from the CPU to the accelerator
    if (couplingWannier_k.extent(0) == 0) {
      HostComplexView5D couplingWannier_h((Kokkos::complex<double>*) couplingWannier.data(),
                                          numElBravaisVectors, numPhBravaisVectors,
                                          numPhBands, numWannier, numWannier);
      couplingWannier_k = Kokkos::create_mirror_view(Kokkos::DefaultExecutionSpace(), couplingWannier_h);
      Kokkos::deep_copy(couplingWannier_k, couplingWannier_h);

      HostDoubleView2D elBravaisVectors_h(elBravaisVectors.data(),
                                          numElBravaisVectors, 3);
      HostDoubleView1D elBravaisVectorsDegeneracies_h(elBravaisVectorsDegeneracies.data(),
                                                      numElBravaisVectors);
      HostDoubleView2D phBravaisVectors_h(phBravaisVectors.data(),
                                          numPhBravaisVectors, 3);
      HostDoubleView1D phBravaisVectorsDegeneracies_h(phBravaisVectorsDegeneracies.data(),
                                                      numPhBravaisVectors);
      for (int i = 0; i < numElBravaisVectors; i++) {
        elBravaisVectorsDegeneracies_h(i) = elBravaisVectorsDegeneracies(i);
        for (int j = 0; j < 3; j++) {
          elBravaisVectors_h(i, j) = elBravaisVectors(j, i);
        }
      }
      for (int i = 0; i < numPhBravaisVectors; i++) {
        phBravaisVectorsDegeneracies_h(i) = phBravaisVectorsDegeneracies(i);
        for (int j = 0; j < 3; j++) {
          phBravaisVectors_h(i, j) = phBravaisVectors(j, i);
        }
      }
      phBravaisVectors_k = Kokkos::create_mirror_view(Kokkos::DefaultExecutionSpace(), phBravaisVectors_h);
      phBravaisVectorsDegeneracies_k = Kokkos::create_mirror_view(Kokkos::DefaultExecutionSpace(), phBravaisVectorsDegeneracies_h);
      elBravaisVectors_k = Kokkos::create_mirror_view(Kokkos::DefaultExecutionSpace(), elBravaisVectors_h);
      elBravaisVectorsDegeneracies_k = Kokkos::create_mirror_view(Kokkos::DefaultExecutionSpace(), elBravaisVectorsDegeneracies_h);
      Kokkos::deep_copy(phBravaisVectors_k, phBravaisVectors_h);
      Kokkos::deep_copy(phBravaisVectorsDegeneracies_k, phBravaisVectorsDegeneracies_h);
      Kokkos::deep_copy(elBravaisVectors_k, elBravaisVectors_h);
      Kokkos::deep_copy(elBravaisVectorsDegeneracies_k, elBravaisVectorsDegeneracies_h);
    }

    // now compute the Fourier transform on electronic coordinates.
    ComplexView4D g1(Kokkos::ViewAllocateWithoutInitializing("g1"), numPhBravaisVectors, numPhBands, numWannier,
                     numWannier);
    ComplexView5D couplingWannier_k = this->couplingWannier_k;
    DoubleView2D elBravaisVectors_k = this->elBravaisVectors_k;
    DoubleView1D elBravaisVectorsDegeneracies_k = this->elBravaisVectorsDegeneracies_k;

    // first we precompute the phases
    ComplexView1D phases_k("phases", numElBravaisVectors);
    Kokkos::parallel_for(
        "phases_k", numElBravaisVectors,
        KOKKOS_LAMBDA(int irE) {
          double arg = 0.0;
          for (int j = 0; j < 3; j++) {
            arg += poolK1C_k(j) * elBravaisVectors_k(irE, j);
          }
          phases_k(irE) =
              exp(complexI * arg) / elBravaisVectorsDegeneracies_k(irE);
        });

    // now we complete the Fourier transform
    // We have to write two codes: one for when the GPU runs on CUDA,
    // the other for when we compile the code without GPU support
#ifdef KOKKOS_ENABLE_CUDA
Kokkos::parallel_for(
  "g1",
  Range4D({0, 0, 0, 0},
          {numPhBravaisVectors, numPhBands, numWannier, numWannier}),
          KOKKOS_LAMBDA(int irP, int nu, int iw1, int iw2) {
    Kokkos::complex<double> tmp(0.0);
    for (int irE = 0; irE < numElBravaisVectors; irE++) {
      // important note: the first index iw2 runs over the k+q transform
      // while iw1 runs over k
      tmp += couplingWannier_k(irE, irP, nu, iw1, iw2) * phases_k(irE);
    }
    g1(irP, nu, iw1, iw2) = tmp;
  });
#else
    Kokkos::deep_copy(g1, Kokkos::complex<double>(0.0,0.0));
    Kokkos::Experimental::ScatterView<Kokkos::complex<double>****> g1scatter(g1);
    Kokkos::parallel_for(
        "g1",
        Range5D({0,0,0,0,0},
                {numElBravaisVectors, numPhBravaisVectors, numPhBands, numWannier, numWannier}),
        KOKKOS_LAMBDA(int irE, int irP, int nu, int iw1, int iw2) {
          auto g1 = g1scatter.access();
          g1(irP, nu, iw1, iw2) += couplingWannier_k(irE, irP, nu, iw1, iw2) * phases_k(irE);
        }
    );
    Kokkos::Experimental::contribute(g1, g1scatter);
#endif

    // now we need to add the rotation on the electronic coordinates
    // and finish the transformation on electronic coordinates
    // we distinguish two cases. If each MPI process has the whole el-ph
    // tensor, we don't need communication and directly store results in
    // elPhCached. Otherwise, we need to do an MPI reduction
    if (mpi->getSize(mpi->intraPoolComm)==1) {
      Kokkos::realloc(elPhCached, numPhBravaisVectors, numPhBands, poolNb1,
                      numWannier);

      Kokkos::parallel_for(
          "elPhCached",
          Range4D({0, 0, 0, 0},
                  {numPhBravaisVectors, numPhBands, poolNb1, numWannier}),
                  KOKKOS_LAMBDA(int irP, int nu, int ib1, int iw2) {
            Kokkos::complex<double> tmp(0.0);
            for (int iw1 = 0; iw1 < numWannier; iw1++) {
              tmp += g1(irP, nu, iw1, iw2) * eigvec1_k(ib1, iw1);
            }
            elPhCached(irP, nu, ib1, iw2) = tmp;
          });

    } else {
      ComplexView4D poolElPhCached(Kokkos::ViewAllocateWithoutInitializing("poolElPhCached"), numPhBravaisVectors, numPhBands, poolNb1,
                                   numWannier);

      Kokkos::parallel_for(
          "elPhCached",
          Range4D({0, 0, 0, 0},
                  {numPhBravaisVectors, numPhBands, poolNb1, numWannier}),
                  KOKKOS_LAMBDA(int irP, int nu, int ib1, int iw2) {
            Kokkos::complex<double> tmp(0.0);
            for (int iw1 = 0; iw1 < numWannier; iw1++) {
              tmp += g1(irP, nu, iw1, iw2) * eigvec1_k(ib1, iw1);
            }
            poolElPhCached(irP, nu, ib1, iw2) = tmp;
          });

      // note: we do the reduction after the rotation, so that the tensor
      // may be a little smaller when windows are applied (nb1<numWannier)

      // copy from accelerator to CPU
      Kokkos::View<Kokkos::complex<double>****, Kokkos::LayoutRight, Kokkos::HostSpace> poolElPhCached_h = Kokkos::create_mirror_view(poolElPhCached);

      Kokkos::deep_copy(poolElPhCached_h, poolElPhCached);

      // do a mpi->allReduce across the pool
      mpi->allReduceSum(&poolElPhCached_h, mpi->intraPoolComm);

      // if the process owns this k-point, copy back from CPU to accelerator
      if (mpi->getRank(mpi->intraPoolComm) == iPool) {
        Kokkos::realloc(elPhCached, numPhBravaisVectors, numPhBands, poolNb1,
                        numWannier);
        Kokkos::deep_copy(elPhCached, poolElPhCached_h);
      }
    }
  }
  this->elPhCached = elPhCached;
}<|MERGE_RESOLUTION|>--- conflicted
+++ resolved
@@ -231,7 +231,6 @@
   return v;
 }
 
-<<<<<<< HEAD
 // Forward declare these helper functions, as it reads nicely to have
 // the general parse function first
 InteractionElPhWan parseHDF5(Context &context, Crystal &crystal,
@@ -757,8 +756,6 @@
 }
 #endif
 
-=======
->>>>>>> 873312d8
 void InteractionElPhWan::calcCouplingSquared(
     const Eigen::MatrixXcd &eigvec1,
     const std::vector<Eigen::MatrixXcd> &eigvecs2,
