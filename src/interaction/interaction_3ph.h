#ifndef PH_INTERACTION_H
#define PH_INTERACTION_H

#include <Kokkos_Core.hpp>
#include <chrono>
#include <cmath>
#include <complex>
#include <iomanip>

#include "constants.h"
#include "crystal.h"
#include "eigen.h"
#include "points.h"
#include "utilities.h"

/** Class to calculate the probability rate for one 3-phonon scattering event.
 * In physical notation, this corresponds to the calculation of the term |V3|^2.
 * This class must be schematically used as follow:
 * for (iq2) {
 *   cacheD3()
 *   int numBatches = coupling3Ph->estimateNumBatches(nq1, nb2);
 *   for (batch : batches) {
 *     getCouplingsSquared()
 *     for ( iq1 : batch ) {
 *       ...
 *
 * The cacheD3() does a partial Fourier transform over the R2 Bravais lattice
 * vector. The list of all q1 wavevectors is split in batches, and the
 * getCouplingSquared() does the Fourier transform over the R1  Bravais lattice
 * vectors for all the wavevectors q1 and (q3 = q1 +- q2) in the batch.
 *
 * This calculation is GPU optimized. We found that the R1 fourier-transform
 * should be done for a bunch of q1/q3 wavevectors in order to optimize the
 * usage of a GPU (calculations would be too fast for a single q1 wavevector,
 * and most of the time would be spent in data transfer latency). We use Kokkos
 * as the library for GPU acceleration, so that this class can also revert back
 * to a CPU-only calculation if the GPU is not found at compilation time.
 *
 * The class assumes that the coupling matrix elements in real space passed to
 * input to phoebe are in the form D(R1,R2,R3) -> D(0,R2,R3), i.e. we take
 * advantage of the crystal periodicity to set the phases of R1 to zero, so that
 * a 6-dimensional Fourier transform is enough (and avoid a 9D FT).
 *
 * Use the environmental variable MAXMEM to set the amount of VRAM in gigabytes
 * available on the GPU/node (depending on the Kokkos installation).
 * Set to any value the environmental variable PROFILE to enable a more
 * detailed profiling of loops inside this class.
 */
class Interaction3Ph {
private:
  Crystal &crystal_;

  // variables to be saved on the GPU
  Kokkos::View<double *****> D3_k;
  Kokkos::View<Kokkos::complex<double> ****> D3PlusCached_k, D3MinsCached_k;
  Kokkos::View<double **> cellPositions2_k, cellPositions3_k;
  Kokkos::View<double *> weights2_k, weights3_k;

  double maxmem = 16.0e9; // default 16 Gb memory space for computation

  // dimensions
  int nr2, nr3, numAtoms, numBands;

<<<<<<< HEAD
 public:

=======
  // variables for timing
  typedef std::chrono::steady_clock::time_point time_point;
  typedef std::chrono::steady_clock::duration time_delta;
  std::vector<time_delta> dts;
  std::vector<time_delta> newdts;
  double tosec(time_delta dt) {
    return std::chrono::duration_cast<std::chrono::nanoseconds>(dt).count() /
           1e9;
  };

public:
>>>>>>> 442246e8
  /** Default constructor.
   * This method mostly moves data to the GPU if necessary.
   *
   * @param crystal: crystal object
   * @param D3: is a 5-dimensional real tensor with the third-derivative
   * anharmonic force constants. In details, it contains the tensor
   * D3(i,j,k,0,R',R"), where R are Bravais lattice vectors, and i, j, k are
   * indices running over both the Cartesian directions and the basis of atoms
   * in the primitive unit cell. See the theory section for a longer
   * description. The dimensions are
   * (3*numAtoms,3*numAtom,3*numAtom,numBravais,numBravais), where numBravais
   * must be consistent with the cellPositions chosen below.
   * @param cellPositions2: Bravais lattice vectors associated to each element
   * in the 4th index of D3 tensor.
   * @param cellPositions3: Bravais lattice vectors associated to each element
   * in the 5th index of D3 tensor.
   * @param weights2: weight of the Bravais lattice vector, i.e. a counter of
   * the degeneracy of symmetry-equivalent Bravais lattice vectors in
   * cellPositions2. Set to unity (e.g. in ShengBTE) if this is not used.
   * @param weights3: weight of the Bravais lattice vector, i.e. a counter of
   * the degeneracy of symmetry-equivalent Bravais lattice vectors in
   * cellPositions3. Set to unity (e.g. in ShengBTE) if this is not used.
   */
  Interaction3Ph(Crystal &crystal, Eigen::Tensor<double, 5> &D3,
                 Eigen::MatrixXd &cellPositions2,
                 Eigen::MatrixXd &cellPositions3, Eigen::VectorXd weights2,
                 Eigen::VectorXd weights3);

  /** Copy constructor
   */
  Interaction3Ph(const Interaction3Ph &that);

  /** Assignment operator
   */
  Interaction3Ph &operator=(const Interaction3Ph &that);

  /** Computes the |V3|^2 matrix elements for a bunch of q1 wavevectors at fixed
   * q2 wavevector.
   *
   * @param q1s_e: list of wavevectors at q1 in cartesian coordinates
   * @param q2_e: wavevector at q2 in cartesian coordinates
   * @param ev1s_e: list of eigenvectors at all the q1 points
   * @param ev2_e: eigenvector at q2
   * @param ev3Pluss_e: list of eigenvectors at all the q3 = q1 + q2 points
   * @param ev3Minss_e: list of eigenvectors at all the q3 = q1 - q2 points
   * @param nb1s_e: list of number of bands at q1
   * @parma nb2: number of bands at q2
   * @param nb3Pluss_e: list of number of bands at q3 = q1 + q2
   * @param nb3Minss_e: list of number of bands at q3 = q1 - q2
   *
   * Note: we pass the number of bands as a mechanism to cope with the
   * reduction of bands to only the "active" ones, ,rather than always using all
   * 3*numAtoms phonon bands.
   */
  std::tuple<std::vector<Eigen::Tensor<double, 3>>,
             std::vector<Eigen::Tensor<double, 3>>>
  getCouplingsSquared(const std::vector<Eigen::Vector3d> &q1s_e,
                      const Eigen::Vector3d &q2_e,
                      const std::vector<Eigen::MatrixXcd> &ev1s_e,
                      const Eigen::MatrixXcd &ev2_e,
                      const std::vector<Eigen::MatrixXcd> &ev3Pluss_e,
                      const std::vector<Eigen::MatrixXcd> &ev3Minss_e,
                      const std::vector<int> &nb1s_e, const int nb2,
                      const std::vector<int> &nb3Pluss_e,
                      std::vector<int> &nb3Minss_e);

  /** Computes a partial Fourier transform over the q2/R2 variables.
   * @param q2_e: values of the q2 cartesian coordinates over which the Fourier
   * transform is computed.
   */
  void cacheD3(const Eigen::Vector3d &q2_e);

  /** Estimate the number of batches that the list of q1 wavevectors must be
   * split into, in order to fit in memory.
   *
   * @param nq1: total number of q1 wavevectors to be split in batches
   * @param nb2: number of bands at the q2 wavevector.
   */
  int estimateNumBatches(const int &nq1, const int &nb2);
};

#endif<|MERGE_RESOLUTION|>--- conflicted
+++ resolved
@@ -43,8 +43,6 @@
  *
  * Use the environmental variable MAXMEM to set the amount of VRAM in gigabytes
  * available on the GPU/node (depending on the Kokkos installation).
- * Set to any value the environmental variable PROFILE to enable a more
- * detailed profiling of loops inside this class.
  */
 class Interaction3Ph {
 private:
@@ -61,22 +59,8 @@
   // dimensions
   int nr2, nr3, numAtoms, numBands;
 
-<<<<<<< HEAD
- public:
+public:
 
-=======
-  // variables for timing
-  typedef std::chrono::steady_clock::time_point time_point;
-  typedef std::chrono::steady_clock::duration time_delta;
-  std::vector<time_delta> dts;
-  std::vector<time_delta> newdts;
-  double tosec(time_delta dt) {
-    return std::chrono::duration_cast<std::chrono::nanoseconds>(dt).count() /
-           1e9;
-  };
-
-public:
->>>>>>> 442246e8
   /** Default constructor.
    * This method mostly moves data to the GPU if necessary.
    *
