#include "interaction_elph.h"
#include <fstream>

#ifdef HDF5_AVAIL
#include <highfive/H5Easy.hpp>
#endif

// specific parse function for the case where there is no
// HDF5 available
InteractionElPhWan parseNoHDF5(Context &context, Crystal &crystal,
                               PhononH0 *phononH0_) {

  std::string fileName = context.getElphFileName();

  int numElectrons, numSpin;
  int numElBands, numElBravaisVectors, numPhBands, numPhBravaisVectors;
  numElBravaisVectors = 0; // suppress initialization warning
  Eigen::MatrixXd phBravaisVectors_, elBravaisVectors_;
  Eigen::VectorXd phBravaisVectorsDegeneracies_, elBravaisVectorsDegeneracies_;
  Eigen::Tensor<std::complex<double>, 5> couplingWannier_;

  // Open ElPh file
  if (mpi->mpiHeadPool()) {
    std::ifstream infile(fileName);
    if (not infile.is_open()) {
      Error("ElPh file not found");
    }

    // Read the bravais lattice vectors info for q mesh.
    infile >> numElectrons >> numSpin;

    int kx, ky, kz;
    int qx, qy, qz;
    infile >> kx >> ky >> kz;
    infile >> qx >> qy >> qz;

    int iCart;

    infile >> iCart >> numPhBravaisVectors;
    phBravaisVectors_.resize(3, numPhBravaisVectors);
    phBravaisVectorsDegeneracies_.resize(numPhBravaisVectors);
    phBravaisVectors_.setZero();
    phBravaisVectorsDegeneracies_.setZero();
    for (int i : {0, 1, 2}) {
      for (int j = 0; j < numPhBravaisVectors; j++) {
        infile >> phBravaisVectors_(i, j);
      }
    }
    for (int i = 0; i < numPhBravaisVectors; i++) {
      infile >> phBravaisVectorsDegeneracies_(i);
    }

    int totalNumElBravaisVectors;
    infile >> iCart >> totalNumElBravaisVectors;

    auto localElVectors = mpi->divideWorkIter(totalNumElBravaisVectors, mpi->intraPoolComm);
    numElBravaisVectors = int(localElVectors.size());

    elBravaisVectors_.resize(3, numElBravaisVectors);
    elBravaisVectors_.setZero();
    for (int i : {0, 1, 2}) {
      for (int j = 0; j < totalNumElBravaisVectors; j++) {
        double x;
        infile >> x;
        if (std::find(localElVectors.begin(),localElVectors.end(), j) != localElVectors.end() ) {
          auto localIrE = int(j - localElVectors[0]);
          elBravaisVectors_(i, localIrE) = x;
        }
      }
    }
    elBravaisVectorsDegeneracies_.resize(numElBravaisVectors);
    elBravaisVectorsDegeneracies_.setZero();
    for (int i = 0; i < totalNumElBravaisVectors; i++) {
      double x;
      infile >> x;
      if (std::find(localElVectors.begin(),localElVectors.end(), i) != localElVectors.end() ) {
        auto localIrE = int(i - localElVectors[0]);
        elBravaisVectorsDegeneracies_(localIrE) = x;
      }
    }
    std::string line;
    std::getline(infile, line);

    // Read real space matrix elements for el-ph coupling
    int tmpI;
    infile >> numElBands >> tmpI >> numPhBands >> tmpI >> tmpI;

    // user info about memory
    {
      std::complex<double> cx;
      (void) cx;
      double x = numElBands * numElBands * numPhBands * numPhBravaisVectors *
                 numElBravaisVectors / pow(1024., 3) * sizeof(cx);
      std::cout << "Allocating " << x
                << " (GB) (per MPI process) for the el-ph coupling matrix."
                << std::endl;
    }

    couplingWannier_.resize(numElBands, numElBands, numPhBands,
                            numPhBravaisVectors, numElBravaisVectors);
    couplingWannier_.setZero();
    double re, im;
    for (int i5 = 0; i5 < totalNumElBravaisVectors; i5++) {
      int localIrE = -1;
      if (std::find(localElVectors.begin(),localElVectors.end(), i5) != localElVectors.end() ) {
        localIrE = int(i5 - localElVectors[0]);
      }
      for (int i4 = 0; i4 < numPhBravaisVectors; i4++) {
        for (int i3 = 0; i3 < numPhBands; i3++) {
          for (int i2 = 0; i2 < numElBands; i2++) {
            for (int i1 = 0; i1 < numElBands; i1++) {
              infile >> re >> im;
              // note: in qe2Phoebe, the first index is on k+q bands,
              // and the second is on the bands of k. Here I invert them
              // similarly, in qe2Phoebe I inverted the order of R_el and R_ph
              if (localIrE >= 0) {
                couplingWannier_(i1, i2, i3, i4, localIrE) = {re, im};
              }
            }
          }
        }
      }
    }
  } // mpiHead done reading file

  mpi->bcast(&numElectrons);
  mpi->bcast(&numSpin);

  mpi->bcast(&numElBands);
  mpi->bcast(&numPhBands);
  mpi->bcast(&numElBravaisVectors, mpi->interPoolComm);
  mpi->bcast(&numPhBravaisVectors);

  if (numSpin == 2) {
    Error("Spin is not currently supported");
  }
  context.setNumOccupiedStates(numElectrons);

  if (!mpi->mpiHeadPool()) { // head already allocated these
    phBravaisVectors_.resize(3, numPhBravaisVectors);
    phBravaisVectorsDegeneracies_.resize(numPhBravaisVectors);
    elBravaisVectors_.resize(3, numElBravaisVectors);
    elBravaisVectorsDegeneracies_.resize(numElBravaisVectors);
    couplingWannier_.resize(numElBands, numElBands, numPhBands,
                            numPhBravaisVectors, numElBravaisVectors);
  }
  mpi->bcast(&elBravaisVectors_, mpi->interPoolComm);
  mpi->bcast(&elBravaisVectorsDegeneracies_, mpi->interPoolComm);
  mpi->bcast(&phBravaisVectors_);
  mpi->bcast(&phBravaisVectorsDegeneracies_);
  mpi->bcast(&couplingWannier_, mpi->interPoolComm);

  InteractionElPhWan output(crystal, couplingWannier_, elBravaisVectors_,
                            elBravaisVectorsDegeneracies_, phBravaisVectors_,
                            phBravaisVectorsDegeneracies_, phononH0_);
  return output;
}

#ifdef HDF5_AVAIL

std::tuple<int, int, int, Eigen::MatrixXd, Eigen::MatrixXd, std::vector<size_t>,
    Eigen::VectorXd, Eigen::VectorXd> parseHeaderHDF5(Context &context) {
  std::string fileName = context.getElphFileName();

  int numElectrons, numSpin;
  int numElBands, numElBravaisVectors, totalNumElBravaisVectors, numPhBands, numPhBravaisVectors;
  // suppress initialization warning
  numElBravaisVectors = 0; totalNumElBravaisVectors = 0; numPhBravaisVectors = 0;
  Eigen::MatrixXd phBravaisVectors_, elBravaisVectors_;
  Eigen::VectorXd phBravaisVectorsDegeneracies_, elBravaisVectorsDegeneracies_;
  Eigen::Tensor<std::complex<double>, 5> couplingWannier_;
  std::vector<size_t> localElVectors;

  try {
    // Use MPI head only to read in the small data structures
    // then distribute them below this
    if (mpi->mpiHeadPool()) {
      // need to open the files differently if MPI is available or not
      // NOTE: do not remove the braces inside this if -- the file must
      // go out of scope, so that it can be reopened for parallel
      // read in the next block.
      {
        // Open the HDF5 ElPh file
        HighFive::File file(fileName, HighFive::File::ReadOnly);

        // read in the number of electrons and the spin
        HighFive::DataSet dnelec = file.getDataSet("/numElectrons");
        HighFive::DataSet dnspin = file.getDataSet("/numSpin");
        dnelec.read(numElectrons);
        dnspin.read(numSpin);

        // read in the number of phonon and electron bands
        HighFive::DataSet dnElBands = file.getDataSet("/numElBands");
        HighFive::DataSet dnModes = file.getDataSet("/numPhModes");
        dnElBands.read(numElBands);
        dnModes.read(numPhBands);

        // read phonon bravais lattice vectors and degeneracies
        HighFive::DataSet dphbravais = file.getDataSet("/phBravaisVectors");
        HighFive::DataSet dphDegeneracies = file.getDataSet("/phDegeneracies");
        dphbravais.read(phBravaisVectors_);
        dphDegeneracies.read(phBravaisVectorsDegeneracies_);
        numPhBravaisVectors = int(phBravaisVectors_.cols());

        // read electron Bravais lattice vectors and degeneracies
        HighFive::DataSet delDegeneracies = file.getDataSet("/elDegeneracies");
        delDegeneracies.read(elBravaisVectorsDegeneracies_);
        totalNumElBravaisVectors = int(elBravaisVectorsDegeneracies_.size());
        numElBravaisVectors = int(elBravaisVectorsDegeneracies_.size());
        HighFive::DataSet delbravais = file.getDataSet("/elBravaisVectors");
        delbravais.read(elBravaisVectors_);
        // redistribute in case of pools are present
        if (mpi->getSize(mpi->intraPoolComm) > 1) {
          localElVectors = mpi->divideWorkIter(totalNumElBravaisVectors, mpi->intraPoolComm);
          numElBravaisVectors = int(localElVectors.size());
          // copy a subset of elBravaisVectors
          Eigen::VectorXd tmp1 = elBravaisVectorsDegeneracies_;
          Eigen::MatrixXd tmp2 = elBravaisVectors_;
          elBravaisVectorsDegeneracies_.resize(numElBravaisVectors);
          elBravaisVectors_.resize(3, numElBravaisVectors);
          int i = 0;
          for (auto irE : localElVectors) {
            elBravaisVectorsDegeneracies_(i) = tmp1(irE);
            elBravaisVectors_.col(i) = tmp2.col(irE);
            i++;
          }
        }
      }
    }
    // broadcast to all MPI processes
    mpi->bcast(&numElectrons);
    mpi->bcast(&numSpin);
    mpi->bcast(&numPhBands);
    mpi->bcast(&numPhBravaisVectors);
    mpi->bcast(&numElBands);
    mpi->bcast(&numElBravaisVectors, mpi->interPoolComm);
    mpi->bcast(&totalNumElBravaisVectors, mpi->interPoolComm);
    mpi->bcast(&numElBravaisVectors, mpi->interPoolComm);

    if (numSpin == 2) {
      Error("Spin is not currently supported");
    }
    context.setNumOccupiedStates(numElectrons);

    if (!mpi->mpiHeadPool()) {// head already allocated these
      localElVectors = mpi->divideWorkIter(totalNumElBravaisVectors,
                                           mpi->intraPoolComm);
      phBravaisVectors_.resize(3, numPhBravaisVectors);
      phBravaisVectorsDegeneracies_.resize(numPhBravaisVectors);
      elBravaisVectors_.resize(3, numElBravaisVectors);
      elBravaisVectorsDegeneracies_.resize(numElBravaisVectors);
      couplingWannier_.resize(numElBands, numElBands, numPhBands,
                              numPhBravaisVectors, numElBravaisVectors);
    }
    mpi->bcast(&elBravaisVectors_, mpi->interPoolComm);
    mpi->bcast(&elBravaisVectorsDegeneracies_, mpi->interPoolComm);
    mpi->bcast(&phBravaisVectors_, mpi->interPoolComm);
    mpi->bcast(&phBravaisVectorsDegeneracies_, mpi->interPoolComm);
  } catch (std::exception &error) {
    Error("Issue reading elph Wannier representation from hdf5.");
  }

  return std::make_tuple(numElBands, numPhBands, totalNumElBravaisVectors, elBravaisVectors_,
          phBravaisVectors_, localElVectors, elBravaisVectorsDegeneracies_,
          phBravaisVectorsDegeneracies_);
}

// specific parse function for the case where parallel HDF5 is available
InteractionElPhWan parseHDF5V1(Context &context, Crystal &crystal,
                               PhononH0 *phononH0_) {
  Kokkos::Profiling::pushRegion("parseHDF5V1");

  std::string fileName = context.getElphFileName();

  auto t = parseHeaderHDF5(context);
  int numElBands = std::get<0>(t);
  int numPhBands = std::get<1>(t);
  int totalNumElBravaisVectors = std::get<2>(t);
  Eigen::MatrixXd elBravaisVectors_ = std::get<3>(t);
  Eigen::MatrixXd phBravaisVectors_ = std::get<4>(t);
  std::vector<size_t> localElVectors = std::get<5>(t);
  Eigen::VectorXd elBravaisVectorsDegeneracies_ = std::get<6>(t);
  Eigen::VectorXd phBravaisVectorsDegeneracies_ = std::get<7>(t);
  int numElBravaisVectors = elBravaisVectorsDegeneracies_.size();
  int numPhBravaisVectors = phBravaisVectorsDegeneracies_.size();

  Eigen::Tensor<std::complex<double>, 5> couplingWannier_;

  try {
    // Define the eph matrix element containers

    // This is broken into parts, otherwise it can overflow if done all at once
    size_t totElems = numElBands * numElBands * numPhBands;
    totElems *= numPhBravaisVectors;
    totElems *= numElBravaisVectors;

    // user info about memory
    {
      std::complex<double> cx;
      auto x = double(totElems / pow(1024., 3) * sizeof(cx));
      if (mpi->mpiHead()) {
        std::cout << "Allocating " << x
                  << " (GB) (per MPI process) for the el-ph coupling matrix."
                  << std::endl;
      }
    }

    couplingWannier_.resize(numElBands, numElBands, numPhBands,
                            numPhBravaisVectors, numElBravaisVectors);
    couplingWannier_.setZero();

// Regular parallel read
#if defined(MPI_AVAIL) && !defined(HDF5_SERIAL)

    // Set up buffer to receive full matrix data
    Eigen::VectorXcd gWanFlat(couplingWannier_.size());

    // we will either divide the work over ranks, or we will divide the work
    // over the processes in the head pool
    int comm;
    size_t start, stop, offset, numElements;

    // if there's only one pool (aka, no pools) each process reads
    // in a piece of the matrix from file.
    // Then, at the end, we gather the pieces into one big gWan matrix.
    if(mpi->getSize(mpi->intraPoolComm) == 1) {
      comm = mpi->worldComm;
      // start and stop points use divideWorkIter in the case without pools
      start = mpi->divideWorkIter(numElBravaisVectors, comm)[0] * numElBands *
              numElBands * numPhBands * numPhBravaisVectors;
      stop = (mpi->divideWorkIter(numElBravaisVectors, comm).back() + 1) *
              numElBands* numElBands * numPhBands * numPhBravaisVectors - 1;
      offset = start;
      numElements = stop - start + 1;
    // else we have the pools case, in which each process on the head
    // pool reads in a piece of the matrix (associated with whatever chunk
    // of the bravais vectors it has), then we broadcast this information to
    // all pools.
    } else {
      comm = mpi->intraPoolComm;
      // each process has its own chunk of bravais vectors,
      // and we need to read in all the elements associated with
      // those vectors
      start = 0;
      stop = numElBravaisVectors * numElBands *
              numElBands * numPhBands * numPhBravaisVectors;
      // offset indexes the chunk we want to read in within the elph hdf5
      // file, and indicates where this block starts in the full matrix
      offset = localElVectors[0] * numElBands *
              numElBands * numPhBands * numPhBravaisVectors;;
      numElements = stop - start + 1;
    }

    // Reopen the HDF5 ElPh file for parallel read of eph matrix elements
    HighFive::File file(fileName, HighFive::File::ReadOnly,
        HighFive::MPIOFileDriver(mpi->getComm(comm), MPI_INFO_NULL));

    // Set up dataset for gWannier
    HighFive::DataSet dgWannier = file.getDataSet("/gWannier");

    // if this chunk of elements to be written by this process
    // is greater than 2 GB, we must split it further due to a
    // limitation of HDF5 which prevents read/write of
    // more than 2 GB at a time.

    // below, note the +1/-1 indexing on the start/stop numbers.
    // This has to do with the way divideWorkIter sets the range
    // of work to be done -- it uses indexing from 0 and doesn't
    // include the last element as a result.
    //
    // start/stop points and the number of the total number of elements
    // to be written by this process

    // maxSize represents ~1 GB worth of std::complex<doubles>
    // this is the maximum amount we feel is safe to read at once.
    auto maxSize = int(pow(1000, 3)) / sizeof(std::complex<double>);
    // the size of all elements associated with one electronic BV
    size_t sizePerBV =
        numElBands * numElBands * numPhBands * numPhBravaisVectors;
    std::vector<int> irEBunchSizes;

    // determine the # of eBVs to be written by this process.
    // the bunchSizes vector tells us how many BVs each process will read
    int numEBVs = int(mpi->divideWorkIter(totalNumElBravaisVectors, comm).back() + 1 -
           mpi->divideWorkIter(totalNumElBravaisVectors, comm)[0]);

    // loop over eBVs and add them to the current write bunch until
    // we reach the maximum writable size
    int irEBunchSize = 0;
    for (int irE = 0; irE < numEBVs; irE++) {
      irEBunchSize++;
      // this bunch is as big as possible, stop adding to it
      if ((irEBunchSize + 1) * sizePerBV > maxSize) {
         irEBunchSizes.push_back(irEBunchSize);
         irEBunchSize = 0;
      }
    }
    // push the last one, no matter the size, to the list of bunch sizes
    irEBunchSizes.push_back(irEBunchSize);

    // Set up buffer to be filled from hdf5, enough for total # of elements
    // to be read in by this process
    Eigen::VectorXcd gWanSlice(numElements);

    // determine the number of bunches -- not necessarily evenly sized
    auto numBunches = int(irEBunchSizes.size());

    // counter for offset from first element on this rank to current element
    size_t bunchOffset = 0;
    // we now loop over these bunch of eBVs, and read each bunch of
    // bravais vectors in parallel
    for (int iBunch = 0; iBunch < numBunches; iBunch++) {

      // we need to determine the start, stop and offset of this
      // sub-slice of the dataset available to this process
      size_t bunchElements = irEBunchSizes[iBunch] * sizePerBV;
      size_t totalOffset = offset + bunchOffset;

      Eigen::VectorXcd gWanBunch(bunchElements);

      // Read in the elements for this process
      // into this bunch's location in the slice which will
      // hold all the elements to be read by this process
      dgWannier.select({0, totalOffset}, {1, bunchElements}).read(gWanBunch);

      // Perhaps this could be more effective.
      // however, HiFive doesn't seem to allow me to pass
      // a slice of gWanSlice, so we have instead read to gWanBunch
      // then copy it over
      //
      // copy bunch data into gWanSlice
      for (size_t i = 0; i<bunchElements; i++) {
        // if we're using pool, each pool proc has its own gwanFlat
        if(comm == mpi->intraPoolComm) {
          gWanFlat[i+bunchOffset] = gWanBunch[i];
        }
        // if no pools, each proc writes to a slice of the matrix
        // which is later gathered to build the full one
        else { gWanSlice[i+bunchOffset] = gWanBunch[i]; }
      }
      // calculate the offset for the next bunch
      bunchOffset += bunchElements;
    }

    // collect and broadcast the matrix elements now that they have been read in

    // We have the standard case of 1 pool (aka no pools),
    // and we need to gather the components of the matrix into one big matrix
    if(comm != mpi->intraPoolComm)  {
      // collect the information about how many elements each mpi rank has
      std::vector<size_t> workDivisionHeads(mpi->getSize());
      mpi->allGather(&offset, &workDivisionHeads);
      std::vector<size_t> workDivs(mpi->getSize());
      size_t numIn = gWanSlice.size();
      mpi->allGather(&numIn, &workDivs);

      // Gather the elements read in by each process
      mpi->bigAllGatherV(gWanSlice.data(), gWanFlat.data(),
        workDivs, workDivisionHeads, comm);
    }
    // In the case of pools, where we read in only on the head pool,
    // we now send it to all the other pools
    //if(mpi->getSize(mpi->intraPoolComm) != 1) {
    else {
      mpi->bcast(&gWanFlat, mpi->interPoolComm);
    }

    // Map the flattened matrix back to tensor structure
    Eigen::TensorMap<Eigen::Tensor<std::complex<double>, 5>> gWanTemp(
        gWanFlat.data(), numElBands, numElBands, numPhBands,
        numPhBravaisVectors, numElBravaisVectors);
    couplingWannier_ = gWanTemp;

#else
    // Reopen serial version, either because MPI does not exist
    // or because we forced HDF5 to run in serial.

    // Set up buffer to receive full matrix data
    std::vector<std::complex<double>> gWanFlat(totElems);

    if (mpi->getSize(mpi->intraPoolComm) == 1) {
      if (mpi->mpiHead()) {
        HighFive::File file(fileName, HighFive::File::ReadOnly);

        // Set up dataset for gWannier
        HighFive::DataSet dgWannier = file.getDataSet("/gWannier");
        // Read in the elements for this process
        dgWannier.read(gWanFlat);
      }
      mpi->bcast(&gWanFlat);

    } else {
      if (mpi->mpiHeadPool()) {
        HighFive::File file(fileName, HighFive::File::ReadOnly);

        // Set up dataset for gWannier
        HighFive::DataSet dgWannier = file.getDataSet("/gWannier");
        // Read in the elements for this process
        size_t offset = localElVectors[0] * pow(numElBands, 2) * numPhBravaisVectors * numPhBands;
        size_t extent = numElBravaisVectors * pow(numElBands, 2) * numPhBravaisVectors * numPhBands;
        dgWannier.select({0, offset}, {1, extent}).read(gWanFlat);
      }
      mpi->bcast(&gWanFlat, mpi->interPoolComm);
    }

    // Map the flattened matrix back to tensor structure
    Eigen::TensorMap<Eigen::Tensor<std::complex<double>, 5>> gWanTemp(
        gWanFlat.data(), numElBands, numElBands, numPhBands,
        numPhBravaisVectors, numElBravaisVectors);
    couplingWannier_ = gWanTemp;

#endif

  } catch (std::exception &error) {
    Error("Issue reading elph Wannier representation from hdf5.");
  }

  Kokkos::Profiling::pushRegion("Interaction constructor");
  InteractionElPhWan output(crystal, couplingWannier_, elBravaisVectors_,
                            elBravaisVectorsDegeneracies_, phBravaisVectors_,
                            phBravaisVectorsDegeneracies_, phononH0_);
  Kokkos::Profiling::popRegion();
  Kokkos::Profiling::popRegion();
  return output;
}


// specific parse function for the case where parallel HDF5 is available
InteractionElPhWan parseHDF5V2(Context &context, Crystal &crystal,
                               PhononH0 *phononH0_) {
  std::string fileName = context.getElphFileName();

  auto t = parseHeaderHDF5(context);
  int numElBands = std::get<0>(t);
  int numPhBands = std::get<1>(t);
<<<<<<< HEAD
  // int totalNumElBravaisVectors = std::get<2>(t);
=======
>>>>>>> e6f03627
  Eigen::MatrixXd elBravaisVectors_ = std::get<3>(t);
  Eigen::MatrixXd phBravaisVectors_ = std::get<4>(t);
  std::vector<size_t> localElVectors = std::get<5>(t);
  Eigen::VectorXd elBravaisVectorsDegeneracies_ = std::get<6>(t);
  Eigen::VectorXd phBravaisVectorsDegeneracies_ = std::get<7>(t);
  int numElBravaisVectors = elBravaisVectorsDegeneracies_.size();
  int numPhBravaisVectors = phBravaisVectorsDegeneracies_.size();

  Eigen::Tensor<std::complex<double>, 5> couplingWannier_;

  try {
    // Define the eph matrix element containers

    // This is broken into parts, otherwise it can overflow if done all at once
    size_t totElems = numElBands * numElBands * numPhBands;
    totElems *= numPhBravaisVectors;
    totElems *= numElBravaisVectors;

    // user info about memory
    {
      std::complex<double> cx;
      auto x = double(totElems / pow(1024., 3) * sizeof(cx));
      if (mpi->mpiHead()) {
        std::cout << "Allocating " << x
                  << " (GB) (per MPI process) for the el-ph coupling matrix."
                  << std::endl;
      }
    }

    couplingWannier_.resize(numElBands, numElBands, numPhBands,
                            numPhBravaisVectors, numElBravaisVectors);
    couplingWannier_.setZero();

    // Set up buffer to receive full matrix data
    size_t sliceElements = pow(numElBands,2) * numPhBands * numPhBravaisVectors;
    Eigen::VectorXcd slice(sliceElements);

    if (mpi->getSize(mpi->intraPoolComm) > 1) { // case with pools
      if (mpi->mpiHeadPool()) {
        HighFive::File file(fileName, HighFive::File::ReadOnly);
        for (int irE : localElVectors) {
          int irELocal = irE - localElVectors[0];
          std::string datasetName = "/gWannier_" + std::to_string(irE);
          // Set up dataset for gWannier
          HighFive::DataSet dslice = file.getDataSet(datasetName);
          dslice.read(slice);

          // Map the flattened matrix back to tensor structure
          Eigen::TensorMap<Eigen::Tensor<std::complex<double>, 4>> sliceTemp(
              slice.data(), numElBands, numElBands, numPhBands, numPhBravaisVectors);

          for (int irP = 0; irP < numPhBravaisVectors; irP++) {
            for (int nu = 0; nu < numPhBands; nu++) {
              for (int i = 0; i < numElBands; i++) {
                for (int j = 0; j < numElBands; j++) {
                  couplingWannier_(i, j, nu, irP, irELocal) = sliceTemp(i, j, nu, irP);
                }
              }
            }
          }
        }
      }
      mpi->bcast(&couplingWannier_, mpi->interPoolComm);

    } else { // case without pools
      HighFive::File file(fileName, HighFive::File::ReadOnly);
      for (int irE : mpi->divideWorkIter(numElBravaisVectors)) {
        std::string datasetName = "/gWannier_" + std::to_string(irE);
        // Set up dataset for gWannier
        HighFive::DataSet dslice = file.getDataSet(datasetName);
        dslice.read(slice);

        // Map the flattened matrix back to tensor structure
        Eigen::TensorMap<Eigen::Tensor<std::complex<double>, 4>> sliceTemp(
            slice.data(), numElBands, numElBands, numPhBands, numPhBravaisVectors);

        for (int irP = 0; irP < numPhBravaisVectors; irP++) {
          for (int nu = 0; nu < numPhBands; nu++) {
            for (int i = 0; i < numElBands; i++) {
              for (int j = 0; j < numElBands; j++) {
                couplingWannier_(i, j, nu, irP, irE) = sliceTemp(i, j, nu, irP);
              }
            }
          }
        }
      }
      mpi->bcast(&couplingWannier_);
    }
  } catch (std::exception &error) {
    Error("Issue reading elph Wannier representation from hdf5.");
  }

  InteractionElPhWan output(crystal, couplingWannier_, elBravaisVectors_,
                            elBravaisVectorsDegeneracies_, phBravaisVectors_,
                            phBravaisVectorsDegeneracies_, phononH0_);
  return output;
}


// specific parse function for the case where parallel HDF5 is available
InteractionElPhWan parseHDF5(Context &context, Crystal &crystal,
                             PhononH0 *phononH0_) {
  // check for existence of file
  std::string fileName = context.getElphFileName();
  {
    std::ifstream infile(fileName);
    if (not infile.is_open()) {
      Error("Required electron-phonon file ***.phoebe.elph.hdf5 "
            "not found at " + fileName + " .");
    }
  }

  int fileFormat = 1;
  try {
    // Use MPI head only to read in the small data structures
    if (mpi->mpiHead()) {
      // need to open the files differently if MPI is available or not
      // NOTE: do not remove the braces inside this if -- the file must
      // go out of scope, so that it can be reopened for parallel
      // read in the next block.
      {
        // Open the HDF5 ElPh file
        HighFive::File file(fileName, HighFive::File::ReadOnly);
        if ( file.exist("/fileFormat") ) {
          // note: the earlier versions of the HDF5 file didn't have a format id
          HighFive::DataSet dsFileFormat = file.getDataSet("/fileFormat");
          dsFileFormat.read(fileFormat);
        }
      }
    }
    mpi->bcast(&fileFormat);

  } catch (std::exception &error) {
    Error("Something wrong deciding the HDF5 format");
  }

  if (fileFormat==1) {
    return parseHDF5V1(context, crystal, phononH0_);
  } else {
    return parseHDF5V2(context, crystal, phononH0_);
  }
}

#endif

// General parse function
InteractionElPhWan InteractionElPhWan::parse(Context &context, Crystal &crystal,
                                             PhononH0 *phononH0_) {
  if (mpi->mpiHead()) {
    std::cout << "\n";
    std::cout << "Started parsing of el-ph interaction." << std::endl;
  }
#ifdef HDF5_AVAIL
  auto output = parseHDF5(context, crystal, phononH0_);
#else
  auto output = parseNoHDF5(context, crystal, phononH0_);
#endif

  if (mpi->mpiHead()) {
    std::cout << "Finished parsing of el-ph interaction." << std::endl;
  }

  return output;
}<|MERGE_RESOLUTION|>--- conflicted
+++ resolved
@@ -533,10 +533,6 @@
   auto t = parseHeaderHDF5(context);
   int numElBands = std::get<0>(t);
   int numPhBands = std::get<1>(t);
-<<<<<<< HEAD
-  // int totalNumElBravaisVectors = std::get<2>(t);
-=======
->>>>>>> e6f03627
   Eigen::MatrixXd elBravaisVectors_ = std::get<3>(t);
   Eigen::MatrixXd phBravaisVectors_ = std::get<4>(t);
   std::vector<size_t> localElVectors = std::get<5>(t);
