#ifndef CONTEXT_H
#define CONTEXT_H

#include <limits>  // NaN
#include <string>
#include <vector>

#include "eigen.h"

/** Class containing the user input variables.
 * This class is mostly a container for the input variables.
 *
 * To add a new variable, write a get/set method, and modify setupFromInput().
 */
class Context {
 private:
  std::string phFC2FileName;
  std::string phFC3FileName;
  std::string phonopyDispFileName;
  std::string phonopyBORNFileName;

  std::string electronH0Name;
  std::string wannier90Prefix;
  std::string quantumEspressoPrefix;
  std::string elPhInterpolation;

  std::string appName;
  std::string sumRuleFC2;
  int smearingMethod = -1;
  double smearingWidth = std::numeric_limits<double>::quiet_NaN();
  Eigen::VectorXd temperatures;
  std::vector<std::string> solverBTE;
  double convergenceThresholdBTE = 1e-2;
  int maxIterationsBTE = 50;

  bool scatteringMatrixInMemory = true;
  bool useSymmetries = false;

  std::string windowType = "nothing";
  Eigen::Vector2d windowEnergyLimit = Eigen::Vector2d::Zero();
  double windowPopulationLimit = std::numeric_limits<double>::quiet_NaN();

  Eigen::VectorXd dopings;
  Eigen::VectorXd chemicalPotentials;
  double electronFourierCutoff = std::numeric_limits<double>::quiet_NaN();

  Eigen::Vector3i qMesh;
  Eigen::Vector3i kMesh;

  double fermiLevel = std::numeric_limits<double>::quiet_NaN();
  double numOccupiedStates = std::numeric_limits<double>::quiet_NaN();
  bool hasSpinOrbit = false;

  int dimensionality = 3;

  double dosMinEnergy = std::numeric_limits<double>::quiet_NaN();
  double dosMaxEnergy = std::numeric_limits<double>::quiet_NaN();
  double dosDeltaEnergy = std::numeric_limits<double>::quiet_NaN();

  Eigen::MatrixXd inputAtomicPositions;
  Eigen::VectorXi inputAtomicSpecies;
  std::vector<std::string> inputSpeciesNames;

  Eigen::Tensor<double, 3> pathExtrema;
  std::vector<std::string> pathLabels;
  double deltaPath = 0.05;

  double constantRelaxationTime = std::numeric_limits<double>::quiet_NaN();
  bool withIsotopeScattering = true;  // add isotopes in phonon scattering matrix

  // for custom masses and custom isotope scattering
  Eigen::VectorXd customIsotopeCouplings;
  Eigen::VectorXd customMasses;

  // add RTA boundary scattering in phonon scattering matrix
  // boundary length for isotope scattering
  double boundaryLength = std::numeric_limits<double>::quiet_NaN();

  Eigen::Vector3d bField = Eigen::Vector3d::Zero();

  std::string elphFileName;
  double minChemicalPotential = std::numeric_limits<double>::quiet_NaN();
  double maxChemicalPotential = std::numeric_limits<double>::quiet_NaN();
  double deltaChemicalPotential = std::numeric_limits<double>::quiet_NaN();
  double minTemperature = std::numeric_limits<double>::quiet_NaN();
  double maxTemperature = std::numeric_limits<double>::quiet_NaN();
  double deltaTemperature = std::numeric_limits<double>::quiet_NaN();
  double eFermiRange = std::numeric_limits<double>::quiet_NaN();

  std::string epaFileName;
  double epaEnergyRange = std::numeric_limits<double>::quiet_NaN();
  double epaEnergyStep = std::numeric_limits<double>::quiet_NaN();
  double epaMinEnergy = std::numeric_limits<double>::quiet_NaN();
  double epaMaxEnergy = std::numeric_limits<double>::quiet_NaN();
  int epaNumBins;
  double epaSmearingEnergy = std::numeric_limits<double>::quiet_NaN();
  double epaDeltaEnergy = std::numeric_limits<double>::quiet_NaN();

  // plot of el-ph coupling
  std::string g2PlotStyle;
  Eigen::Vector3d g2PlotFixedPoint;
  std::pair<int,int> g2PlotEl1Bands;
  std::pair<int,int> g2PlotEl2Bands;
  std::pair<int,int> g2PlotPhBands;

  // utilities for parsing

  static std::vector<std::string> &split(const std::string &s, char delimiter,
                                  std::vector<std::string> &elements);
  static std::vector<std::string> split(const std::string &s, char delimiter);

  // variable used for the polarization
  Eigen::VectorXi numCoreElectrons;

  bool distributedElPhCoupling = true; // MPI parallelize the el-ph coupling
  // currently only support parallelization of the qe2Phoebe app

  // if true, enforce the symmetrization of the scattering matrix
  bool symmetrizeMatrix = true;

<<<<<<< HEAD
  // this parameter is to replace the coupling strength of quasiparticle
  // interactions (el-ph or 3-ph) to a constant value
  double fixedCouplingConstant = std::numeric_limits<double>::quiet_NaN();

=======
  int hdf5ElphFileFormat = 1;
  std::string wsVecFileName;
>>>>>>> 873312d8
public:
  // Methods for the apps of plotting the electron-phonon coupling
  std::string getG2PlotStyle();
  void setG2PlotStyle(const std::string &x);

  Eigen::Vector3d getG2PlotFixedPoint();
  void setG2PlotFixedPoint(const Eigen::Vector3d &x);

  std::pair<int,int> getG2PlotEl1Bands();
  void setG2PlotEl1Bands(const std::pair<int,int> &x);

  std::pair<int,int> getG2PlotEl2Bands();
  void setG2PlotEl2Bands(const std::pair<int,int> &x);

  std::pair<int,int> getG2PlotPhBands();
  void setG2PlotPhBands(const std::pair<int,int> &x);

  //  Setter and getter for all the variables above

  /** gets the name of the file containing the lattice force constants.
   * For Quantum Espresso, this is the path to the file produced by q2r.
   * @return x: the file path.
   */
  std::string getPhFC2FileName();
  void setPhFC2FileName(const std::string &x);

  std::string getPhFC3FileName();
  void setPhFC3FileName(const std::string &x);

  std::string getPhonopyDispFileName();
  void setPhonopyDispFileName(const std::string &x);

  std::string getPhonopyBORNFileName();

  std::string getElphFileName();
  void setElphFileName(const std::string &x);

  std::string getWannier90Prefix();
  void setWannier90Prefix(const std::string &x);
  std::string getQuantumEspressoPrefix();
  void setQuantumEspressoPrefix(const std::string &x);
  std::string getElPhInterpolation();
  void setBField(const Eigen::Vector3d newBField);

  double getEpaSmearingEnergy() const;
  double getEpaDeltaEnergy() const;
  double getEpaMinEnergy() const;
  double getEpaMaxEnergy() const;
  int getEpaNumBins() const;

  /** gets the name of the file containing the electronic band structure.
   * For Quantum Espresso, this is the path to the XML file.
   * @return path: the file path.
   */
  std::string getElectronH0Name();
  void setElectronH0Name(const std::string &x);

  /** gets the value of the cutoff to be used for the Fourier interpolation
   * of the band structure.
   * @return r: the cutoff value.
   */
  double getElectronFourierCutoff() const;

  /** gets the type of calculation to be run.
   * @return x: the name of the calculation, e.g. "electron-phonon" or
   * "phonon-phonon".
   */
  std::string getAppName();

  /** gets the sum rule to be imposed on the lattice force constants.
   * @return x: the name of the sum rule, i.e. "simple" or "crystal".
   */
  std::string getSumRuleFC2();
  void setSumRuleFC2(const std::string &x);

  /** gets the mesh of points for harmonic phonon properties.
   * @return path: an array with 3 integers representing the q-point mesh.
   */
  Eigen::Vector3i getQMesh();

  /** gets the mesh of points for harmonic electronic properties.
   * @return path: an array with 3 integers representing the k-point mesh.
   */
  Eigen::Vector3i getKMesh();

  /** sets the mesh of points for harmonic electronic properties.
   */
  void setKMesh(Eigen::Vector3i newKMesh);

  /** gets the Window type to be used to filter out states that don't
   * contribute to transport.
   * @return path: an array with 3 integers representing the k-point mesh.
   * @param windowType: a string, which can take values "none", "energy",
   * or "population"
   */
  std::string getWindowType();
  void setWindowType(const std::string &x);

  /** gets the values of energy limits to be used with a window on energies.
   * @return x: a vector of 2 doubles representing the minimum and maximum
   * values of energies that will be used
   */
  Eigen::Vector2d getWindowEnergyLimit();

  void setWindowEnergyLimit(const Eigen::Vector2d &x);

    /** gets the value of population above which a state is considered active.
     * i.e. the state will be used if its occupation number deviates from 0 or
     * 1 by at least this amount.
     * @return x: the <double> value of the population threshold.
     */
  double getWindowPopulationLimit() const;
  void setWindowPopulationLimit(const double &x);

  /** gets the value of chemical potentials (in Rydberg) to be used in the
   * calculation of transport properties
   * @return x: the vector of values for chemical potentials
   */
  Eigen::VectorXd getChemicalPotentials();

  /** gets the value of chemical potentials (in Rydberg) to be used in the
   * calculation of transport properties
   * @return x: the vector of values for chemical potentials
   */
  Eigen::VectorXd getDopings();
  void setDopings(const Eigen::VectorXd &x);

  /** gets the value of temperatures (in Rydberg) to be used in the
   * calculation of transport properties
   * @return x: the vector of values for temperatures
   */
  Eigen::VectorXd getTemperatures();
  void setTemperatures(const Eigen::VectorXd &x);

  std::vector<std::string> getSolverBTE();

  double getConvergenceThresholdBTE() const;

  int getMaxIterationsBTE() const;

  int getDimensionality() const;

  double getDosMinEnergy() const;

  double getDosMaxEnergy() const;

  double getDosDeltaEnergy() const;

  // Wannier90 output doesn't contain the crystal information.
  // the user must then supplement it in the input
  // at least, if there's no phonon run
  // we may change the behavior in the future, parsing another file
  Eigen::MatrixXd getInputAtomicPositions();

  Eigen::VectorXi getInputAtomicSpecies();

  std::vector<std::string> getInputSpeciesNames();

  void setInputAtomicPositions(const Eigen::MatrixXd &x);
  void setInputAtomicSpecies(const Eigen::VectorXi &x);
  void setInputSpeciesNames(const std::vector<std::string> &x);

  Eigen::Tensor<double, 3> getPathExtrema();
  std::vector<std::string> getPathLabels();

  double getDeltaPath() const;

  double getFermiLevel() const;
  void setFermiLevel(const double &x);

  double getNumOccupiedStates() const;
  void setNumOccupiedStates(const double &x);

  bool getHasSpinOrbit() const;
  void setHasSpinOrbit(const bool &x);

  int getSmearingMethod() const;
  void setSmearingMethod(int smearing);

  double getSmearingWidth() const;
  void setSmearingWidth(const double &x);

  double getConstantRelaxationTime() const;

  bool getScatteringMatrixInMemory() const;
  void setScatteringMatrixInMemory(const bool &x);

  bool getUseSymmetries() const;
  void setUseSymmetries(const bool &x);

  bool getWithIsotopeScattering() const;

  Eigen::VectorXd getMasses();
  Eigen::VectorXd getIsotopeCouplings();

  double getBoundaryLength() const;

  Eigen::Vector3d getBField() const;


  // EPA:
  std::string getEpaFileName();
  double getMinChemicalPotential() const;
  double getMaxChemicalPotential() const;
  double getDeltaChemicalPotential() const;
  double getMinTemperature() const;
  double getMaxTemperature() const;
  double getDeltaTemperature() const;
  double getEpaEnergyRange() const;
  double getEpaEnergyStep() const;
  double getEFermiRange() const;

  /** Reads the user-provided input file and saves the input parameters
   * @param fileName: path to the input file
   */
  void setupFromInput(const std::string &fileName);

  /** Prints the user-provided input variables to output, including default values.
   * @param fileName: path to the input file, just to print where input came from.
   */
  void printInputSummary(const std::string &fileName);

  Eigen::VectorXi getCoreElectrons();
  void setCoreElectrons(const Eigen::VectorXi &x);

  bool getDistributedElPhCoupling() const;
  void setDistributedElPhCoupling(const bool &x);

  bool getSymmetrizeMatrix() const;
  void setSymmetrizeMatrix(const bool &x);

<<<<<<< HEAD
  double getFixedCouplingConstant() const;
  void setFixedCouplingConstant(const double &x);
=======
  int getHdf5ElPhFileFormat() const;
  void setHdf5ElPhFileFormat(const int &x);

  std::string getWsVecFileName() const;
  void setWsVecFileName(const std::string& x);
>>>>>>> 873312d8
};

#endif<|MERGE_RESOLUTION|>--- conflicted
+++ resolved
@@ -118,15 +118,13 @@
   // if true, enforce the symmetrization of the scattering matrix
   bool symmetrizeMatrix = true;
 
-<<<<<<< HEAD
   // this parameter is to replace the coupling strength of quasiparticle
   // interactions (el-ph or 3-ph) to a constant value
   double fixedCouplingConstant = std::numeric_limits<double>::quiet_NaN();
 
-=======
   int hdf5ElphFileFormat = 1;
   std::string wsVecFileName;
->>>>>>> 873312d8
+
 public:
   // Methods for the apps of plotting the electron-phonon coupling
   std::string getG2PlotStyle();
@@ -358,16 +356,14 @@
   bool getSymmetrizeMatrix() const;
   void setSymmetrizeMatrix(const bool &x);
 
-<<<<<<< HEAD
   double getFixedCouplingConstant() const;
   void setFixedCouplingConstant(const double &x);
-=======
+
   int getHdf5ElPhFileFormat() const;
   void setHdf5ElPhFileFormat(const int &x);
 
   std::string getWsVecFileName() const;
   void setWsVecFileName(const std::string& x);
->>>>>>> 873312d8
 };
 
 #endif