#ifndef CONTEXT_H
#define CONTEXT_H

#include <limits>  // NaN
#include <string>
#include <vector>

#include "eigen.h"

/** Class containing the user input variables.
 * This class is mostly a container for the input variables.
 *
 * To add a new variable, write a get/set method, and modify setupFromInput().
 */
class Context {
 private:
  std::string phFC2FileName;
  std::string phFC3FileName;
  std::string phonopyDispFileName;
  std::string phonopyBORNFileName;

  std::string electronH0Name;
  std::string wannier90Prefix;
  std::string quantumEspressoPrefix;
  std::string elPhInterpolation;

  std::string appName;
  std::string sumRuleFC2;
  int smearingMethod = -1;
  double smearingWidth = std::numeric_limits<double>::quiet_NaN();
  Eigen::VectorXd temperatures;
  std::vector<std::string> solverBTE;
  double convergenceThresholdBTE = 1e-2;
  int maxIterationsBTE = 50;

  bool scatteringMatrixInMemory = true;
  bool useSymmetries = false;

  std::string windowType = "nothing";
  Eigen::Vector2d windowEnergyLimit = Eigen::Vector2d::Zero();
  double windowPopulationLimit = std::numeric_limits<double>::quiet_NaN();

  Eigen::VectorXd dopings;
  Eigen::VectorXd chemicalPotentials;
  double electronFourierCutoff = std::numeric_limits<double>::quiet_NaN();

  Eigen::Vector3i qMesh;
  Eigen::Vector3i kMesh;

  double fermiLevel = std::numeric_limits<double>::quiet_NaN();
  double numOccupiedStates = std::numeric_limits<double>::quiet_NaN();
  bool hasSpinOrbit = false;

  int dimensionality = 3;

  double dosMinEnergy = std::numeric_limits<double>::quiet_NaN();
  double dosMaxEnergy = std::numeric_limits<double>::quiet_NaN();
  double dosDeltaEnergy = std::numeric_limits<double>::quiet_NaN();

  Eigen::MatrixXd inputAtomicPositions;
  Eigen::VectorXi inputAtomicSpecies;
  std::vector<std::string> inputSpeciesNames;

  Eigen::Tensor<double, 3> pathExtrema;
  std::vector<std::string> pathLabels;
  double deltaPath = 0.05;
  // tells us if crystal structure stuff was in input file
  bool crystalInput = false;

  bool outputEigendisplacements = false; // used by bands app if phonon eigdisps are dumped

  double constantRelaxationTime = std::numeric_limits<double>::quiet_NaN();
  bool withIsotopeScattering = true;  // add isotopes in phonon scattering matrix

  // for custom masses and custom isotope scattering
  Eigen::VectorXd customIsotopeCouplings;
  Eigen::VectorXd customMasses;

  // add RTA boundary scattering in phonon scattering matrix
  // boundary length for isotope scattering
  double boundaryLength = std::numeric_limits<double>::quiet_NaN();

  std::string elphFileName;
  std::string elelFileName, yamboInteractionPrefix;
  double minChemicalPotential = std::numeric_limits<double>::quiet_NaN();
  double maxChemicalPotential = std::numeric_limits<double>::quiet_NaN();
  double deltaChemicalPotential = std::numeric_limits<double>::quiet_NaN();
  double minTemperature = std::numeric_limits<double>::quiet_NaN();
  double maxTemperature = std::numeric_limits<double>::quiet_NaN();
  double deltaTemperature = std::numeric_limits<double>::quiet_NaN();
  double eFermiRange = std::numeric_limits<double>::quiet_NaN();

  std::string epaFileName;
  double epaEnergyRange = std::numeric_limits<double>::quiet_NaN();
  double epaEnergyStep = std::numeric_limits<double>::quiet_NaN();
  double epaMinEnergy = std::numeric_limits<double>::quiet_NaN();
  double epaMaxEnergy = std::numeric_limits<double>::quiet_NaN();
  int epaNumBins;
  double epaSmearingEnergy = std::numeric_limits<double>::quiet_NaN();
  double epaDeltaEnergy = std::numeric_limits<double>::quiet_NaN();

  // plot of el-ph coupling
  std::string g2PlotStyle = "allToAll";
  std::string g2MeshStyle = "pointsMesh";
  Eigen::Vector3d g2PlotFixedPoint = {0,0,0};
  std::pair<int,int> g2PlotEl1Bands = std::make_pair(-1,-1);
  std::pair<int,int> g2PlotEl2Bands = std::make_pair(-1,-1);
  std::pair<int,int> g2PlotPhBands = std::make_pair(-1,-1);

  // utilities for parsing

  static std::vector<std::string> &split(const std::string &s, char delimiter,
                                  std::vector<std::string> &elements);
  static std::vector<std::string> split(const std::string &s, char delimiter);

  // variable used for the polarization
  Eigen::VectorXi numCoreElectrons;

  bool distributedElPhCoupling = true; // MPI parallelize the el-ph coupling
  // currently only support parallelization of the qe2Phoebe app

  // if true, enforce the symmetrization of the scattering matrix
  bool symmetrizeMatrix = true;

  int hdf5ElphFileFormat = 1;
  std::string wsVecFileName;

  std::string electronElectronFileName;

public:
  // Methods for the apps of plotting the electron-phonon coupling
  std::string getG2PlotStyle();
  void setG2PlotStyle(const std::string &x);

<<<<<<< HEAD
  std::string getElectronElectronFileName() const;
  void setElectronElectronFileName(const std::string &x);
=======
  std::string getG2MeshStyle();
  void setG2MeshStyle(const std::string &x);
>>>>>>> e1e25bac

  Eigen::Vector3d getG2PlotFixedPoint();
  void setG2PlotFixedPoint(const Eigen::Vector3d &x);

  std::pair<int,int> getG2PlotEl1Bands();
  void setG2PlotEl1Bands(const std::pair<int,int> &x);

  std::pair<int,int> getG2PlotEl2Bands();
  void setG2PlotEl2Bands(const std::pair<int,int> &x);

  std::pair<int,int> getG2PlotPhBands();
  void setG2PlotPhBands(const std::pair<int,int> &x);

  //  Setter and getter for all the variables above

  /** gets the name of the file containing the lattice force constants.
   * For Quantum Espresso, this is the path to the file produced by q2r.
   * @return x: the file path.
   */
  std::string getPhFC2FileName();
  void setPhFC2FileName(const std::string &x);

  std::string getPhFC3FileName();
  void setPhFC3FileName(const std::string &x);

  std::string getPhonopyDispFileName();
  void setPhonopyDispFileName(const std::string &x);

  std::string getPhonopyBORNFileName();

  std::string getElphFileName();
  void setElphFileName(const std::string &x);
  std::string getElelFileName();
  void setElelFileName(const std::string &x);
  std::string getYamboInteractionPrefix();
  void setYamboInteractionPrefix(const std::string &x);

  std::string getWannier90Prefix();
  void setWannier90Prefix(const std::string &x);
  std::string getQuantumEspressoPrefix();
  void setQuantumEspressoPrefix(const std::string &x);
  std::string getElPhInterpolation();

  double getEpaSmearingEnergy() const;
  double getEpaDeltaEnergy() const;
  double getEpaMinEnergy() const;
  double getEpaMaxEnergy() const;
  int getEpaNumBins() const;

  /** gets the name of the file containing the electronic band structure.
   * For Quantum Espresso, this is the path to the XML file.
   * @return path: the file path.
   */
  std::string getElectronH0Name();
  void setElectronH0Name(const std::string &x);

  /** gets the value of the cutoff to be used for the Fourier interpolation
   * of the band structure.
   * @return r: the cutoff value.
   */
  double getElectronFourierCutoff() const;

  /** gets the type of calculation to be run.
   * @return x: the name of the calculation, e.g. "electron-phonon" or
   * "phonon-phonon".
   */
  std::string getAppName();

  /** gets the sum rule to be imposed on the lattice force constants.
   * @return x: the name of the sum rule, i.e. "simple" or "crystal".
   */
  std::string getSumRuleFC2();
  void setSumRuleFC2(const std::string &x);

  /** gets the mesh of points for harmonic phonon properties.
   * @return path: an array with 3 integers representing the q-point mesh.
   */
  Eigen::Vector3i getQMesh();

  /** gets the mesh of points for harmonic electronic properties.
   * @return path: an array with 3 integers representing the k-point mesh.
   */
  Eigen::Vector3i getKMesh();

  /** gets the Window type to be used to filter out states that don't
   * contribute to transport.
   * @return path: an array with 3 integers representing the k-point mesh.
   * @param windowType: a string, which can take values "none", "energy",
   * or "population"
   */
  std::string getWindowType();
  void setWindowType(const std::string &x);

  /** gets the values of energy limits to be used with a window on energies.
   * @return x: a vector of 2 doubles representing the minimum and maximum
   * values of energies that will be used
   */
  Eigen::Vector2d getWindowEnergyLimit();

  void setWindowEnergyLimit(const Eigen::Vector2d &x);

  /** gets the value of population above which a state is considered active.
   * i.e. the state will be used if its occupation number deviates from 0 or
   * 1 by at least this amount.
   * @return x: the <double> value of the population threshold.
   */
  double getWindowPopulationLimit() const;
  void setWindowPopulationLimit(const double &x);

  /** gets the value of chemical potentials (in Rydberg) to be used in the
   * calculation of transport properties
   * @return x: the vector of values for chemical potentials
   */
  Eigen::VectorXd getChemicalPotentials();

  /** gets the value of chemical potentials (in Rydberg) to be used in the
   * calculation of transport properties
   * @return x: the vector of values for chemical potentials
   */
  Eigen::VectorXd getDopings();
  void setDopings(const Eigen::VectorXd &x);

  /** gets the value of temperatures (in Rydberg) to be used in the
   * calculation of transport properties
   * @return x: the vector of values for temperatures
   */
  Eigen::VectorXd getTemperatures();
  void setTemperatures(const Eigen::VectorXd &x);

  std::vector<std::string> getSolverBTE();

  double getConvergenceThresholdBTE() const;

  int getMaxIterationsBTE() const;

  int getDimensionality() const;

  double getDosMinEnergy() const;

  double getDosMaxEnergy() const;

  double getDosDeltaEnergy() const;

  // Wannier90 output doesn't contain the crystal information.
  // the user must then supplement it in the input
  // at least, if there's no phonon run
  // we may change the behavior in the future, parsing another file
  Eigen::MatrixXd getInputAtomicPositions();

  Eigen::VectorXi getInputAtomicSpecies();

  std::vector<std::string> getInputSpeciesNames();

  void setInputAtomicPositions(const Eigen::MatrixXd &x);
  void setInputAtomicSpecies(const Eigen::VectorXi &x);
  void setInputSpeciesNames(const std::vector<std::string> &x);

  Eigen::Tensor<double, 3> getPathExtrema();
  std::vector<std::string> getPathLabels();

  double getDeltaPath() const;

  bool getOutputEigendisplacements() const;

  double getFermiLevel() const;
  void setFermiLevel(const double &x);

  double getNumOccupiedStates() const;
  void setNumOccupiedStates(const double &x);

  bool getHasSpinOrbit() const;
  void setHasSpinOrbit(const bool &x);

  int getSmearingMethod() const;

  double getSmearingWidth() const;
  void setSmearingWidth(const double &x);

  double getConstantRelaxationTime() const;

  bool getScatteringMatrixInMemory() const;
  void setScatteringMatrixInMemory(const bool &x);

  bool getUseSymmetries() const;
  void setUseSymmetries(const bool &x);

  bool getWithIsotopeScattering() const;

  Eigen::VectorXd getMasses();
  Eigen::VectorXd getIsotopeCouplings();

  double getBoundaryLength() const;

  // EPA:
  std::string getEpaFileName();
  double getMinChemicalPotential() const;
  double getMaxChemicalPotential() const;
  double getDeltaChemicalPotential() const;
  double getMinTemperature() const;
  double getMaxTemperature() const;
  double getDeltaTemperature() const;
  double getEpaEnergyRange() const;
  double getEpaEnergyStep() const;
  double getEFermiRange() const;

  /** Reads the user-provided input file and saves the input parameters
   * @param fileName: path to the input file
   */
  void setupFromInput(const std::string &fileName);

  /** Prints the user-provided input variables to output, including default values.
   * @param fileName: path to the input file, just to print where input came from.
   */
  void printInputSummary(const std::string &fileName);

  Eigen::VectorXi getCoreElectrons();
  void setCoreElectrons(const Eigen::VectorXi &x);

  bool getDistributedElPhCoupling() const;
  void setDistributedElPhCoupling(const bool &x);

  bool getSymmetrizeMatrix() const;
  void setSymmetrizeMatrix(const bool &x);

  int getHdf5ElPhFileFormat() const;
  void setHdf5ElPhFileFormat(const int &x);

  std::string getWsVecFileName() const;
  void setWsVecFileName(const std::string& x);
};

#endif<|MERGE_RESOLUTION|>--- conflicted
+++ resolved
@@ -132,13 +132,11 @@
   std::string getG2PlotStyle();
   void setG2PlotStyle(const std::string &x);
 
-<<<<<<< HEAD
   std::string getElectronElectronFileName() const;
   void setElectronElectronFileName(const std::string &x);
-=======
+
   std::string getG2MeshStyle();
   void setG2MeshStyle(const std::string &x);
->>>>>>> e1e25bac
 
   Eigen::Vector3d getG2PlotFixedPoint();
   void setG2PlotFixedPoint(const Eigen::Vector3d &x);
