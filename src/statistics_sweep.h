#ifndef SWEEP_H
#define SWEEP_H

#include <memory>

#include "bandstructure.h"
#include "context.h"
#include "particle.h"
#include "utilities.h"

/** Container for temperature, chemical potential, doping, to be used.
 * To be used for loops over temperature and chemical potentials.
 */
struct CalcStatistics {
  double temperature;
  double chemicalPotential;
  double doping;
};

/** Object for controlling the loop over temperatures and chemical potentials.
 * Given temperatures and chemical potentials (or doping), we build a list of
 * pairs of temperatures and chemical potentials (and doping). This list can be
 * accessed to repeat calculations on a range of parameters.
 */
class StatisticsSweep {
<<<<<<< HEAD
public:
    /** Constructor of the loop over temperatures and chemical potentials.
     * For phonons, the constructor simply stores the temperatures.
     * For electrons, the class finds chemical potentials from doping (or
     * viceversa, depending on user input), and builds a table of all
     * pairs of temperatures and chemical potentials.
     * @param context: object with user input.
     */
    StatisticsSweep(Context &context, FullBandStructure *fullBandStructure =
            nullptr);

    /** Copy constructor
     */
    StatisticsSweep(const StatisticsSweep &that);

    /** Copy assignment
     */
    StatisticsSweep& operator =(const StatisticsSweep &that);

    /** returns the CalcStatistics object containing temperature,
     * chemical potential and temperature, given an index on the number of
     * "calculations" = numTemperature*numChemicalPotentials.
     * @param index: an integer, ranging in [0,numCalcs[
     * @return calcStatistics: a struct object with temperature, chemical
     * potential and doping concentration, for this particular index.
     */
    struct CalcStatistics getCalcStatistics(const long &index);

    /** returns the CalcStatistics object containing temperature,
     * chemical potential and temperature, given indeces on temperature and
     * chemical potential.
     * @param iTemp: a strong-typed index, ranging in [0,numTemperatures[
     * @param iChemPot: a strong-typed index, ranging in
     * [0,numChemicalPotentials[
     * @return calcStatistics: a struct object with temperature, chemical
     * potential and doping concentration.
     */
    struct CalcStatistics getCalcStatistics(const TempIndex &iTemp,
            const ChemPotIndex &iChemPot);

    /** Returns the number of "calculations" i.e. the number of temperatures
     * times the number of chemical potentials we will compute.
     */
    long getNumCalcs();

    /** Returns for how many chemical potentials we are computing properties.
     */
    long getNumChemicalPotentials();

    /** Returns for how many temperatures we are computing properties.
     */
    long getNumTemperatures();

    /** Prints to screen the information on the temperature, doping and
     * chemical potentials to be computed in the current run.
     */
    void printInfo();

protected:
    Particle particle;
    long numCalcs;
    Eigen::MatrixXd infoCalcs;
    long nTemp;
    long nChemPot;
    long nDop;

    // note: these three private methods are only meant to be used
    // during the construction of this class, as they depend on energies

    /** Computes the electronic chemical potential, given the doping
     * concentration.
     */
    double findChemicalPotentialFromDoping(const double &doping,
            const double &temperature);

    /** The opposite of the previous method, computes the doping concentration
     * given the electronic chemical potential.
     */
    double findDopingFromChemicalPotential(const double &chemicalPotential,
            const double &temperature);

    // Auxiliary function for finding the chemical potential.
    double fPop(const double &chemPot, const double &temp);

    // this block is temporary variables for electronic calculations
    const long maxIter = 100;
    long numPoints;
    long numBands;
    long numStates;
    Eigen::VectorXd energies;
    double numElectronsDoped;
    double volume;
    double spinFactor;
    double occupiedStates;
    double fermiLevel;

=======
 public:
  /** Constructor of the loop over temperatures and chemical potentials.
   * For phonons, the constructor simply stores the temperatures.
   * For electrons, the class finds chemical potentials from doping (or
   * viceversa, depending on user input), and builds a table of all
   * pairs of temperatures and chemical potentials.
   * @param context: object with user input.
   */
  StatisticsSweep(Context &context,
                  FullBandStructure *fullBandStructure = nullptr);

  /** Copy constructor
   */
  StatisticsSweep(const StatisticsSweep &that);

  /** Copy assignment
   */
  StatisticsSweep &operator=(const StatisticsSweep &that);

  /** returns the CalcStatistics object containing temperature,
   * chemical potential and temperature, given an index on the number of
   * "calculations" = numTemperature*numChemicalPotentials.
   * @param index: an integer, ranging in [0,numCalcs[
   * @return calcStatistics: a struct object with temperature, chemical
   * potential and doping concentration, for this particular index.
   */
  struct CalcStatistics getCalcStatistics(const long &index);

  /** returns the CalcStatistics object containing temperature,
   * chemical potential and temperature, given indeces on temperature and
   * chemical potential.
   * @param iTemp: a strong-typed index, ranging in [0,numTemperatures[
   * @param iChemPot: a strong-typed index, ranging in
   * [0,numChemicalPotentials[
   * @return calcStatistics: a struct object with temperature, chemical
   * potential and doping concentration.
   */
  struct CalcStatistics getCalcStatistics(const TempIndex &iTemp,
                                          const ChemPotIndex &iChemPot);

  /** Returns the number of "calculations" i.e. the number of temperatures
   * times the number of chemical potentials we will compute.
   */
  long getNumCalcs();

  /** Returns for how many chemical potentials we are computing properties.
   */
  long getNumChemicalPotentials();

  /** Returns for how many temperatures we are computing properties.
   */
  long getNumTemperatures();

  /** Prints to screen the information on the temperature, doping and
   * chemical potentials to be computed in the current run.
   */
  void printInfo();

 protected:
  Particle particle;
  long numCalcs;
  Eigen::MatrixXd infoCalcs;
  long nTemp;
  long nChemPot;
  long nDop;
  bool isDistributed;

  // note: these three private methods are only meant to be used
  // during the construction of this class, as they depend on energies

  /** Computes the electronic chemical potential, given the doping
   * concentration.
   */
  double findChemicalPotentialFromDoping(const double &doping,
                                         const double &temperature);

  /** The opposite of the previous method, computes the doping concentration
   * given the electronic chemical potential.
   */
  double findDopingFromChemicalPotential(const double &chemicalPotential,
                                         const double &temperature);

  // Auxiliary function for finding the chemical potential.
  double fPop(const double &chemPot, const double &temp);

  // this block is temporary variables for electronic calculations
  const long maxIter = 100;
  long numPoints;
  long numBands;
  Eigen::VectorXd energies;
  double numElectronsDoped;
  double volume;
  double spinFactor;
  double occupiedStates;
  double fermiLevel;
>>>>>>> 71bc26ca
};

#endif<|MERGE_RESOLUTION|>--- conflicted
+++ resolved
@@ -23,104 +23,6 @@
  * accessed to repeat calculations on a range of parameters.
  */
 class StatisticsSweep {
-<<<<<<< HEAD
-public:
-    /** Constructor of the loop over temperatures and chemical potentials.
-     * For phonons, the constructor simply stores the temperatures.
-     * For electrons, the class finds chemical potentials from doping (or
-     * viceversa, depending on user input), and builds a table of all
-     * pairs of temperatures and chemical potentials.
-     * @param context: object with user input.
-     */
-    StatisticsSweep(Context &context, FullBandStructure *fullBandStructure =
-            nullptr);
-
-    /** Copy constructor
-     */
-    StatisticsSweep(const StatisticsSweep &that);
-
-    /** Copy assignment
-     */
-    StatisticsSweep& operator =(const StatisticsSweep &that);
-
-    /** returns the CalcStatistics object containing temperature,
-     * chemical potential and temperature, given an index on the number of
-     * "calculations" = numTemperature*numChemicalPotentials.
-     * @param index: an integer, ranging in [0,numCalcs[
-     * @return calcStatistics: a struct object with temperature, chemical
-     * potential and doping concentration, for this particular index.
-     */
-    struct CalcStatistics getCalcStatistics(const long &index);
-
-    /** returns the CalcStatistics object containing temperature,
-     * chemical potential and temperature, given indeces on temperature and
-     * chemical potential.
-     * @param iTemp: a strong-typed index, ranging in [0,numTemperatures[
-     * @param iChemPot: a strong-typed index, ranging in
-     * [0,numChemicalPotentials[
-     * @return calcStatistics: a struct object with temperature, chemical
-     * potential and doping concentration.
-     */
-    struct CalcStatistics getCalcStatistics(const TempIndex &iTemp,
-            const ChemPotIndex &iChemPot);
-
-    /** Returns the number of "calculations" i.e. the number of temperatures
-     * times the number of chemical potentials we will compute.
-     */
-    long getNumCalcs();
-
-    /** Returns for how many chemical potentials we are computing properties.
-     */
-    long getNumChemicalPotentials();
-
-    /** Returns for how many temperatures we are computing properties.
-     */
-    long getNumTemperatures();
-
-    /** Prints to screen the information on the temperature, doping and
-     * chemical potentials to be computed in the current run.
-     */
-    void printInfo();
-
-protected:
-    Particle particle;
-    long numCalcs;
-    Eigen::MatrixXd infoCalcs;
-    long nTemp;
-    long nChemPot;
-    long nDop;
-
-    // note: these three private methods are only meant to be used
-    // during the construction of this class, as they depend on energies
-
-    /** Computes the electronic chemical potential, given the doping
-     * concentration.
-     */
-    double findChemicalPotentialFromDoping(const double &doping,
-            const double &temperature);
-
-    /** The opposite of the previous method, computes the doping concentration
-     * given the electronic chemical potential.
-     */
-    double findDopingFromChemicalPotential(const double &chemicalPotential,
-            const double &temperature);
-
-    // Auxiliary function for finding the chemical potential.
-    double fPop(const double &chemPot, const double &temp);
-
-    // this block is temporary variables for electronic calculations
-    const long maxIter = 100;
-    long numPoints;
-    long numBands;
-    long numStates;
-    Eigen::VectorXd energies;
-    double numElectronsDoped;
-    double volume;
-    double spinFactor;
-    double occupiedStates;
-    double fermiLevel;
-
-=======
  public:
   /** Constructor of the loop over temperatures and chemical potentials.
    * For phonons, the constructor simply stores the temperatures.
@@ -216,7 +118,6 @@
   double spinFactor;
   double occupiedStates;
   double fermiLevel;
->>>>>>> 71bc26ca
 };
 
 #endif