--- conflicted
+++ resolved
@@ -76,7 +76,6 @@
  */
 class Points {
 public:
-<<<<<<< HEAD
   /** Default constructor.
    * @param crystal: the crystal object that defines the Brillouin zone.
    * @param mesh: grid size of the Monkhorst-pack.
@@ -123,8 +122,13 @@
    * Points::crystalCoordinates) in which to return the folded wavevector.
    * @return wavevector: the wavevector coordinates folded in the WS zone.
    */
-  Eigen::Vector3d crystalToWS(const Eigen::Vector3d &pointCrystal,
-                              const int &basis);
+  //    Eigen::Vector3d crystalToWS(const Eigen::Vector3d &pointCrystal,
+  //            const int &basis);
+
+  Eigen::Vector3d bzToWs(const Eigen::Vector3d &point, const int &basis);
+
+  Eigen::Vector3d foldToBz(const Eigen::Vector3d &pointCrystal,
+                           const int &basis);
 
   /** Given a list of points, finds the monkhorst-pack mesh.
    * @param points: a matrix (3,numPoints) of wavevectors in crystal
@@ -176,6 +180,16 @@
   // available at compilation time
   static const int crystalCoords;
   static const int cartesianCoords;
+
+  // given a wavevector of the reducible list in crystal coordinates,
+  // finds the integer index ikIrr of the irreducible point in the irreducible
+  // list. Provides also the rotation matrix, in cartesian coordinates, such
+  // that rotation * kIrr = kRed
+  virtual std::tuple<int, Eigen::Matrix3d>
+  getRotationToIrreducible(const Eigen::Vector3d &x,
+                           const int &basis = crystalCoords);
+  virtual std::vector<Eigen::Matrix3d> getRotationsStar(const int &ik);
+  virtual int irreducibleToReducible(const int &ikIrr);
 
 protected:
   void setMesh(const Eigen::Vector3i &mesh_, const Eigen::Vector3d &offset_);
@@ -185,131 +199,6 @@
   long numPoints = 0;
   // for Wigner Seitz folding
   Eigen::MatrixXd gVectors;
-  Eigen::MatrixXi igVectors;
-=======
-    /** Default constructor.
-     * @param crystal: the crystal object that defines the Brillouin zone.
-     * @param mesh: grid size of the Monkhorst-pack.
-     * @param offset: the offset of the grid w.r.t. the Gamma point. Offset
-     * ranges in values from 0 to 1. 0.5 means half displacement of the grid.
-     */
-    Points(Crystal &crystal_, const Eigen::Vector3i &mesh_,
-            const Eigen::Vector3d &offset_ = Eigen::Vector3d::Zero());
-
-    /** Copy constructor
-     */
-    Points(const Points &obj);
-
-    /** Copy assignment operator
-     */
-    Points& operator=(const Points &obj);
-
-    /** Returns the details of the Monkhorst-pack mesh of wavevectors.
-     * @return <grid, offset>: grid is the 3D integration mesh used for the
-     * Brillouin zone sampling, and the 3D offset of the grid w.r.t. the
-     * Gamma point (values of offset from 0 to 1).
-     */
-    std::tuple<Eigen::Vector3i, Eigen::Vector3d> getMesh();
-
-    /** Returns the number of wavevectors stored in the points class.
-     */
-    long getNumPoints();
-
-    /** Converts a wavevector from crystal to cartesian coordinates.
-     * @param point: the input wavevector in crystal coordinates.
-     * @return wavevector: the output wavevector in cartesian coordinates.
-     */
-    Eigen::Vector3d crystalToCartesian(const Eigen::Vector3d &point);
-
-    /** Converts a wavevector from cartesian to crystal coordinates.
-     * @param point: the input wavevector in cartesian coordinates.
-     * @return wavevector: the output wavevector in crystal coordinates.
-     */
-    Eigen::Vector3d cartesianToCrystal(const Eigen::Vector3d &point);
-
-    /** Folds a wavevector in crystal coordinates to the Wigner Seitz zone.
-     * @param pointCrystal: the crystal coordinates of a wavevecto
-     * @param basis: basis (Points::cartesianCoordinates or
-     * Points::crystalCoordinates) in which to return the folded wavevector.
-     * @return wavevector: the wavevector coordinates folded in the WS zone.
-     */
-//    Eigen::Vector3d crystalToWS(const Eigen::Vector3d &pointCrystal,
-//            const int &basis);
-
-    Eigen::Vector3d bzToWs(const Eigen::Vector3d &point,
-            const int &basis);
-
-    Eigen::Vector3d foldToBz(const Eigen::Vector3d &pointCrystal,
-        const int &basis);
-
-    /** Given a list of points, finds the monkhorst-pack mesh.
-     * @param points: a matrix (3,numPoints) of wavevectors in crystal
-     * coordinates.
-     * @return mesh,offset: the monkhorst-pack grid size and the offset w.r.t.
-     * the gamma point, that generates the input points list.
-     * Calls an error if the mesh doesn't correspond to a complete list.
-     */
-    static std::tuple<Eigen::Vector3i, Eigen::Vector3d> findMesh(
-            const Eigen::Matrix<double, 3, Eigen::Dynamic> &points);
-
-    /** Returns a reference to the crystal object on which the Points are
-     * defined.
-     */
-    Crystal& getCrystal();
-
-    /** Returns a Point object given its integer index.
-     * The Point object is used to move around the code the coordinates of the
-     * wavevector.
-     * @param index: the integer wavevector index ranging in [0,numPoints[
-     * @return point: a point object.
-     */
-    virtual Point getPoint(const long &index);
-
-    /** Get the coordinates of a wavevector from its index.
-     * @param index: the index of the desired wavevector.
-     * @param basis: specify the basis to be used for the output coordinates.
-     * Either Points::crystalCoords or Points::cartesianCoords.
-     * @return wavevector: the coordinates of the desired wavevector.
-     */
-    virtual Eigen::Vector3d getPointCoords(const long &index, const int &basis =
-            crystalCoords);
-
-    /** Get the wavevector index given the crystal coordinates of a wavevector.
-     * @param point: the wavevector in crystal coordinates.
-     * @return index: the index of the wavevector in the range [0,numPoints[
-     */
-    virtual long getIndex(const Eigen::Vector3d &point);
-
-    /** Returns the value of the k-point weight, i.e. the weight that needs to
-     * be used in integrations of the Brillouin zone. Simply a constant if we
-     * are not using symmetries.
-     * @param ik: the index of the wavevector.
-     * @return weight: a weight, normalized to one over the full BZ integration
-     */
-    virtual double getWeight(const long &ik);
-
-    // note: constexpr tells the compiler that the class member is
-    // available at compilation time
-    static constexpr const int crystalCoords = 0;
-    static constexpr const int cartesianCoords = 1;
-
-    // given a wavevector of the reducible list in crystal coordinates,
-    // finds the integer index ikIrr of the irreducible point in the irreducible
-    // list. Provides also the rotation matrix, in cartesian coordinates, such
-    // that rotation * kIrr = kRed
-    virtual std::tuple<int,Eigen::Matrix3d> getRotationToIrreducible(
-        const Eigen::Vector3d &x, const int & basis=crystalCoords);
-    virtual std::vector<Eigen::Matrix3d> getRotationsStar(const int & ik);
-    virtual int irreducibleToReducible(const int &ikIrr);
-protected:
-    void setMesh(const Eigen::Vector3i &mesh_, const Eigen::Vector3d &offset_);
-    Crystal &crystal;
-    Eigen::Vector3i mesh;
-    Eigen::Vector3d offset;
-    long numPoints = 0;
-    // for Wigner Seitz folding
-    Eigen::MatrixXd gVectors;
->>>>>>> 49343b12
 
   // methods to be overwritten
   Eigen::Vector3d reduciblePoints(const long &idx);
