#ifndef CRYSTAL_H
#define CRYSTAL_H

#include <Eigen/Core>
#include <string>
#include <vector>

class Crystal {
private:
  /** utility function to invert the direct unit cell
   *
   */
  Eigen::Matrix3d calcReciprocalCell(const Eigen::Matrix3d directUnitCell);

  /** Internal utility to set the crystal unit cell and the reciprocal cell
   *
   */
  void setDirectUnitCell(Eigen::Matrix3d directUnitCell_);

  Eigen::Matrix3d directUnitCell;
  Eigen::Matrix3d reciprocalUnitCell;
  double volumeUnitCell;
  int numAtoms;
  int numSpecies;
  long dimensionality;

  // vectors running over the number of atoms
  Eigen::MatrixXd atomicPositions;
  Eigen::VectorXi atomicSpecies;
  std::vector<std::string> atomicNames;
  Eigen::VectorXd atomicMasses;

  // vectors running over the number of species
  std::vector<std::string> speciesNames;
  Eigen::VectorXd speciesMasses;

  std::vector<Eigen::Matrix3d> symmetryRotations;
  int numSymmetries;

public:
<<<<<<< HEAD
  /** Class containing the information on the crystal structure
   * Note: a number of important quantities used throughout the code are
   * referenced here, so check if it does go out of scope.
   * @param directUnitCell: a matrix containing the crystal lattice vectors
   * in Bohr.
   * @param atomicPositions(numAtoms,3): list of atomic positions in cartesian
   * coordinates.
   * @param atomicSpecies(numAtoms): list of integers identifying the species
   * of each atom.
   * @param speciesNames(numSpecies): list of names of species. The position
   * should match the indices of the parameter atomicSpecies.
   * @param speciesMasses(numSpecies): array with the masses of each species,
   *  in rydbergs.
   */
  Crystal(Eigen::Matrix3d &directUnitCell_, Eigen::MatrixXd &atomicPositions_,
          Eigen::VectorXi &atomicSpecies_,
          std::vector<std::string> &speciesNames_,
          Eigen::VectorXd &speciesMasses_, long &dimensionality_);

  Crystal();                              // default empty constructor
  Crystal(const Crystal &obj);            // copy constructor
  Crystal &operator=(const Crystal &obj); // assignment operator

  //  Setter and getter for all the variables above

  /** Returns the crystal unit cell in real space, in Bohr.
   * Lattice vectors are rows (e.g. a0 = cell.row(0), ...)
   */
  const Eigen::Matrix3d &getDirectUnitCell();

  /** Returns the reciprocal lattice vectors, in units of Bohr^-1/tpi.
   * Lattice vectors are rows (e.g. a0 = cell.row(0), ...)
   * must be multiplied by twoPi to be complete
   */
  const Eigen::Matrix3d &getReciprocalUnitCell();

  /** get the number of atoms in the unit cell
   *
   */
  const int &getNumAtoms();

  /** get the volume of the crystal unit cell in Bohr^3
   *
   */
  double getVolumeUnitCell(long dimensionality = 3);

  /** get the symmetry operations of the crystal, in cartesian coordinates.
   * For the time being, we only retain symmetry operations that don't use a
   * translation, so that the object returned by this function is simply a
   * vector of rotations matrices.
   */
  const std::vector<Eigen::Matrix3d> &getSymmetryMatrices();

  /** get the number of symmetries operations that are used by phoebe.
   * For the time being, we only retain symmetry operations that don't use a
   * translation.
   */
  const int &getNumSymmetries();

  /** get the atomic positions, in cartesian coordinates
   * we return an array of size (numAtoms,3)
   */
  const Eigen::MatrixXd &getAtomicPositions();

  /** get the species of each atom in the unit cell.
   * The atomic species are simply identified by an integer id
   * The vector returned has size (numAtoms)
   */
  const Eigen::VectorXi &getAtomicSpecies();

  /** get the vector of atomic names
   * vector has size (numAtoms)
   */
  const std::vector<std::string> &getAtomicNames();

  /** get the vector of atomic masses
   * the vector has size (numAtoms)
   */
  const Eigen::VectorXd &getAtomicMasses();

  /** get the vector of names of atomic species
   * the vector has size (numSpecies)
   */
  const std::vector<std::string> &getSpeciesNames();

  /** get the vector of masses of atomic species, in rydbergs
   * the vector has size (numSpecies)
   */
  const Eigen::VectorXd &getSpeciesMasses();
=======
	/** Class containing the information on the crystal structure
	 * Note: a number of important quantities used throughout the code are
	 * referenced here, so check if it does go out of scope.
	 * @param directUnitCell: a matrix containing the crystal lattice vectors
	 * in Bohr.
	 * @param atomicPositions(numAtoms,3): list of atomic positions in cartesian
	 * coordinates.
	 * @param atomicSpecies(numAtoms): list of integers identifying the species
	 * of each atom.
	 * @param speciesNames(numSpecies): list of names of species. The position should
	 * match the indices of the parameter atomicSpecies.
	 * @param speciesMasses(numSpecies): array with the masses of each species,
	 *  in rydbergs.
	 */
	Crystal(Eigen::Matrix3d& directUnitCell_,
			Eigen::MatrixXd& atomicPositions_,
			Eigen::VectorXi& atomicSpecies_,
			std::vector<std::string>& speciesNames_,
			Eigen::VectorXd& speciesMasses_,
			long & dimensionality_);

	Crystal(); // default empty constructor
	Crystal(const Crystal & obj); // copy constructor
	Crystal & operator=(const Crystal & obj); // assignment operator

	//  Setter and getter for all the variables above

	/** Returns the crystal unit cell in real space, in Bohr.
	 * Lattice vectors are rows (e.g. a0 = cell.row(0), ...)
	 */
	const Eigen::Matrix3d& getDirectUnitCell();

	/** Returns the reciprocal lattice vectors, in units of Bohr^-1/tpi.
	 * Lattice vectors are rows (e.g. a0 = cell.row(0), ...)
	 * must be multiplied by twoPi to be complete
	 */
	const Eigen::Matrix3d& getReciprocalUnitCell();

	/** get the number of atoms in the unit cell
	 *
	 */
	const int& getNumAtoms();

	/** get the volume of the crystal unit cell in Bohr^3
	 *
	 */
	double getVolumeUnitCell(long dimensionality = 3);

	/** get the symmetry operations of the crystal, in cartesian coordinates.
	 * For the time being, we only retain symmetry operations that don't use a
	 * translation, so that the object returned by this function is simply a
	 * vector of rotations matrices.
	 */
	const std::vector<Eigen::Matrix3d>& getSymmetryMatrices();

	/** get the number of symmetries operations that are used by phoebe.
	 * For the time being, we only retain symmetry operations that don't use a
	 * translation.
	 */
	const int& getNumSymmetries();

	/** get the atomic positions, in cartesian coordinates
	 * we return an array of size (numAtoms,3)
	 */
	const Eigen::MatrixXd& getAtomicPositions();

	/** get the species of each atom in the unit cell.
	 * The atomic species are simply identified by an integer id
	 * The vector returned has size (numAtoms)
	 */
	const Eigen::VectorXi& getAtomicSpecies();

	/** get the vector of atomic names
	 * vector has size (numAtoms)
	 */
	const std::vector<std::string>& getAtomicNames();

	/** get the vector of atomic masses
	 * the vector has size (numAtoms)
	 */
	const Eigen::VectorXd& getAtomicMasses();

	/** get the vector of names of atomic species
	 * the vector has size (numSpecies)
	 */
	const std::vector<std::string>& getSpeciesNames();

	/** get the vector of masses of atomic species, in rydbergs
	 * the vector has size (numSpecies)
	 */
	const Eigen::VectorXd& getSpeciesMasses();

	long getDimensionality();

	long getNumSpecies();
>>>>>>> 793edb06
};

#endif<|MERGE_RESOLUTION|>--- conflicted
+++ resolved
@@ -38,97 +38,6 @@
   int numSymmetries;
 
 public:
-<<<<<<< HEAD
-  /** Class containing the information on the crystal structure
-   * Note: a number of important quantities used throughout the code are
-   * referenced here, so check if it does go out of scope.
-   * @param directUnitCell: a matrix containing the crystal lattice vectors
-   * in Bohr.
-   * @param atomicPositions(numAtoms,3): list of atomic positions in cartesian
-   * coordinates.
-   * @param atomicSpecies(numAtoms): list of integers identifying the species
-   * of each atom.
-   * @param speciesNames(numSpecies): list of names of species. The position
-   * should match the indices of the parameter atomicSpecies.
-   * @param speciesMasses(numSpecies): array with the masses of each species,
-   *  in rydbergs.
-   */
-  Crystal(Eigen::Matrix3d &directUnitCell_, Eigen::MatrixXd &atomicPositions_,
-          Eigen::VectorXi &atomicSpecies_,
-          std::vector<std::string> &speciesNames_,
-          Eigen::VectorXd &speciesMasses_, long &dimensionality_);
-
-  Crystal();                              // default empty constructor
-  Crystal(const Crystal &obj);            // copy constructor
-  Crystal &operator=(const Crystal &obj); // assignment operator
-
-  //  Setter and getter for all the variables above
-
-  /** Returns the crystal unit cell in real space, in Bohr.
-   * Lattice vectors are rows (e.g. a0 = cell.row(0), ...)
-   */
-  const Eigen::Matrix3d &getDirectUnitCell();
-
-  /** Returns the reciprocal lattice vectors, in units of Bohr^-1/tpi.
-   * Lattice vectors are rows (e.g. a0 = cell.row(0), ...)
-   * must be multiplied by twoPi to be complete
-   */
-  const Eigen::Matrix3d &getReciprocalUnitCell();
-
-  /** get the number of atoms in the unit cell
-   *
-   */
-  const int &getNumAtoms();
-
-  /** get the volume of the crystal unit cell in Bohr^3
-   *
-   */
-  double getVolumeUnitCell(long dimensionality = 3);
-
-  /** get the symmetry operations of the crystal, in cartesian coordinates.
-   * For the time being, we only retain symmetry operations that don't use a
-   * translation, so that the object returned by this function is simply a
-   * vector of rotations matrices.
-   */
-  const std::vector<Eigen::Matrix3d> &getSymmetryMatrices();
-
-  /** get the number of symmetries operations that are used by phoebe.
-   * For the time being, we only retain symmetry operations that don't use a
-   * translation.
-   */
-  const int &getNumSymmetries();
-
-  /** get the atomic positions, in cartesian coordinates
-   * we return an array of size (numAtoms,3)
-   */
-  const Eigen::MatrixXd &getAtomicPositions();
-
-  /** get the species of each atom in the unit cell.
-   * The atomic species are simply identified by an integer id
-   * The vector returned has size (numAtoms)
-   */
-  const Eigen::VectorXi &getAtomicSpecies();
-
-  /** get the vector of atomic names
-   * vector has size (numAtoms)
-   */
-  const std::vector<std::string> &getAtomicNames();
-
-  /** get the vector of atomic masses
-   * the vector has size (numAtoms)
-   */
-  const Eigen::VectorXd &getAtomicMasses();
-
-  /** get the vector of names of atomic species
-   * the vector has size (numSpecies)
-   */
-  const std::vector<std::string> &getSpeciesNames();
-
-  /** get the vector of masses of atomic species, in rydbergs
-   * the vector has size (numSpecies)
-   */
-  const Eigen::VectorXd &getSpeciesMasses();
-=======
 	/** Class containing the information on the crystal structure
 	 * Note: a number of important quantities used throughout the code are
 	 * referenced here, so check if it does go out of scope.
@@ -224,7 +133,6 @@
 	long getDimensionality();
 
 	long getNumSpecies();
->>>>>>> 793edb06
 };
 
 #endif