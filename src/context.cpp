--- conflicted
+++ resolved
@@ -563,14 +563,9 @@
       if (parameterName == "outputEigendisplacements") {
         outputEigendisplacements = parseBool(val);
       }
-<<<<<<< HEAD
-=======
-
       if (parameterName == "outputUNTimes") {
         outputUNTimes = parseBool(val);
       }
-
->>>>>>> ca0be3c9
       if (parameterName == "fermiLevel") {
         fermiLevel = parseDoubleWithUnits(val);
       }
@@ -616,18 +611,12 @@
       if (parameterName == "symmetrizeMatrix") {
         symmetrizeMatrix = parseBool(val);
       }
-<<<<<<< HEAD
-=======
-
       if (parameterName == "numRelaxonsEigenvalues") {
         numRelaxonsEigenvalues = parseInt(val);
       }
-
       if (parameterName == "checkNegativeRelaxons") {
         checkNegativeRelaxons = parseBool(val);
       }
-
->>>>>>> ca0be3c9
       if (parameterName == "useSymmetries") {
         useSymmetries = parseBool(val);
       }
