--- conflicted
+++ resolved
@@ -1316,14 +1316,14 @@
   distributedElPhCoupling = x;
 }
 
-<<<<<<< HEAD
 double Context::getFixedCouplingConstant() const {
   return fixedCouplingConstant;
 }
 
 void Context::setFixedCouplingConstant(const double &x) {
   fixedCouplingConstant = x;
-=======
+}
+
 int Context::getHdf5ElPhFileFormat() const {
   return hdf5ElphFileFormat;
 }
@@ -1338,5 +1338,4 @@
 
 void Context::setWsVecFileName(const std::string& x) {
   wsVecFileName = x;
->>>>>>> 873312d8
 }