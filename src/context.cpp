--- conflicted
+++ resolved
@@ -12,475 +12,6 @@
 // some informations provided to the user.
 // Also, we must provide default values if key is not found in input
 
-<<<<<<< HEAD
-struct ParameterNotFound : public std::exception {
-  const char *what() const throw() { return "Input parameter not found"; }
-};
-
-bool lineHasPattern(std::string line, std::string pattern) {
-  bool bx = false;
-
-  std::string sep;
-  std::string s;
-  std::string substr2;
-  size_t pos;
-
-  //	If line is empty, there's nothing for sure. Return false
-  if (line.empty()) {
-    return bx;
-  }
-
-  sep = "=";
-  pos = line.find(sep);
-  if (std::string::npos == pos) {
-    throw ParameterNotFound();
-  }
-
-  s = line.substr(0, pos);
-  s.erase(std::remove_if(s.begin(), s.end(), ::isspace), s.end());
-
-  if (s == pattern) {
-    bx = true;
-  }
-  return bx;
-}
-
-bool lineHasUnits(std::string target, std::string pattern) {
-  bool hasIt = false;
-  if (target.find(pattern) != std::string::npos) {
-    hasIt = true;
-  }
-  return hasIt;
-}
-
-bool parseBool(std::vector<std::string> lines, std::string pattern) {
-  bool x;
-  bool found = false;
-
-  for (std::string line : lines) {
-    if (lineHasPattern(line, pattern)) {
-      found = true;
-      std::string delimeter = "=";
-      size_t pos = line.find(delimeter);
-      std::string s = line.substr(pos + 1);
-
-      std::transform(s.begin(), s.end(), s.begin(), ::tolower);
-      s.erase(std::remove_if(s.begin(), s.end(),
-                             [](char c) { return !isalpha(c); }),
-              s.end());
-
-      if (s == "false") {
-        x = false;
-      } else if (s == "true") {
-        x = true;
-      } else if (s == "0") {
-        x = false;
-      } else if (s == "1") {
-        x = true;
-      } else {
-        throw "Couldn't fix boolean value";
-      }
-    }
-  }
-  if (not found) {
-    throw ParameterNotFound();
-  }
-  return x;
-};
-
-double parseDouble(std::vector<std::string> lines, std::string pattern) {
-  double x = 0.;
-  bool found = false;
-
-  for (std::string line : lines) {
-    if (lineHasPattern(line, pattern)) {
-      std::string delimeter = "=";
-      size_t pos = line.find(delimeter);
-      std::string value = line.substr(pos + 1);
-      x = std::stod(value); // convert to double
-      found = true;
-      break;
-    }
-  }
-  if (not found) {
-    throw ParameterNotFound();
-  }
-  return x;
-};
-
-double parseDoubleWithUnits(std::vector<std::string> lines,
-                            std::string pattern) {
-  double x = 0.;
-  bool found = false;
-
-  for (std::string line : lines) {
-    if (lineHasPattern(line, pattern)) {
-      std::string delimeter = "=";
-      size_t pos = line.find(delimeter);
-      std::string value = line.substr(pos + 1);
-      x = std::stod(value); // convert to double
-
-      // now check the units and convert
-      if (lineHasUnits(line, "eV")) {
-        x /= energyRyToEv;
-      }
-      if (lineHasUnits(line, "cmm1")) {
-        x /= ryToCmm1;
-      }
-      if (lineHasUnits(line, "ps")) {
-        x /= timeRyToFs * 1.0e-3;
-      }
-      if (lineHasUnits(line, "fs")) {
-        x /= timeRyToFs;
-      }
-      found = true;
-      break;
-    }
-  }
-  if (not found) {
-    throw ParameterNotFound();
-  }
-  return x;
-};
-
-std::vector<double> parseDoubleList(std::vector<std::string> lines,
-                                    std::string pattern) {
-  std::vector<double> x;
-  double xTemp;
-  bool found = false;
-  std::string token, s;
-
-  for (std::string line : lines) {
-    if (lineHasPattern(line, pattern)) {
-
-      std::string delimeter;
-      size_t pos1;
-      size_t pos2;
-
-      delimeter = "[";
-      pos1 = line.find_first_of(delimeter);
-      delimeter = "]";
-      pos2 = line.find_last_of(delimeter);
-
-      if (pos1 == std::string::npos) {
-        throw "Error in parseDoubleList";
-      }
-      if (pos2 == std::string::npos) {
-        throw "Error in parseDoubleList";
-      }
-
-      s = line.substr(pos1 + 1, pos2 - pos1 - 1);
-      delimeter = ",";
-
-      while ((pos1 = s.find(delimeter)) != std::string::npos) {
-        token = s.substr(0, pos1);
-
-        xTemp = std::stod(token); // convert to integer
-        x.push_back(xTemp);
-
-        s.erase(0, pos1 + delimeter.length());
-      }
-      //			Must not forget the last element in the list
-      xTemp = std::stod(s);
-      x.push_back(xTemp);
-
-      found = true;
-      break;
-    }
-  }
-  if (not found) {
-    throw ParameterNotFound();
-  }
-  return x;
-};
-
-long parseLong(std::vector<std::string> lines, std::string pattern) {
-  long x = 0;
-  bool found = false;
-
-  for (std::string line : lines) {
-    if (lineHasPattern(line, pattern)) {
-      std::string delimeter = "=";
-      size_t pos = line.find(delimeter);
-      std::string value = line.substr(pos + 1);
-      x = std::stoi(value); // convert to integer
-      found = true;
-      break;
-    }
-  }
-  if (not found) {
-    throw ParameterNotFound();
-  }
-  return x;
-};
-
-std::vector<long> parseLongList(std::vector<std::string> lines,
-                                std::string pattern) {
-  std::vector<long> x;
-  long xTemp;
-  bool found = false;
-  std::string token, s;
-
-  for (std::string line : lines) {
-    if (lineHasPattern(line, pattern)) {
-
-      std::string delimeter;
-      size_t pos1;
-      size_t pos2;
-
-      delimeter = "[";
-      pos1 = line.find_first_of(delimeter);
-      delimeter = "]";
-      pos2 = line.find_last_of(delimeter);
-
-      if (pos1 == std::string::npos) {
-        throw "Error in parseLongList";
-      }
-      if (pos2 == std::string::npos) {
-        throw "Error in parseLongList";
-      }
-
-      s = line.substr(pos1 + 1, pos2 - pos1 - 1);
-      delimeter = ",";
-
-      while ((pos1 = s.find(delimeter)) != std::string::npos) {
-        token = s.substr(0, pos1);
-
-        xTemp = std::stoi(token); // convert to integer
-        x.push_back(xTemp);
-
-        s.erase(0, pos1 + delimeter.length());
-      }
-      //			Must not forget the last element in the list
-      xTemp = std::stoi(s);
-      x.push_back(xTemp);
-
-      found = true;
-      break;
-    }
-  }
-  if (not found) {
-    throw ParameterNotFound();
-  }
-  return x;
-};
-
-std::string parseString(std::vector<std::string> lines, std::string pattern) {
-  std::string x = "";
-  bool found = false;
-
-  for (std::string line : lines) {
-
-    if (lineHasPattern(line, pattern)) {
-      std::string delimeter;
-      size_t pos1;
-      size_t pos2;
-
-      delimeter = "'";
-      pos1 = line.find_first_of(delimeter);
-      pos2 = line.find_last_of(delimeter);
-
-      if (pos1 == std::string::npos) {
-
-        delimeter = "\"";
-        pos1 = line.find_first_of(delimeter);
-        pos2 = line.find_last_of(delimeter);
-        if (pos1 == std::string::npos) {
-          throw "Couldn't solve string parsing of "
-                "pattern: " +
-              pattern;
-        }
-      }
-
-      if (pos1 == pos2) {
-        throw "Error parsing string from user input. "
-              "Pattern " +
-            pattern;
-      }
-      x = line.substr(pos1 + 1, pos2 - pos1 - 1);
-      found = true;
-      break;
-    }
-  }
-  if (not found) {
-    throw ParameterNotFound();
-  }
-  return x;
-};
-
-std::vector<std::string> parseStringList(std::vector<std::string> lines,
-		std::string pattern) {
-	std::vector<std::string> x;
-	std::string xTemp;
-	bool found = false;
-	std::string token, s;
-
-	for ( std::string line : lines) {
-		if ( lineHasPattern(line, pattern) ) {
-
-			// remove empty spaces
-		    line.erase(std::remove(line.begin(), line.end(), ' '), line.end());
-
-
-			std::string delimeter;
-			size_t pos1;
-			size_t pos2;
-
-			delimeter = "[";
-			pos1 = line.find_first_of(delimeter);
-			delimeter = "]";
-			pos2 = line.find_last_of(delimeter);
-
-			if ( pos1 == std::string::npos ) {
-				throw "Error in parseDoubleList";
-			}
-			if ( pos2 == std::string::npos ) {
-				throw "Error in parseDoubleList";
-			}
-
-			s = line.substr(pos1+1,pos2-pos1-1);
-			delimeter = ",";
-
-			while ((pos1 = s.find(delimeter)) != std::string::npos) {
-			    token = s.substr(0, pos1);
-
-			    // we also remove the " symbols
-			    token.erase(std::remove(token.begin(), token.end(), '"'), token.end());
-
-				xTemp = token;
-				x.push_back(xTemp);
-
-			    s.erase(0, pos1 + delimeter.length());
-			}
-			// Must not forget the last element in the list
-			xTemp = s;
-			xTemp.erase(std::remove(xTemp.begin(), xTemp.end(), '"'), xTemp.end());
-			x.push_back(xTemp);
-
-			found = true;
-			break;
-		}
-	}
-	if ( not found ) {
-		throw ParameterNotFound();
-	}
-	return x;
-};
-
-bool patternInString(const std::string &s, const std::string &pattern) {
-  if (s.find(pattern) != std::string::npos) {
-    return true;
-  } else {
-    return false;
-  }
-}
-
-std::tuple<Eigen::MatrixXd, Eigen::VectorXi, std::vector<std::string>>
-parseCrystal(std::vector<std::string> &lines) {
-
-  long iStart = -1;
-  long iEnd = -1;
-  long counter = 0;
-  for (auto line : lines) {
-    if (patternInString(line, "begin crystal")) {
-      iStart = counter;
-    }
-    if (patternInString(line, "end crystal")) {
-      iEnd = counter;
-      break;
-    }
-    counter += 1;
-  }
-  if ((iStart == -1) || (iEnd == -1)) {
-    throw ParameterNotFound();
-  }
-
-  long numAtoms = iEnd - iStart - 1;
-  Eigen::MatrixXd atomicPositions(numAtoms, 3);
-  Eigen::VectorXi atomicSpecies(numAtoms);
-  std::vector<std::string> speciesNames;
-
-  for (counter = iStart + 1; counter < iEnd; counter++) {
-    std::string line = lines[counter];
-
-    // split line by spaces
-    std::stringstream ss(line);
-    std::istream_iterator<std::string> begin(ss);
-    std::istream_iterator<std::string> end;
-    std::vector<std::string> splitLine(begin, end);
-
-    std::string thisElement = splitLine[0];
-    // if new element, insert into list of species
-    if (std::find(speciesNames.begin(), speciesNames.end(), thisElement) ==
-        speciesNames.end()) {
-      // thisElement not in speciesNames, add it
-      speciesNames.push_back(thisElement);
-    }
-    // find the index of the current element
-    long index = 0;
-    for (auto speciesName : speciesNames) {
-      if (speciesName == thisElement) {
-        break;
-      }
-      index += 1;
-    }
-    // save species and positions
-    atomicSpecies(counter - iStart - 1) = index;
-    atomicPositions(counter - iStart - 1, 0) = std::stod(splitLine[1]);
-    atomicPositions(counter - iStart - 1, 1) = std::stod(splitLine[2]);
-    atomicPositions(counter - iStart - 1, 2) = std::stod(splitLine[3]);
-  }
-  atomicPositions /= distanceBohrToAng;
-  return {atomicPositions, atomicSpecies, speciesNames};
-}
-
-Eigen::Tensor<double, 3> parsePathExtrema(std::vector<std::string> &lines) {
-  long iStart = -1;
-  long iEnd = -1;
-  long counter = 0;
-  for (auto line : lines) {
-    if (patternInString(line, "begin point path")) {
-      iStart = counter;
-    }
-    if (patternInString(line, "end point path")) {
-      iEnd = counter;
-      break;
-    }
-    counter += 1;
-  }
-  if ((iStart == -1) || (iEnd == -1)) {
-    throw ParameterNotFound();
-  }
-
-  long numSegments = iEnd - iStart - 1;
-  Eigen::Tensor<double, 3> pathExtrema(numSegments, 2, 3);
-  pathExtrema.setZero();
-
-  long i = 0;
-  for (counter = iStart + 1; counter < iEnd; counter++) {
-    std::string line = lines[counter];
-
-    // split line by spaces
-    std::stringstream ss(line);
-    std::istream_iterator<std::string> begin(ss);
-    std::istream_iterator<std::string> end;
-    std::vector<std::string> splitLine(begin, end);
-
-    pathExtrema(i, 0, 0) = std::stod(splitLine[1]);
-    pathExtrema(i, 0, 1) = std::stod(splitLine[2]);
-    pathExtrema(i, 0, 2) = std::stod(splitLine[3]);
-
-    pathExtrema(i, 1, 0) = std::stod(splitLine[5]);
-    pathExtrema(i, 1, 1) = std::stod(splitLine[6]);
-    pathExtrema(i, 1, 2) = std::stod(splitLine[7]);
-
-    i++;
-  }
-
-  return pathExtrema;
-}
-
-=======
 struct ParameterNotFound: public std::exception {
     const char* what() const throw () {
         return "Input parameter not found";
@@ -502,7 +33,7 @@
 
     sep = "=";
     pos = line.find(sep);
-    if (string::npos == pos) {
+    if (std::string::npos == pos) {
         throw ParameterNotFound();
     }
 
@@ -788,7 +319,7 @@
 
 std::vector<std::string> parseStringList(std::vector<std::string> lines,
         std::string pattern) {
-    std::vector < string > x;
+    std::vector <std::string > x;
     std::string xTemp;
     bool found = false;
     std::string token, s;
@@ -960,23 +491,15 @@
     return pathExtrema;
 }
 
->>>>>>> 79c3d5b5
 void Context::setupFromInput(std::string fileName) {
     std::vector < std::string > lines;
     std::string line;
 
 // open input file and read content
-<<<<<<< HEAD
-  std::ifstream infile(fileName);
-	while (std::getline(infile, line)) {
-		lines.push_back(line);
-	}
-=======
-    ifstream infile(fileName);
+    std::ifstream infile(fileName);
     while (std::getline(infile, line)) {
         lines.push_back(line);
     }
->>>>>>> 79c3d5b5
     infile.close();
 
     try {
@@ -1240,110 +763,6 @@
 }
 ;
 
-<<<<<<< HEAD
-void Context::setPhD2FileName(std::string x) { phD2FileName = x; }
-
-std::string Context::getPhD2FileName() { return phD2FileName; }
-
-void Context::setPhD3FileName(std::string x) { phD3FileName = x; }
-
-std::string Context::getPhD3FileName() { return phD3FileName; }
-
-void Context::setSumRuleD2(std::string x) { sumRuleD2 = x; }
-
-std::string Context::getSumRuleD2() { return sumRuleD2; }
-
-void Context::setElectronH0Name(std::string x) { electronH0Name = x; }
-
-std::string Context::getElectronH0Name() {
-  if (electronH0Name == "") {
-    Error e("Electronic H0 filename not set", 1);
-  }
-  return electronH0Name;
-}
-
-void Context::setElectronFourierCutoff(const double &x) {
-  electronFourierCutoff = x;
-}
-
-double &Context::getElectronFourierCutoff() {
-  if (electronFourierCutoff == 0.) {
-    Error e("Electronic Fourier Cutoff not set", 1);
-  }
-  return electronFourierCutoff;
-}
-
-void Context::setAppName(const std::string &x) { appName = x; }
-
-std::string Context::getAppName() { return appName; }
-
-void Context::setQMesh(const Eigen::Vector3i &x) { qMesh = x; }
-
-Eigen::Vector3i Context::getQMesh() { return qMesh; }
-
-void Context::setKMesh(const Eigen::Vector3i &x) { kMesh = x; }
-
-Eigen::Vector3i Context::getKMesh() { return kMesh; }
-
-void Context::setWindowType(std::string x) { windowType = x; }
-
-std::string Context::getWindowType() { return windowType; }
-
-void Context::setWindowEnergyLimit(Eigen::Vector2d x) { windowEnergyLimit = x; }
-
-Eigen::Vector2d Context::getWindowEnergyLimit() { return windowEnergyLimit; }
-
-void Context::setWindowPopulationLimit(double x) { windowPopulationLimit = x; }
-
-double Context::getWindowPopulationLimit() { return windowPopulationLimit; }
-
-void Context::setChemicalPotentials(Eigen::VectorXd x) {
-  chemicalPotentials = x;
-}
-
-Eigen::VectorXd Context::getChemicalPotentials() { return chemicalPotentials; }
-
-void Context::setDopings(Eigen::VectorXd x) { dopings = x; }
-
-Eigen::VectorXd Context::getDopings() { return dopings; }
-
-void Context::setTemperatures(Eigen::VectorXd x) { temperatures = x; }
-
-Eigen::VectorXd Context::getTemperatures() { return temperatures; }
-
-void Context::setSolverBTE(std::vector<std::string> x) { solverBTE = x; }
-
-std::vector<std::string> Context::getSolverBTE() { return solverBTE; }
-
-void Context::setConvergenceThresholdBTE(double x) {
-  convergenceThresholdBTE = x;
-}
-
-double Context::getConvergenceThresholdBTE() { return convergenceThresholdBTE; }
-
-void Context::setMaxIterationsBTE(long x) { maxIterationsBTE = x; }
-
-long Context::getMaxIterationsBTE() { return maxIterationsBTE; }
-
-void Context::setDimensionality(long x) { dimensionality = x; }
-
-long Context::getDimensionality() { return dimensionality; }
-
-void Context::setDosMinEnergy(double x) { dosMinEnergy = x; }
-
-double Context::getDosMinEnergy() { return dosMinEnergy; }
-
-void Context::setDosMaxEnergy(double x) { dosMaxEnergy = x; }
-
-double Context::getDosMaxEnergy() { return dosMaxEnergy; }
-
-void Context::setDosDeltaEnergy(double x) { dosDeltaEnergy = x; }
-
-double Context::getDosDeltaEnergy() { return dosDeltaEnergy; }
-
-Eigen::MatrixXd Context::getInputAtomicPositions() {
-  return inputAtomicPositions;
-=======
 void Context::setPhD2FileName(std::string x) {
     phD2FileName = x;
 }
@@ -1523,47 +942,9 @@
 }
 Eigen::VectorXi Context::getInputAtomicSpecies() {
     return inputAtomicSpecies;
->>>>>>> 79c3d5b5
 }
 Eigen::VectorXi Context::getInputAtomicSpecies() { return inputAtomicSpecies; }
 std::vector<std::string> Context::getInputSpeciesNames() {
-<<<<<<< HEAD
-  return inputSpeciesNames;
-}
-void Context::setInputAtomicPositions(Eigen::MatrixXd &atomicPositions) {
-  inputAtomicPositions = atomicPositions;
-}
-void Context::setInputAtomicSpecies(Eigen::VectorXi &atomicSpecies) {
-  inputAtomicSpecies = atomicSpecies;
-}
-void Context::setInputSpeciesNames(std::vector<std::string> &speciesNames) {
-  inputSpeciesNames = speciesNames;
-}
-
-void Context::setPathExtrema(Eigen::Tensor<double, 3> x) { pathExtrema = x; }
-Eigen::Tensor<double, 3> Context::getPathExtrema() { return pathExtrema; }
-
-void Context::setDeltaPath(double x) { deltaPath = x; }
-double Context::getDeltaPath() { return deltaPath; }
-
-void Context::setFermiLevel(const double &x) { fermiLevel = x; }
-double Context::getFermiLevel() { return fermiLevel; }
-void Context::setNumOccupiedStates(double x) { numOccupiedStates = x; }
-double Context::getNumOccupiedStates() { return numOccupiedStates; }
-void Context::setHasSpinOrbit(bool x) { hasSpinOrbit = x; }
-bool Context::getHasSpinOrbit() { return hasSpinOrbit; }
-
-void Context::setSmearingMethod(const int &x) { smearingMethod = x; }
-
-int Context::getSmearingMethod() { return smearingMethod; }
-
-void Context::setSmearingWidth(const double &x) { smearingWidth = x; }
-
-double Context::getSmearingWidth() { return smearingWidth; }
-
-void Context::setConstantRelaxationTime(const double &x) {
-  constantRelaxationTime = x;
-=======
     return inputSpeciesNames;
 }
 void Context::setInputAtomicPositions(Eigen::MatrixXd &atomicPositions) {
@@ -1627,7 +1008,6 @@
 
 void Context::setConstantRelaxationTime(const double &x) {
     constantRelaxationTime = x;
->>>>>>> 79c3d5b5
 }
 
 double Context::getConstantRelaxationTime() {
