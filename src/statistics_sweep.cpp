--- conflicted
+++ resolved
@@ -7,22 +7,15 @@
 #include "constants.h"
 #include "context.h"
 #include "utilities.h"
-<<<<<<< HEAD
 #include "mpiHelper.h"
-=======
->>>>>>> 71bc26ca
 
 StatisticsSweep::StatisticsSweep(Context &context,
                                  FullBandStructure *fullBandStructure)
     : particle(fullBandStructure != nullptr ? fullBandStructure->getParticle()
-<<<<<<< HEAD
-                                            : Particle::phonon) {
-=======
                                             : Particle::phonon),
     isDistributed(fullBandStructure != nullptr ? fullBandStructure->getIsDistributed()
                                             : false) {
 
->>>>>>> 71bc26ca
   Eigen::VectorXd temperatures = context.getTemperatures();
   nTemp = temperatures.size();
   if (nTemp == 0) {
@@ -32,11 +25,7 @@
 
     if (std::isnan(minTemperature) || std::isnan(maxTemperature) ||
         std::isnan(deltaTemperature)) {
-<<<<<<< HEAD
-      Error e("Error in setting temperatures in user input");
-=======
-      Error e("Temperatures haven't been set in input");
->>>>>>> 71bc26ca
+      Error e("Temperatures haven't been set in user input");
     }
 
     int i = 0;
@@ -64,38 +53,6 @@
     // in this case, the class is more complicated, as it is tasked with
     // the calculation of the chemical potential or the doping
     // so, we first load parameters to compute these quantities
-<<<<<<< HEAD
-
-    bool hasSpinOrbit = context.getHasSpinOrbit();
-    if (hasSpinOrbit) {
-      spinFactor = 1.;
-    } else {  // count spin degeneracy
-      spinFactor = 2.;
-    }
-
-    volume = fullBandStructure->getPoints().getCrystal().getVolumeUnitCell();
-
-    // flatten the energies (easier to work with)
-    numPoints = fullBandStructure->getNumPoints();
-    numBands = fullBandStructure->getNumBands();
-    numStates = numBands * numPoints;
-    energies = Eigen::VectorXd::Zero(numBands * numPoints);
-    long i = 0;
-    for (long ik = 0; ik < numPoints; ik++) {
-      auto state = fullBandStructure->getState(ik);
-      auto ens = state.getEnergies();
-      for (long ib = 0; ib < numBands; ib++) {
-        energies(i) = ens(ib);
-        i++;
-      }
-    }
-
-    // determine ground state properties
-    // i.e. we define the number of filled bands and the fermi energy
-
-    occupiedStates = context.getNumOccupiedStates();
-
-=======
     bool hasSpinOrbit = context.getHasSpinOrbit();
     if (hasSpinOrbit) {
       spinFactor = 1.;
@@ -126,7 +83,6 @@
     // determine ground state properties
     // i.e. we define the number of filled bands and the fermi energy
     occupiedStates = context.getNumOccupiedStates();
->>>>>>> 71bc26ca
     if (std::isnan(occupiedStates)) {
       // in this case we try to compute it from the Fermi-level
       fermiLevel = context.getFermiLevel();
@@ -136,21 +92,12 @@
             " occupied states");
       }
       occupiedStates = 0.;
-<<<<<<< HEAD
-      for (long i = 0; i < numStates; i++) {
-=======
       for (long i = 0; i < energies.size(); i++) {
->>>>>>> 71bc26ca
         if (energies(i) < fermiLevel) {
           occupiedStates += 1.;
         }
       }
       occupiedStates /= numPoints;
-<<<<<<< HEAD
-    } else {
-      occupiedStates /= spinFactor;
-      fermiLevel = energies.mean();  // first guess of Fermi level
-=======
       if(isDistributed) {
         mpi->allReduceSum(&occupiedStates);
       }
@@ -167,43 +114,11 @@
       } else {
         fermiLevel = energies.mean();
       }
->>>>>>> 71bc26ca
       // refine this guess at zero temperature and zero doping
       fermiLevel = findChemicalPotentialFromDoping(0., 0.);
     }
 
     // load input sweep parameters
-<<<<<<< HEAD
-
-    Eigen::VectorXd dopings = context.getDopings();
-    Eigen::VectorXd chemicalPotentials = context.getChemicalPotentials();
-
-    nChemPot = chemicalPotentials.size();
-    nDop = dopings.size();
-
-    if ((nDop == 0) && (nChemPot == 0)) {
-      double minChemicalPotential = context.getMinChemicalPotential();
-      double maxChemicalPotential = context.getMaxChemicalPotential();
-      double deltaChemicalPotential = context.getDeltaChemicalPotential();
-
-      if (std::isnan(minChemicalPotential) ||
-          std::isnan(minChemicalPotential) ||
-          std::isnan(deltaChemicalPotential)) {
-        Error e("Didn't find chemical potentials or doping in input");
-      }
-
-      int i = 0;
-      while (minChemicalPotential <= maxChemicalPotential) {
-        chemicalPotentials.conservativeResize(i + 1);
-        chemicalPotentials(i) = minChemicalPotential;
-        minChemicalPotential += deltaChemicalPotential;
-        ++i;
-      }
-
-      nChemPot = chemicalPotentials.size();
-    }
-
-=======
     Eigen::VectorXd dopings = context.getDopings();
     Eigen::VectorXd chemicalPotentials = context.getChemicalPotentials();
 
@@ -234,7 +149,6 @@
       nChemPot = chemicalPotentials.size();
     }
 
->>>>>>> 71bc26ca
     // now have two cases:
     // if doping is passed in input, compute chemical potential
     // or viceversa
@@ -245,10 +159,6 @@
     // in this case, I have dopings, and want to find chemical potentials
     if (nChemPot == 0) {
       nChemPot = nDop;
-<<<<<<< HEAD
-
-=======
->>>>>>> 71bc26ca
       for (long it = 0; it < nTemp; it++) {
         for (long id = 0; id < nDop; id++) {
           double temp = temperatures(it);
@@ -318,11 +228,6 @@
   // Note that I don`t normalize the integral, which is the same thing I did
   // for computing the particle number
   double fPop_ = 0.;
-<<<<<<< HEAD
-  for (long i = 0; i < numStates; i++) {
-    fPop_ += particle.getPopulation(energies(i), temp, chemPot);
-  }
-=======
   #pragma omp parallel for reduction(+ : fPop_)
   for (long i = 0; i < energies.size(); i++) {
     fPop_ += particle.getPopulation(energies(i), temp, chemPot);
@@ -331,7 +236,6 @@
   // and also needs to be available to all processes for calculation of next
   // iteration's chem potential
   if(isDistributed) mpi->allReduceSum(&fPop_);
->>>>>>> 71bc26ca
   fPop_ /= numPoints;
   fPop_ = numElectronsDoped - fPop_;
   return fPop_;
@@ -351,40 +255,11 @@
 
   numElectronsDoped =
       occupiedStates - doping * volume * pow(distanceBohrToCm, 3) / spinFactor;
-<<<<<<< HEAD
-
-=======
->>>>>>> 71bc26ca
   // bisection method: I need to find the root of N - \int fermi dirac = 0
 
   // initial guess
   double chemicalPotential = fermiLevel;
 
-<<<<<<< HEAD
-  // I choose the following  (generous) boundaries
-  double aX = chemicalPotential - 0.25;  // - 3.5eV
-  double bX = chemicalPotential + 0.25;  // + 3.5eV
-  double aY = fPop(aX, temperature);
-  double bY = fPop(bX, temperature);
-
-  if (sgn(aY) == sgn(bY)) {
-    Error e("I should revisit the boundary limits for bisection method");
-  }
-
-  for (long iter = 0; iter < maxIter; iter++) {
-    if (iter == maxIter - 1) {
-      Error e("Max iteration reached in finding mu");
-    }
-    double cX = (aX + bX) / 2.;
-    double cY = fPop(cX, temperature);
-
-    // exit condition: the guess is exact or didn't change much
-    if ((cY == 0.) || (abs(bX - aX) < 1.0e-8)) {
-      chemicalPotential = cX;
-      break;  // go out of the loop
-    }
-
-=======
   // I choose the following (generous) boundaries
   double aX = energies.minCoeff();
   double bX = energies.maxCoeff();
@@ -417,7 +292,6 @@
       break;  // go out of the loop
     }
 
->>>>>>> 71bc26ca
     // check the sign
     if (sgn(cY) == sgn(aY)) {
       aX = cX;
@@ -431,20 +305,12 @@
 double StatisticsSweep::findDopingFromChemicalPotential(
     const double &chemicalPotential, const double &temperature) {
   double fPop = 0.;
-<<<<<<< HEAD
-  for (long i = 0; i < numStates; i++) {
-    fPop += particle.getPopulation(energies(i), temperature, chemicalPotential);
-  }
-  fPop /= numPoints;
-  double doping = (occupiedStates - fPop);
-=======
   for (long i = 0; i < energies.size(); i++) {
     fPop += particle.getPopulation(energies(i), temperature, chemicalPotential);
   }
   if(isDistributed) mpi->allReduceSum(&fPop);
   fPop /= numPoints;
   double doping = (occupiedStates - fPop); // if both are all reduced, this should be consistent.
->>>>>>> 71bc26ca
   doping *= spinFactor / volume / pow(distanceBohrToCm, 3);
   return doping;
 }
@@ -470,11 +336,6 @@
 long StatisticsSweep::getNumTemperatures() { return nTemp; }
 
 void StatisticsSweep::printInfo() {
-<<<<<<< HEAD
-    if ( !mpi->mpiHead()) return;
-  std::cout << "\n";
-  std::cout << "Statistical parameters for the calculation\n";
-=======
   if (!mpi->mpiHead()) return;
   std::cout << "\n";
   std::cout << "Statistical parameters for the calculation\n";
@@ -486,23 +347,11 @@
 
   std::cout << "Index, temperature, chemical potential, doping concentration\n";
 
->>>>>>> 71bc26ca
   for (int iCalc = 0; iCalc < numCalcs; iCalc++) {
     double temp = infoCalcs(iCalc, 0);
     double chemPot = infoCalcs(iCalc, 1);
     double doping = infoCalcs(iCalc, 2);
 
-<<<<<<< HEAD
-    std::cout << "iCalc = " << iCalc
-              << ", T = " << temp * temperatureAuToSi << " (K)";
-    if ( particle.isPhonon() ) {
-      std::cout << "\n";
-    } else {
-      std::cout << ", mu = " << chemPot * energyRyToEv << " (eV)"
-      << ", n = " << doping << " (cm^-3)\n";
-    }
-  }
-=======
     std::cout << "iCalc = " << iCalc << ", T = " << temp * temperatureAuToSi
               << " (K)";
     if (particle.isPhonon()) {
@@ -513,5 +362,4 @@
     }
   }
   std::cout << std::endl;
->>>>>>> 71bc26ca
 }