#include "mpiController.h"
#include <chrono>
#include <iostream>
#include <vector>
#include "utilities.h"

#ifdef MPI_AVAIL
#include <mpi.h>
#endif

// default constructor
MPIcontroller::MPIcontroller(int argc, char *argv[]) {

#ifdef MPI_AVAIL
  // start the MPI environment
  int errCode = MPI_Init(nullptr, nullptr);
  if (errCode != MPI_SUCCESS) {
    errorReport(errCode);
  }

  // set this so that MPI returns errors and lets us handle them, rather
  // than using the default, MPI_ERRORS_ARE_FATAL
  MPI_Comm_set_errhandler(MPI_COMM_WORLD, MPI_ERRORS_RETURN);

  // get the number of processes
  MPI_Comm_size(MPI_COMM_WORLD, &size);

  // get rank of current process
  MPI_Comm_rank(MPI_COMM_WORLD, &rank);

  // create groups of MPI processes

  int tmpPoolSize = 1;
  // first parse the poolSize from the command line
  for (int i=0; i<argc; i++) {
    if (std::string(argv[i]) == "-ps" || std::string(argv[i]) == "-poolSize") {
      if (i == argc-1) {
        Error("Error in correctly specifying poolSize on the command line");
      }
      bool isDigits = std::string(argv[i+1]).find_first_not_of("0123456789") == std::string::npos;
      if ( !isDigits ) {
        std::cout << "poolSize on command line has non-digits\n";
        exit(1);
      }
      tmpPoolSize = std::stoi(std::string(argv[i + 1]));
    }
  }
  if (tmpPoolSize == 0) {
    std::cout << "poolSize must be at least 1\n";
    exit(1);
  }
  if (mod(size, tmpPoolSize) != 0) {
    std::cout << "poolSize isn't an exact divisor of the # of MPI processes\n";
    exit(1);
  }

  // now split MPI processes in groups of size "poolSize"
  // https://mpitutorial.com/tutorials/introduction-to-groups-and-communicators/
  poolId = rank / tmpPoolSize; // Determine color based on row
  // Split the communicator based on the color and use the
  // original rank for ordering
  MPI_Comm_split(MPI_COMM_WORLD, poolId, rank, &intraPoolCommunicator);
  // initiate rank and size
  MPI_Comm_rank(intraPoolCommunicator, &poolRank);
  MPI_Comm_size(intraPoolCommunicator, &poolSize);

  // check results are as expected
  if ( poolSize != tmpPoolSize ) {
    std::cout << "Unexpected MPI split result\n";
    exit(1);
  }

  // for communications purposes, it's also useful to define a communicator
  // to send data across MPI processes with the same poolRank but across pools
  // (e.g. when reading data)
  int color = mod(rank, poolSize); // Determine color based on columns
  // Split the communicator based on the color and use the
  // original rank for ordering
  MPI_Comm_split(MPI_COMM_WORLD, color, rank, &interPoolCommunicator);

  // start a timer
  startTime = MPI_Wtime();

#else
  // To maintain consistency when running in serial
  size = 1;
  rank = 0;
  startTime = std::chrono::steady_clock::now();
  poolSize = 1;
  poolRank = 0;
#endif
}

const int MPIcontroller::worldComm = worldComm_;
const int MPIcontroller::intraPoolComm = intraPoolComm_;
const int MPIcontroller::interPoolComm = interPoolComm_;

void MPIcontroller::finalize() const {
  if(mpiHead()) {
    // print date and time of run
    auto timenow = std::chrono::system_clock::to_time_t(
          std::chrono::system_clock::now());
    std::cout << "Finished on " << ctime(&timenow);
  }
#ifdef MPI_AVAIL
  barrier();
  if (mpiHead()) {
    fprintf(stdout, "Run time: %3f s\n", MPI_Wtime() - startTime);
  }
  MPI_Finalize();
#else
  std::cout << "Run time: "
            << std::chrono::duration_cast<std::chrono::microseconds>(
               std::chrono::steady_clock::now() - startTime)
                  .count() * 1e-6 << " s" << std::endl;
#endif
}

// Utility functions  -----------------------------------

// get the error string and print it to stderr before returning
void MPIcontroller::errorReport(int errCode) const {
#ifdef MPI_AVAIL
  char errString[BUFSIZ];
  int lengthOfString;

  MPI_Error_string(errCode, errString, &lengthOfString);
  fprintf(stderr, "Error from rank %3d: %s\n", rank, errString);
  MPI_Abort(MPI_COMM_WORLD, errCode);
#endif
}

void MPIcontroller::time() const {
#ifdef MPI_AVAIL
  fprintf(stdout, "Time for rank %3d : %3f\n", rank, MPI_Wtime() - startTime);
#else
  std::cout << "Time for rank 0 :"
            << std::chrono::duration_cast<std::chrono::seconds>(
                   std::chrono::steady_clock::now() - startTime)
                   .count()
            << " secs" << std::endl;
#endif
}
// Asynchronous support functions -----------------------------------------
void MPIcontroller::barrier() const {
#ifdef MPI_AVAIL
  int errCode;
  errCode = MPI_Barrier(MPI_COMM_WORLD);
  if (errCode != MPI_SUCCESS) {
    errorReport(errCode);
  }
#endif
}

// Labor division functions -----------------------------------------
std::vector<size_t> MPIcontroller::divideWork(size_t numTasks) {
  // return a vector of the start and stop points for task division
  std::vector<size_t> divs(2);
  divs[0] = (numTasks * rank) / size;
  divs[1] = (numTasks * (rank + 1)) / size;
  return divs;
}

<<<<<<< HEAD
std::vector<int> MPIcontroller::divideWorkIter(size_t numTasks, const int& communicator) {
  int rank_ = 0;
  int size_ = 1;
  if (communicator == worldComm) {
    rank_ = rank;
    size_ = size;
  } else if (communicator == intraPoolComm) {
    rank_ = poolRank;
    size_ = poolSize;
  } else {
    Error("divideWorkIter called with invalid communicator");
  }

  // return a vector of indices for tasks to be completed by thsi process
  int start = (numTasks * rank_) / size_;
  int stop = (numTasks * (rank_ + 1)) / size_;
=======
std::vector<size_t> MPIcontroller::divideWorkIter(size_t numTasks) {
  // return a vector of indices for tasks to be completed by thsi process
  size_t start = (numTasks * rank) / size;
  size_t stop = (numTasks * (rank + 1)) / size;
>>>>>>> 2a0af570
  size_t localSize = stop - start;
  std::vector<size_t> divs(localSize);
  for (size_t i = start; i < stop; i++) {
    divs[i - start] = i;
  }
  return divs;
}

// Helper function to re-establish work divisions for MPI calls requiring
// the number of tasks given to each point
std::tuple<std::vector<int>, std::vector<int>>
MPIcontroller::workDivHelper(size_t numTasks) const {

  std::vector<int> workDivs(size);
  // start points for each rank's work
  std::vector<int> workDivisionHeads(size);
  std::vector<int> workDivisionTails(size);
  // Recreate work division instructions
  for (int i = 0; i < size; i++) {
    workDivisionHeads[i] = (numTasks * i) / size;
    workDivisionTails[i] = (numTasks * (i + 1)) / size;
  }
  /** Note: it is important to compute workDivs as the subtraction of two
   * other variables. Some compilers (e.g. gcc 9.3.0 on Ubuntu) may optimize
   * the calculation of workDivs setting it to workDivs[i]=numTasks/size ,
   * which doesn't work when the division has a remainder.
   */
  for (int i = 0; i < size; i++) {
    workDivs[i] = workDivisionTails[i] - workDivisionHeads[i];
  }
  return {workDivs, workDivisionHeads};
}

#ifdef MPI_AVAIL
std::tuple<MPI_Comm,int> MPIcontroller::decideCommunicator(const int& communicator) const {
  MPI_Comm comm = worldCommunicator;
  int broadcaster = 0;
  if (communicator == worldComm) {
    comm = worldCommunicator;
    broadcaster = mpiHeadId;
  } else if (communicator == intraPoolComm) {
    comm = intraPoolCommunicator;
    broadcaster = mpiHeadPoolId;
  } else if (communicator == interPoolComm) {
    comm = interPoolCommunicator;
    broadcaster = mpiHeadColsId;
  } else {
    Error("Invalid pool communicator");
  }
  return {comm, broadcaster};
}
#endif<|MERGE_RESOLUTION|>--- conflicted
+++ resolved
@@ -161,8 +161,7 @@
   return divs;
 }
 
-<<<<<<< HEAD
-std::vector<int> MPIcontroller::divideWorkIter(size_t numTasks, const int& communicator) {
+std::vector<size_t> MPIcontroller::divideWorkIter(size_t numTasks, const int& communicator) {
   int rank_ = 0;
   int size_ = 1;
   if (communicator == worldComm) {
@@ -176,14 +175,8 @@
   }
 
   // return a vector of indices for tasks to be completed by thsi process
-  int start = (numTasks * rank_) / size_;
-  int stop = (numTasks * (rank_ + 1)) / size_;
-=======
-std::vector<size_t> MPIcontroller::divideWorkIter(size_t numTasks) {
-  // return a vector of indices for tasks to be completed by thsi process
-  size_t start = (numTasks * rank) / size;
-  size_t stop = (numTasks * (rank + 1)) / size;
->>>>>>> 2a0af570
+  size_t start = (numTasks * rank_) / size_;
+  size_t stop = (numTasks * (rank_ + 1)) / size_;
   size_t localSize = stop - start;
   std::vector<size_t> divs(localSize);
   for (size_t i = start; i < stop; i++) {
