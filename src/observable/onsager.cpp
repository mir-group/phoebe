#include "onsager.h"
#include "constants.h"
#include "io.h"
#include "mpiHelper.h"
#include "onsager_utilities.h"
#include "particle.h"
#include <fstream>
#include <iomanip>
#include <Kokkos_Core.hpp>
#include <Kokkos_ScatterView.hpp>

OnsagerCoefficients::OnsagerCoefficients(StatisticsSweep &statisticsSweep_,
                                         Crystal &crystal_,
                                         BaseBandStructure &bandStructure_,
                                         Context &context_)
    : statisticsSweep(statisticsSweep_), crystal(crystal_),
      bandStructure(bandStructure_), context(context_) {

  if (context.getHasSpinOrbit()) {
    spinFactor = 1.;
  } else {
    // TODO: for spin polarized calculations, we will have to set this
    // to 1.
    spinFactor = 2.;
  }

  dimensionality = crystal.getDimensionality();
  numCalculations = statisticsSweep.getNumCalculations();

  sigma.resize(numCalculations, dimensionality, dimensionality);
  seebeck.resize(numCalculations, dimensionality, dimensionality);
  kappa.resize(numCalculations, dimensionality, dimensionality);
  mobility.resize(numCalculations, dimensionality, dimensionality);
  sigma.setZero();
  seebeck.setZero();
  kappa.setZero();
  mobility.setZero();
  LEE.resize(numCalculations, dimensionality, dimensionality);
  LTE.resize(numCalculations, dimensionality, dimensionality);
  LET.resize(numCalculations, dimensionality, dimensionality);
  LTT.resize(numCalculations, dimensionality, dimensionality);
  LEE.setZero();
  LTE.setZero();
  LET.setZero();
  LTT.setZero();
}

void OnsagerCoefficients::calcFromEPA(
    VectorEPA &scatteringRates,
    Eigen::Tensor<double, 3> &energyProjVelocity, Eigen::VectorXd &energies) {

  Particle particle(Particle::electron);
  double factor = spinFactor / pow(twoPi, dimensionality);
  double energyStep = energies(1) - energies(0);

  LEE.setZero();
  LET.setZero();
  LTE.setZero();
  LTT.setZero();
  for (int iCalc = 0; iCalc < numCalculations; ++iCalc) {
    double chemPot = statisticsSweep.getCalcStatistics(iCalc).chemicalPotential;
    double temp = statisticsSweep.getCalcStatistics(iCalc).temperature;
    for (int iBeta = 0; iBeta < dimensionality; ++iBeta) {
      for (int iAlpha = 0; iAlpha < dimensionality; ++iAlpha) {
        for (int iEnergy = 0; iEnergy < energies.size(); ++iEnergy) {

          double pop = particle.getPopPopPm1(energies(iEnergy), temp, chemPot);
          double en = energies(iEnergy) - chemPot;
          if (scatteringRates.data(iCalc, iEnergy) <= 1.0e-10 ||
              pop <= 1.0e-20) {
            continue;
          }

          double term = energyProjVelocity(iAlpha, iBeta, iEnergy) /
                        scatteringRates.data(iCalc, iEnergy) * factor * pop *
                        energyStep;

          LEE(iCalc, iAlpha, iBeta) += term / temp;
          LET(iCalc, iAlpha, iBeta) -= term * en / pow(temp, 2);
          LTE(iCalc, iAlpha, iBeta) -= term * en / temp;
          LTT(iCalc, iAlpha, iBeta) -= term * pow(en, 2) / pow(temp, 2);
        }
      }
    }
  }
  onsagerToTransportCoeffs(statisticsSweep, dimensionality,
                        LEE, LTE, LET, LTT, kappa, sigma, mobility, seebeck);
}

void OnsagerCoefficients::calcFromCanonicalPopulation(VectorBTE &fE,
                                                      VectorBTE &fT) {
  VectorBTE nE = fE;
  VectorBTE nT = fT;
  nE.canonical2Population(); // n = bose (bose+1) f
  nT.canonical2Population(); // n = bose (bose+1) f
  calcFromPopulation(nE, nT);
}

void OnsagerCoefficients::calcFromSymmetricPopulation(VectorBTE &nE, VectorBTE &nT) {
  VectorBTE nE2 = nE;
  VectorBTE nT2 = nT;

  Particle electron = bandStructure.getParticle();

  for (int is : bandStructure.parallelIrrStateIterator()) {
    StateIndex isIdx(is);
    double energy = bandStructure.getEnergy(isIdx);
    int iBte = bandStructure.stateToBte(isIdx).get();

    for (int iCalc = 0; iCalc < statisticsSweep.getNumCalculations(); iCalc++) {
      auto calcStat = statisticsSweep.getCalcStatistics(iCalc);
      double temp = calcStat.temperature;
      double chemPot = calcStat.chemicalPotential;
      double x = sqrt(electron.getPopPopPm1(energy, temp, chemPot));
      for (int i : {0, 1, 2}) {
        nE2(iCalc, i, iBte) *= x;
        nT2(iCalc, i, iBte) *= x;
      }
    }
  }
  calcFromPopulation(nE2, nT2);
}

void OnsagerCoefficients::calcFromPopulation(VectorBTE &nE, VectorBTE &nT) {
  double norm = spinFactor / context.getKMesh().prod() /
                crystal.getVolumeUnitCell(dimensionality);
  LEE.setZero();
  LET.setZero();
  LTE.setZero();
  LTT.setZero();

  auto points = bandStructure.getPoints();

  std::vector<int> states = bandStructure.parallelIrrStateIterator();
  int numStates = states.size();

  Kokkos::View<double***, Kokkos::LayoutLeft, Kokkos::HostSpace, Kokkos::MemoryTraits<Kokkos::Unmanaged>>
      LEE_k(LEE.data(), numCalculations, 3, 3);
  Kokkos::View<double***, Kokkos::LayoutLeft, Kokkos::HostSpace, Kokkos::MemoryTraits<Kokkos::Unmanaged>>
      LET_k(LET.data(), numCalculations, 3, 3);
  Kokkos::View<double***, Kokkos::LayoutLeft, Kokkos::HostSpace, Kokkos::MemoryTraits<Kokkos::Unmanaged>>
      LTE_k(LTE.data(), numCalculations, 3, 3);
  Kokkos::View<double***, Kokkos::LayoutLeft, Kokkos::HostSpace, Kokkos::MemoryTraits<Kokkos::Unmanaged>>
      LTT_k(LTT.data(), numCalculations, 3, 3);
  Kokkos::Experimental::ScatterView<double***, Kokkos::LayoutLeft,
                                    Kokkos::HostSpace> scatter_LEE_k(LEE_k);
  Kokkos::Experimental::ScatterView<double***, Kokkos::LayoutLeft,
                                    Kokkos::HostSpace> scatter_LET_k(LET_k);
  Kokkos::Experimental::ScatterView<double***, Kokkos::LayoutLeft,
                                    Kokkos::HostSpace> scatter_LTE_k(LTE_k);
  Kokkos::Experimental::ScatterView<double***, Kokkos::LayoutLeft,
                                    Kokkos::HostSpace> scatter_LTT_k(LTT_k);
  Kokkos::parallel_for("onsager_coefficients",
                       Kokkos::RangePolicy<Kokkos::HostSpace::execution_space>(0, numStates),
                       [&] (int iis) {

    auto LEE_private = scatter_LEE_k.access();
    auto LET_private = scatter_LET_k.access();
    auto LTE_private = scatter_LTE_k.access();
    auto LTT_private = scatter_LTT_k.access();

    int is = states[iis];

    StateIndex isIdx(is);
    double energy = bandStructure.getEnergy(isIdx);
    Eigen::Vector3d velIrr = bandStructure.getGroupVelocity(isIdx);
    int iBte = bandStructure.stateToBte(isIdx).get();
    auto rotations = bandStructure.getRotationsStar(isIdx);

    for (int iCalc = 0; iCalc < statisticsSweep.getNumCalculations(); iCalc++) {
      auto calcStat = statisticsSweep.getCalcStatistics(iCalc);
      double en = energy - calcStat.chemicalPotential;

      for (const Eigen::Matrix3d& r : rotations) {
        Eigen::Vector3d thisNE = Eigen::Vector3d::Zero();
        Eigen::Vector3d thisNT = Eigen::Vector3d::Zero();
        for (int i : {0, 1, 2}) {
          thisNE(i) += nE(iCalc, i, iBte);
          thisNT(i) += nT(iCalc, i, iBte);
        }
        thisNE = r * thisNE;
        thisNT = r * thisNT;
        Eigen::Vector3d vel = r * velIrr;

        for (int i : {0, 1, 2}) {
          for (int j : {0, 1, 2}) {
            LEE_private(iCalc, i, j) += thisNE(i) * vel(j) * norm;
            LET_private(iCalc, i, j) += thisNT(i) * vel(j) * norm;
            LTE_private(iCalc, i, j) += thisNE(i) * vel(j) * en * norm;
            LTT_private(iCalc, i, j) += thisNT(i) * vel(j) * en * norm;
          }
        }
      }
    }
  });
  // safely sum the contribution to tensors from all different threads
  Kokkos::Experimental::contribute(LEE_k, scatter_LEE_k);
  Kokkos::Experimental::contribute(LET_k, scatter_LET_k);
  Kokkos::Experimental::contribute(LTE_k, scatter_LTE_k);
  Kokkos::Experimental::contribute(LTT_k, scatter_LTT_k);
  // same code as above, but without Kokkos
  // in this code, we aren't using OMP threads
  /*
  for (int is : bandStructure.parallelIrrStateIterator()) {
    StateIndex isIdx(is);
    double energy = bandStructure.getEnergy(isIdx);
    Eigen::Vector3d velIrr = bandStructure.getGroupVelocity(isIdx);
    int iBte = bandStructure.stateToBte(isIdx).get();
    auto rotations = bandStructure.getRotationsStar(isIdx);

    for (int iCalc = 0; iCalc < statisticsSweep.getNumCalculations(); iCalc++) {
      auto calcStat = statisticsSweep.getCalcStatistics(iCalc);
      double en = energy - calcStat.chemicalPotential;

      for (const Eigen::Matrix3d& r : rotations) {
        Eigen::Vector3d thisNE = Eigen::Vector3d::Zero();
        Eigen::Vector3d thisNT = Eigen::Vector3d::Zero();
        for (int i : {0, 1, 2}) {
          thisNE(i) += nE(iCalc, i, iBte);
          thisNT(i) += nT(iCalc, i, iBte);
        }
        thisNE = r * thisNE;
        thisNT = r * thisNT;
        Eigen::Vector3d vel = r * velIrr;

        for (int i : {0, 1, 2}) {
          for (int j : {0, 1, 2}) {
            LEE(iCalc, i, j) += thisNE(i) * vel(j) * norm;
            LET(iCalc, i, j) += thisNT(i) * vel(j) * norm;
            LTE(iCalc, i, j) += thisNE(i) * vel(j) * en * norm;
            LTT(iCalc, i, j) += thisNT(i) * vel(j) * en * norm;
          }
        }
      }
    }
  }
  */
  // lastly, the states were distributed with MPI
  mpi->allReduceSum(&LEE);
  mpi->allReduceSum(&LTE);
  mpi->allReduceSum(&LET);
  mpi->allReduceSum(&LTT);

  onsagerToTransportCoeffs(statisticsSweep, dimensionality,
                        LEE, LTE, LET, LTT, kappa, sigma, mobility, seebeck);
}

void OnsagerCoefficients::calcFromRelaxons(
    Eigen::VectorXd &eigenvalues, ParallelMatrix<double> &eigenvectors,
    ElScatteringMatrix &scatteringMatrix) {

<<<<<<< HEAD
=======
  int numEigenvalues = eigenvalues.size();

>>>>>>> 2efc3a6d
  int iCalc = 0;
  double chemPot = statisticsSweep.getCalcStatistics(iCalc).chemicalPotential;
  double temp = statisticsSweep.getCalcStatistics(iCalc).temperature;
  auto particle = bandStructure.getParticle();

  VectorBTE nE(statisticsSweep, bandStructure, 3);
  VectorBTE nT(statisticsSweep, bandStructure, 3);

  if (!context.getUseSymmetries()) {

    VectorBTE fE(statisticsSweep, bandStructure, 3);
    VectorBTE fT(statisticsSweep, bandStructure, 3);

    for (auto tup0 : eigenvectors.getAllLocalStates()) {
      int is = std::get<0>(tup0);
      int alpha = std::get<1>(tup0);
      // if we only calculated some eigenvalues,
      // we should not include any alpha
      // values past that -- the memory in eigenvectors is
      // still allocated, however, it contains zeros or nonsense.
      // we also need to discard any negative states (warned about already)
      if (eigenvalues(alpha) <= 0. || alpha >= numEigenvalues) {
        continue;
      }
      auto isIndex = StateIndex(is);
      double en = bandStructure.getEnergy(isIndex);
      auto vel = bandStructure.getGroupVelocity(isIndex);
      for (int i : {0, 1, 2}) {
        fE(iCalc, i, alpha) += -particle.getDnde(en, temp, chemPot, true)
            * vel(i) * eigenvectors(is, alpha) / eigenvalues(alpha);
        fT(iCalc, i, alpha) += -particle.getDndt(en, temp, chemPot, true)
            * vel(i) * eigenvectors(is, alpha) / eigenvalues(alpha);
      }
    }
    mpi->allReduceSum(&fE.data);
    mpi->allReduceSum(&fT.data);

    for (auto tup0 : eigenvectors.getAllLocalStates()) {
      int is = std::get<0>(tup0);
      int alpha = std::get<1>(tup0);
      // discard negative and non-computed alpha values
      if (eigenvalues(alpha) <= 0. || alpha >= numEigenvalues) {
        continue;
      }
      for (int i : {0, 1, 2}) {
        nE(iCalc, i, is) += fE(iCalc, i, alpha) * eigenvectors(is, alpha);
        nT(iCalc, i, is) += fT(iCalc, i, alpha) * eigenvectors(is, alpha);
      }
    }
    mpi->allReduceSum(&nE.data);
    mpi->allReduceSum(&nT.data);

  } else { // with symmetries
    Error("Developer error: Theoretically, relaxons with symmetries may not work.");
    Eigen::MatrixXd fE(3, eigenvectors.cols());
    Eigen::MatrixXd fT(3, eigenvectors.cols());
    fE.setZero();
    fT.setZero();
    for (auto tup0 : eigenvectors.getAllLocalStates()) {
      int iMat1 = std::get<0>(tup0);
      int alpha = std::get<1>(tup0);
      // discard negative and non-computed alpha values
      if (eigenvalues(alpha) <= 0. || alpha >= numEigenvalues) {
        continue;
      }
      auto tup1 = scatteringMatrix.getSMatrixIndex(iMat1);
      BteIndex iBteIndex = std::get<0>(tup1);
      CartIndex dimIndex = std::get<1>(tup1);
      int iDim = dimIndex.get();
      StateIndex isIndex = bandStructure.bteToState(iBteIndex);

      auto vel = bandStructure.getGroupVelocity(isIndex);
      double en = bandStructure.getEnergy(isIndex);
      double dndt = particle.getDndt(en, temp, chemPot);
      double dnde = particle.getDnde(en, temp, chemPot);

      if (eigenvalues(alpha) <= 0.) {
        continue;
      }
      fE(iDim, alpha) +=
          -sqrt(dnde) * vel(iDim) * eigenvectors(iMat1, alpha) / eigenvalues(alpha);
      fT(iDim, alpha) +=
          -sqrt(dndt) * vel(iDim) * eigenvectors(iMat1, alpha) / eigenvalues(alpha);
    }
    mpi->allReduceSum(&fT);
    mpi->allReduceSum(&fE);

    // back rotate to Bloch electron coordinates
    for (auto tup0 : eigenvectors.getAllLocalStates()) {
      int iMat1 = std::get<0>(tup0);
      int alpha = std::get<1>(tup0);
      // discard negative and non-computed alpha values
      if (eigenvalues(alpha) <= 0. || alpha >= numEigenvalues) {
        continue;
      }
      auto tup1 = scatteringMatrix.getSMatrixIndex(iMat1);
      BteIndex iBteIndex = std::get<0>(tup1);
      CartIndex dimIndex = std::get<1>(tup1);
      int iBte = iBteIndex.get();
      int iDim = dimIndex.get();
      nE(iCalc, iDim, iBte) += fE(iDim, alpha) * eigenvectors(iMat1, alpha);
      nT(iCalc, iDim, iBte) += fT(iDim, alpha) * eigenvectors(iMat1, alpha);
    }
    mpi->allReduceSum(&nE.data);
    mpi->allReduceSum(&nT.data);
  }
  calcFromSymmetricPopulation(nE, nT);
}

// quick print for iterative solver
void OnsagerCoefficients::print(const int &iter) {

  printHelper(iter, statisticsSweep, dimensionality, kappa, sigma);
}

// standard print
void OnsagerCoefficients::print() {

  printHelper(statisticsSweep, dimensionality,
                        kappa, sigma, mobility, seebeck);
}

void OnsagerCoefficients::outputToJSON(const std::string &outFileName) {

  outputCoeffsToJSON(outFileName, statisticsSweep, dimensionality,
                        kappa, sigma, mobility, seebeck);
}

Eigen::Tensor<double, 3> OnsagerCoefficients::getElectricalConductivity() {
  return sigma;
}

Eigen::Tensor<double, 3> OnsagerCoefficients::getThermalConductivity() {
  return kappa;
}

void OnsagerCoefficients::calcVariational(VectorBTE &afE, VectorBTE &afT,
                                          VectorBTE &fE, VectorBTE &fT,
                                          VectorBTE &bE, VectorBTE &bT,
                                          VectorBTE &scalingCG) {

  double norm = spinFactor / context.getKMesh().prod() /
      crystal.getVolumeUnitCell(dimensionality);
  (void) scalingCG;
  int numCalculations = statisticsSweep.getNumCalculations();

  sigma.setConstant(0.);
  kappa.setConstant(0.);

  Eigen::Tensor<double, 3> y1E = sigma.constant(0.);
  Eigen::Tensor<double, 3> y2E = kappa.constant(0.);
  Eigen::Tensor<double, 3> y1T = sigma.constant(0.);
  Eigen::Tensor<double, 3> y2T = kappa.constant(0.);

  std::vector<int> iss = bandStructure.parallelIrrStateIterator();
  int niss = iss.size();

#pragma omp parallel
  {
    Eigen::Tensor<double, 3> x1E(numCalculations, 3, 3);
    Eigen::Tensor<double, 3> x2E(numCalculations, 3, 3);
    Eigen::Tensor<double, 3> x1T(numCalculations, 3, 3);
    Eigen::Tensor<double, 3> x2T(numCalculations, 3, 3);
    x1E.setConstant(0.);
    x2E.setConstant(0.);
    x1T.setConstant(0.);
    x2T.setConstant(0.);

#pragma omp for nowait
    for (int iis=0; iis<niss; ++iis) {
      int is = iss[iis];
      // skip the acoustic phonons
      if (std::find(fE.excludeIndices.begin(), fE.excludeIndices.end(),
                    is) != fE.excludeIndices.end()) {
        continue;
      }

      StateIndex isIndex(is);
      BteIndex iBteIndex = bandStructure.stateToBte(isIndex);
      int isBte = iBteIndex.get();
      auto rots = bandStructure.getRotationsStar(isIndex);

      for (const Eigen::Matrix3d &rot : rots) {

        for (int iCalc = 0; iCalc < numCalculations; iCalc++) {

          auto calcStat = statisticsSweep.getCalcStatistics(iCalc);
          double temp = calcStat.temperature;

          Eigen::Vector3d fRotE, afRotE, bRotE;
          Eigen::Vector3d fRotT, afRotT, bRotT;
          for (int i : {0, 1, 2}) {
            fRotE(i) = fE(iCalc, i, isBte);
            afRotE(i) = afE(iCalc, i, isBte);
            bRotE(i) = bE(iCalc, i, isBte);
            fRotT(i) = fT(iCalc, i, isBte);
            afRotT(i) = afT(iCalc, i, isBte);
            bRotT(i) = bT(iCalc, i, isBte);
          }
          fRotE = rot * fRotE;
          afRotE = rot * afRotE;
          bRotE = rot * bRotE;

          fRotT = rot * fRotT;
          afRotT = rot * afRotT;
          bRotT = rot * bRotT;

          for (int i : {0, 1, 2}) {
            for (int j : {0, 1, 2}) {
              x1E(iCalc, i, j) += fRotE(i) * afRotE(j) * norm * temp;
              x2E(iCalc, i, j) += fRotE(i) * bRotE(j) * norm * temp;
              x1T(iCalc, i, j) += fRotT(i) * afRotT(j) * norm * temp * temp;
              x2T(iCalc, i, j) += fRotT(i) * bRotT(j) * norm * temp * temp;
            }
          }
        }
      }
    }

#pragma omp critical
    for (int j = 0; j < dimensionality; j++) {
      for (int i = 0; i < dimensionality; i++) {
        for (int iCalc = 0; iCalc < numCalculations; iCalc++) {
          y1E(iCalc, i, j) += x1E(iCalc, i, j);
          y2E(iCalc, i, j) += x2E(iCalc, i, j);
          y1T(iCalc, i, j) += x1T(iCalc, i, j);
          y2T(iCalc, i, j) += x2T(iCalc, i, j);
        }
      }
    }
  }
  mpi->allReduceSum(&y1E);
  mpi->allReduceSum(&y2E);
  mpi->allReduceSum(&y1T);
  mpi->allReduceSum(&y2T);
  sigma = 2. * y2E - y1E;
  kappa = 2. * y2T - y1T;
}<|MERGE_RESOLUTION|>--- conflicted
+++ resolved
@@ -249,11 +249,8 @@
     Eigen::VectorXd &eigenvalues, ParallelMatrix<double> &eigenvectors,
     ElScatteringMatrix &scatteringMatrix) {
 
-<<<<<<< HEAD
-=======
   int numEigenvalues = eigenvalues.size();
 
->>>>>>> 2efc3a6d
   int iCalc = 0;
   double chemPot = statisticsSweep.getCalcStatistics(iCalc).chemicalPotential;
   double temp = statisticsSweep.getCalcStatistics(iCalc).temperature;
