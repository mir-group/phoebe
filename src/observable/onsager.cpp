#include "onsager.h"
#include "constants.h"
#include "io.h"
#include "mpiHelper.h"
#include "particle.h"
#include <fstream>
#include <iomanip>
#include <nlohmann/json.hpp>

OnsagerCoefficients::OnsagerCoefficients(StatisticsSweep &statisticsSweep_,
                                         Crystal &crystal_,
                                         BaseBandStructure &bandStructure_,
                                         Context &context_)
    : statisticsSweep(statisticsSweep_), crystal(crystal_),
      bandStructure(bandStructure_), context(context_) {
  dimensionality = crystal.getDimensionality();

  if (context.getHasSpinOrbit()) {
    spinFactor = 1.;
  } else {
    // TODO: for spin polarized calculations, we will have to set this
    // to 1.
    spinFactor = 2.;
  }

  numCalcs = statisticsSweep.getNumCalculations();

  sigma.resize(numCalcs, dimensionality, dimensionality);
  seebeck.resize(numCalcs, dimensionality, dimensionality);
  kappa.resize(numCalcs, dimensionality, dimensionality);
  mobility.resize(numCalcs, dimensionality, dimensionality);
  sigma.setZero();
  seebeck.setZero();
  kappa.setZero();
  mobility.setZero();
  LEE.resize(numCalcs, dimensionality, dimensionality);
  LTE.resize(numCalcs, dimensionality, dimensionality);
  LET.resize(numCalcs, dimensionality, dimensionality);
  LTT.resize(numCalcs, dimensionality, dimensionality);
  LEE.setZero();
  LTE.setZero();
  LET.setZero();
  LTT.setZero();
}

// copy constructor
OnsagerCoefficients::OnsagerCoefficients(const OnsagerCoefficients &that)
    : statisticsSweep(that.statisticsSweep), crystal(that.crystal),
      bandStructure(that.bandStructure), context(that.context),
      dimensionality(that.dimensionality), spinFactor(that.spinFactor),
      numCalcs(that.numCalcs), sigma(that.sigma), seebeck(that.seebeck),
      kappa(that.kappa), mobility(that.mobility), LEE(that.LEE), LET(that.LET),
      LTE(that.LTE), LTT(that.LTT) {}

// copy assignment
OnsagerCoefficients &
OnsagerCoefficients::operator=(const OnsagerCoefficients &that) {
  if (this != &that) {
    statisticsSweep = that.statisticsSweep;
    crystal = that.crystal;
    bandStructure = that.bandStructure;
    context = that.context;
    dimensionality = that.dimensionality;
    spinFactor = that.spinFactor;
    numCalcs = that.numCalcs;
    sigma = that.sigma;
    seebeck = that.seebeck;
    kappa = that.kappa;
    mobility = that.mobility;
    LEE = that.LEE;
    LET = that.LET;
    LTE = that.LTE;
    LTT = that.LTT;
  }
  return *this;
}

void OnsagerCoefficients::calcFromEPA(
    BaseVectorBTE &scatteringRates,
    Eigen::Tensor<double, 3> &energyProjVelocity, Eigen::VectorXd &energies) {

  Particle particle(Particle::electron);
  double factor = spinFactor / pow(twoPi, dimensionality);
  double energyStep = energies(1) - energies(0);

  LEE.setZero();
  LET.setZero();
  LTE.setZero();
  LTT.setZero();
  for (int iCalc = 0; iCalc < numCalcs; ++iCalc) {
    double chemPot = statisticsSweep.getCalcStatistics(iCalc).chemicalPotential;
    double temp = statisticsSweep.getCalcStatistics(iCalc).temperature;
    for (int iBeta = 0; iBeta < dimensionality; ++iBeta) {
      for (int iAlpha = 0; iAlpha < dimensionality; ++iAlpha) {
        for (int iEnergy = 0; iEnergy < energies.size(); ++iEnergy) {

          double pop = particle.getPopPopPm1(energies(iEnergy), temp, chemPot);
          double en = energies(iEnergy) - chemPot;
          if (scatteringRates.data(iCalc, iEnergy) <= 1.0e-10 ||
              pop <= 1.0e-20) {
            continue;
          }

          double term = energyProjVelocity(iAlpha, iBeta, iEnergy) /
                        scatteringRates.data(iCalc, iEnergy) * factor * pop *
                        energyStep;

          LEE(iCalc, iAlpha, iBeta) += term / temp;
          LET(iCalc, iAlpha, iBeta) -= term * en / pow(temp, 2);
          LTE(iCalc, iAlpha, iBeta) -= term * en / temp;
          LTT(iCalc, iAlpha, iBeta) -= term * pow(en, 2) / pow(temp, 2);
        }
      }
    }
  }
  calcTransportCoefficients();
}

void OnsagerCoefficients::calcFromCanonicalPopulation(VectorBTE &fE,
                                                      VectorBTE &fT) {
  VectorBTE nE = fE;
  VectorBTE nT = fT;
  nE.canonical2Population(); // n = bose (bose+1) f
  nT.canonical2Population(); // n = bose (bose+1) f
  calcFromPopulation(nE, nT);
}

void OnsagerCoefficients::calcFromPopulation(VectorBTE &nE, VectorBTE &nT) {
  double norm = spinFactor / context.getKMesh().prod() /
                crystal.getVolumeUnitCell(dimensionality);
  LEE.setZero();
  LET.setZero();
  LTE.setZero();
  LTT.setZero();

  auto points = bandStructure.getPoints();

  for (int is : bandStructure.parallelIrrStateIterator()) {
    StateIndex isIdx(is);
    double energy = bandStructure.getEnergy(isIdx);
    Eigen::Vector3d velIrr = bandStructure.getGroupVelocity(isIdx);
    int iBte = bandStructure.stateToBte(isIdx).get();
    auto rotations = bandStructure.getRotationsStar(isIdx);

    for (int iCalc = 0; iCalc < statisticsSweep.getNumCalculations(); iCalc++) {
      auto calcStat = statisticsSweep.getCalcStatistics(iCalc);
      double en = energy - calcStat.chemicalPotential;

      for (Eigen::Matrix3d r : rotations) {
        Eigen::Vector3d thisNE = Eigen::Vector3d::Zero();
        Eigen::Vector3d thisNT = Eigen::Vector3d::Zero();
        for (int i : {0, 1, 2}) {
          thisNE(i) += nE(iCalc, i, iBte);
          thisNT(i) += nT(iCalc, i, iBte);
        }
        thisNE = r * thisNE;
        thisNT = r * thisNT;
        Eigen::Vector3d vel = r * velIrr;

        for (int i : {0, 1, 2}) {
          for (int j : {0, 1, 2}) {
            LEE(iCalc, i, j) += thisNE(i) * vel(j) * norm;
            LET(iCalc, i, j) += thisNT(i) * vel(j) * norm;
            LTE(iCalc, i, j) += thisNE(i) * vel(j) * en * norm;
            LTT(iCalc, i, j) += thisNT(i) * vel(j) * en * norm;
          }
        }
      }
    }
  }
  mpi->allReduceSum(&LEE);
  mpi->allReduceSum(&LTE);
  mpi->allReduceSum(&LET);
  mpi->allReduceSum(&LTT);
  calcTransportCoefficients();
}

void OnsagerCoefficients::calcTransportCoefficients() {
  sigma = LEE;
  mobility = sigma;

  for (int iCalc = 0; iCalc < numCalcs; iCalc++) {
    Eigen::MatrixXd thisLEE(dimensionality, dimensionality);
    Eigen::MatrixXd thisLET(dimensionality, dimensionality);
    Eigen::MatrixXd thisLTE(dimensionality, dimensionality);
    Eigen::MatrixXd thisLTT(dimensionality, dimensionality);
    for (int i = 0; i < dimensionality; i++) {
      for (int j = 0; j < dimensionality; j++) {
        thisLEE(i, j) = LEE(iCalc, i, j);
        thisLET(i, j) = LET(iCalc, i, j);
        thisLTE(i, j) = LTE(iCalc, i, j);
        thisLTT(i, j) = LTT(iCalc, i, j);
      }
    }

    // seebeck = - matmul(L_EE_inv, L_ET)
    Eigen::MatrixXd thisSeebeck = -(thisLEE.inverse()) * thisLET;
    // note: in the unit conversion, I have to consider that S, proportional
    // to 1/e, gets a negative sign coming from the negative electron charge
    // Note that below, the correction on kappa is always positive (L_TE L_ET
    // carries a factor e^2)
    thisSeebeck *= -1;

    // k = L_tt - L_TE L_EE^-1 L_ET
    Eigen::MatrixXd thisKappa = thisLTE * (thisLEE.inverse());
    thisKappa = -(thisLTT - thisKappa * thisLET);
    double doping = abs(statisticsSweep.getCalcStatistics(iCalc).doping);
    doping *= pow(distanceBohrToCm, dimensionality); // from cm^-3 to bohr^-3
    for (int i = 0; i < dimensionality; i++) {
      for (int j = 0; j < dimensionality; j++) {
        seebeck(iCalc, i, j) = thisSeebeck(i, j);
        kappa(iCalc, i, j) = thisKappa(i, j);
        if (doping > 0.) {
          mobility(iCalc, i, j) /= doping;
        }
      }
    }
  }
}

void OnsagerCoefficients::calcFromRelaxons(
    Eigen::VectorXd &eigenvalues, ParallelMatrix<double> &eigenvectors,
    ElScatteringMatrix &scatteringMatrix) {
  int iCalc = 0;
  double chemPot = statisticsSweep.getCalcStatistics(iCalc).chemicalPotential;
  double temp = statisticsSweep.getCalcStatistics(iCalc).temperature;
  auto particle = bandStructure.getParticle();

  VectorBTE nE(statisticsSweep, bandStructure, 3);
  VectorBTE nT(statisticsSweep, bandStructure, 3);

  if (!context.getUseSymmetries()) {

    VectorBTE fE(statisticsSweep, bandStructure, 3);
    VectorBTE fT(statisticsSweep, bandStructure, 3);
    for (auto tup0 : eigenvectors.getAllLocalStates()) {
      int is = std::get<0>(tup0);
      int alfa = std::get<1>(tup0);
      if (eigenvalues(alfa) <= 0.) {
        continue;
      }
      auto isIndex = StateIndex(is);
      double en = bandStructure.getEnergy(isIndex);
      auto vel = bandStructure.getGroupVelocity(isIndex);
      for (int i : {0, 1, 2}) {
        fE(iCalc, i, alfa) += -particle.getDnde(en, temp, chemPot) * vel(i) *
                              eigenvectors(is, alfa) / eigenvalues(alfa);
        fT(iCalc, i, alfa) += -particle.getDndt(en, temp, chemPot) * vel(i) *
                              eigenvectors(is, alfa) / eigenvalues(alfa);
      }
    }
    mpi->allReduceSum(&fE.data);
    mpi->allReduceSum(&fT.data);

    for (auto tup0 : eigenvectors.getAllLocalStates()) {
      int is = std::get<0>(tup0);
      int alfa = std::get<1>(tup0);
      for (int i : {0, 1, 2}) {
        nE(iCalc, i, is) += fE(iCalc, i, alfa) * eigenvectors(is, alfa);
        nT(iCalc, i, is) += fT(iCalc, i, alfa) * eigenvectors(is, alfa);
      }
    }
    mpi->allReduceSum(&nE.data);
    mpi->allReduceSum(&nT.data);

  } else { // with symmetries

    Eigen::MatrixXd fE(3, eigenvectors.cols());
    Eigen::MatrixXd fT(3, eigenvectors.cols());
    fE.setZero();
    fT.setZero();
    for (auto tup0 : eigenvectors.getAllLocalStates()) {
      int iMat1 = std::get<0>(tup0);
      int alpha = std::get<1>(tup0);
      auto tup1 = scatteringMatrix.getSMatrixIndex(iMat1);
      BteIndex iBteIndex = std::get<0>(tup1);
      CartIndex dimIndex = std::get<1>(tup1);
      int iDim = dimIndex.get();
      StateIndex isIndex = bandStructure.bteToState(iBteIndex);

      auto vel = bandStructure.getGroupVelocity(isIndex);
      double en = bandStructure.getEnergy(isIndex);
      double dndt = particle.getDndt(en, temp, chemPot);
      double dnde = particle.getDnde(en, temp, chemPot);

      if (eigenvalues(alpha) <= 0.) {
        continue;
      }
      fE(iDim, alpha) +=
          -dnde * vel(iDim) * eigenvectors(iMat1, alpha) / eigenvalues(alpha);
      fT(iDim, alpha) +=
          -dndt * vel(iDim) * eigenvectors(iMat1, alpha) / eigenvalues(alpha);
    }
    mpi->allReduceSum(&fT);
    mpi->allReduceSum(&fE);

    // back rotate to Bloch electron coordinates

    for (auto tup0 : eigenvectors.getAllLocalStates()) {
      int iMat1 = std::get<0>(tup0);
      int alpha = std::get<1>(tup0);
      auto tup1 = scatteringMatrix.getSMatrixIndex(iMat1);
      BteIndex iBteIndex = std::get<0>(tup1);
      CartIndex dimIndex = std::get<1>(tup1);
      int iBte = iBteIndex.get();
      int iDim = dimIndex.get();
      nE(iCalc, iDim, iBte) += fE(iDim, alpha) * eigenvectors(iMat1, alpha);
      nT(iCalc, iDim, iBte) += fT(iDim, alpha) * eigenvectors(iMat1, alpha);
    }
    mpi->allReduceSum(&nE.data);
    mpi->allReduceSum(&nT.data);
  }
  calcFromPopulation(nE, nT);
}

void OnsagerCoefficients::print() {
  if (!mpi->mpiHead())
    return;

  std::string unitsSigma, unitsKappa;
  double convSigma, convKappa;
  if (dimensionality == 1) {
    unitsSigma = "S m";
    unitsKappa = "W m / K";
    convSigma = elConductivityAuToSi * rydbergSi * rydbergSi;
    convKappa = thConductivityAuToSi * rydbergSi * rydbergSi;
  } else if (dimensionality == 2) {
    unitsSigma = "S";
    unitsKappa = "W / K";
    convSigma = elConductivityAuToSi * rydbergSi;
    convKappa = thConductivityAuToSi * rydbergSi;
  } else {
    unitsSigma = "S / m";
    unitsKappa = "W / m / K";
    convSigma = elConductivityAuToSi;
    convKappa = thConductivityAuToSi;
  }

  double convMobility = mobilityAuToSi * 100 * 100; // from m^2/Vs to cm^2/Vs
  std::string unitsMobility = "cm^2 / V / s";

  double convSeebeck = thermopowerAuToSi * 1e6;
  std::string unitsSeebeck = "muV / K";

  std::cout << "\n";
  for (int iCalc = 0; iCalc < numCalcs; iCalc++) {
    auto calcStat = statisticsSweep.getCalcStatistics(iCalc);
    double temp = calcStat.temperature;
    double doping = calcStat.doping;
    double chemPot = calcStat.chemicalPotential;

    std::cout << std::fixed;
    std::cout.precision(2);
    std::cout << "iCalc = " << iCalc << ", T = " << temp * temperatureAuToSi;
    std::cout << "\n";

    std::cout.precision(4);
    std::cout << " (K)"
              << ", mu = " << chemPot * energyRyToEv << " (eV)";

    std::cout << std::scientific;
    std::cout << ", n = " << doping << " (cm^-3)" << std::endl;

    std::cout << "Electrical Conductivity (" << unitsSigma << ")\n";
    std::cout.precision(5);
    for (int i = 0; i < dimensionality; i++) {
      std::cout << "  " << std::scientific;
      for (int j = 0; j < dimensionality; j++) {
        std::cout << " " << std::setw(13) << std::right;
        std::cout << sigma(iCalc, i, j) * convSigma;
      }
      std::cout << "\n";
    }
    std::cout << "\n";

    // Note: in metals, one has conductivity without doping
    // and the mobility = sigma / doping-density is ill-defined
    if (abs(doping) > 0.) {
      std::cout << "Carrier mobility (" << unitsMobility << ")\n";
      std::cout.precision(5);
      for (int i = 0; i < dimensionality; i++) {
        std::cout << "  " << std::scientific;
        for (int j = 0; j < dimensionality; j++) {
          std::cout << " " << std::setw(13) << std::right;
          std::cout << mobility(iCalc, i, j) * convMobility;
        }
        std::cout << "\n";
      }
      std::cout << "\n";
    }

    std::cout << "Thermal Conductivity (" << unitsKappa << ")\n";
    std::cout.precision(5);
    for (int i = 0; i < dimensionality; i++) {
      std::cout << "  " << std::scientific;
      for (int j = 0; j < dimensionality; j++) {
        std::cout << " " << std::setw(13) << std::right;
        std::cout << kappa(iCalc, i, j) * convKappa;
      }
      std::cout << "\n";
    }
    std::cout << "\n";

    std::cout << "Seebeck Coefficient (" << unitsSeebeck << ")\n";
    std::cout.precision(5);
    for (int i = 0; i < dimensionality; i++) {
      std::cout << "  " << std::scientific;
      for (int j = 0; j < dimensionality; j++) {
        std::cout << " " << std::setw(13) << std::right;
        std::cout << seebeck(iCalc, i, j) * convSeebeck;
      }
      std::cout << "\n";
    }
    std::cout << std::endl;
  }
}

void OnsagerCoefficients::print(const int &iter) {
  if (!mpi->mpiHead())
    return;

  // get the time
  time_t currentTime;
  currentTime = time(nullptr);
  // and format the time nicely
  char s[200];
  struct tm *p = localtime(&currentTime);
  strftime(s, 200, "%F, %T", p);

  std::cout << "Iteration: " << iter << " | " << s << "\n";
  for (int iCalc = 0; iCalc < numCalcs; iCalc++) {
    auto calcStat = statisticsSweep.getCalcStatistics(iCalc);
    double temp = calcStat.temperature;
    std::cout << std::fixed;
    std::cout.precision(2);
    std::cout << "T = " << temp * temperatureAuToSi << ", sigma = ";
    std::cout.precision(5);
    for (int i = 0; i < dimensionality; i++) {
      std::cout << std::scientific;
      std::cout << sigma(iCalc, i, i) * elConductivityAuToSi << " ";
    }
    std::cout << "\n";
    std::cout << std::fixed;
    std::cout.precision(2);
    std::cout << "T = " << temp * temperatureAuToSi << ", k = ";
    std::cout.precision(5);
    for (int i = 0; i < dimensionality; i++) {
      std::cout << std::scientific;
      std::cout << kappa(iCalc, i, i) * thConductivityAuToSi << " ";
    }
    std::cout << "\n";
  }
  std::cout << std::endl;
}

void OnsagerCoefficients::outputToJSON(const std::string &outFileName) {
  if (!mpi->mpiHead())
    return;

  std::string unitsSigma, unitsKappa;
  double convSigma, convKappa;
  if (dimensionality == 1) {
    unitsSigma = "S m";
    unitsKappa = "W m / K";
    convSigma = elConductivityAuToSi * rydbergSi * rydbergSi;
    convKappa = thConductivityAuToSi * rydbergSi * rydbergSi;
  } else if (dimensionality == 2) {
    unitsSigma = "S";
    unitsKappa = "W / K";
    convSigma = elConductivityAuToSi * rydbergSi;
    convKappa = thConductivityAuToSi * rydbergSi;
  } else {
    unitsSigma = "S / m";
    unitsKappa = "W / m / K";
    convSigma = elConductivityAuToSi;
    convKappa = thConductivityAuToSi;
  }

  double convMobility = mobilityAuToSi * pow(100., 2); // from m^2/Vs to cm^2/Vs
  std::string unitsMobility = "cm^2 / V / s";

  double convSeebeck = thermopowerAuToSi * 1.0e6;
  std::string unitsSeebeck = "muV / K";

  std::vector<double> temps, dopings, chemPots;
  std::vector<std::vector<std::vector<double>>> sigmaOut;
  std::vector<std::vector<std::vector<double>>> mobilityOut;
  std::vector<std::vector<std::vector<double>>> kappaOut;
  std::vector<std::vector<std::vector<double>>> seebeckOut;
  for (int iCalc = 0; iCalc < numCalcs; iCalc++) {

    // store temperatures
    auto calcStat = statisticsSweep.getCalcStatistics(iCalc);
    double temp = calcStat.temperature;
    temps.push_back(temp * temperatureAuToSi);
    double doping = calcStat.doping;
    dopings.push_back(doping); // output in (cm^-3)
    double chemPot = calcStat.chemicalPotential;
    chemPots.push_back(chemPot * energyRyToEv); // output in eV

    // store the electrical conductivity for output
    std::vector<std::vector<double>> rows;
    for (int i = 0; i < dimensionality; i++) {
      std::vector<double> cols;
      for (int j = 0; j < dimensionality; j++) {
        cols.push_back(sigma(iCalc, i, j) * convSigma);
      }
      rows.push_back(cols);
    }
    sigmaOut.push_back(rows);

    // store the carrier mobility for output
    // Note: in metals, one has conductivity without doping
    // and the mobility = sigma / doping-density is ill-defined
    if (abs(doping) > 0.) {
      rows.clear();
      for (int i = 0; i < dimensionality; i++) {
        std::vector<double> cols;
        for (int j = 0; j < dimensionality; j++) {
          cols.push_back(mobility(iCalc, i, j) * convMobility);
        }
        rows.push_back(cols);
      }
      mobilityOut.push_back(rows);
    }

    // store thermal conductivity for output
    rows.clear();
    for (int i = 0; i < dimensionality; i++) {
      std::vector<double> cols;
      for (int j = 0; j < dimensionality; j++) {
        cols.push_back(kappa(iCalc, i, j) * convKappa);
      }
      rows.push_back(cols);
    }
    kappaOut.push_back(rows);

    // store seebeck coefficient for output
    rows.clear();
    for (int i = 0; i < dimensionality; i++) {
      std::vector<double> cols;
      for (int j = 0; j < dimensionality; j++) {
        cols.push_back(seebeck(iCalc, i, j) * convSeebeck);
      }
      rows.push_back(cols);
    }
    seebeckOut.push_back(rows);
  }

  // output to json
  nlohmann::json output;
  output["temperatures"] = temps;
  output["temperatureUnit"] = "K";
<<<<<<< HEAD
  output["dopingConcentrations"] = dopings;
  output["dopingConcentrationsUnit"] = "cm^-3";
  output["chemicalPotentials"] = chemPots;
  output["energyUnit"] = "eV";
=======
  output["dopings"] = dopings;
  output["dopingUnit"] = "cm$^{-" + std::to_string(dimensionality) + "}$";
  output["chemicalPotentials"] = chemPots;
  output["chemicalPotentialUnit"] = "eV";
>>>>>>> 620d8f9d
  output["electricalConductivity"] = sigmaOut;
  output["electricalConductivityUnit"] = unitsSigma;
  output["mobility"] = mobilityOut;
  output["mobilityUnit"] = unitsMobility;
  output["electronicThermalConductivity"] = kappaOut;
  output["electronicThermalConductivityUnit"] = unitsKappa;
  output["seebeckCoefficient"] = seebeckOut;
  output["seebeckCoefficientUnit"] = unitsSeebeck;
  output["particleType"] = "electron";
  std::ofstream o(outFileName);
  o << std::setw(3) << output << std::endl;
  o.close();
}

Eigen::Tensor<double, 3> OnsagerCoefficients::getElectricalConductivity() {
  return sigma;
}

Eigen::Tensor<double, 3> OnsagerCoefficients::getThermalConductivity() {
  return kappa;
}

void OnsagerCoefficients::calcVariational(VectorBTE &afE, VectorBTE &afT,
                                          VectorBTE &fE, VectorBTE &fT,
                                          VectorBTE &nE, VectorBTE &nT,
                                          VectorBTE &scalingCG) {
  auto nEUnscaled = nE / scalingCG;
  auto nTUnscaled = nT / scalingCG;

  int numCalculations = statisticsSweep.getNumCalculations();

  calcFromCanonicalPopulation(nEUnscaled, nTUnscaled);

  double norm = 1. / crystal.getVolumeUnitCell(dimensionality) /
                context.getKMesh().prod();
  auto excludeIndices = fE.excludeIndices;

  sigma = 2 * LEE;
  kappa = -2 * LTT;

  Eigen::Tensor<double, 3> tmpLEE = LEE.constant(0.); // retains shape
  Eigen::Tensor<double, 3> tmpLTT = LTT.constant(0.); // retains shape
#pragma omp parallel default(none)                                             \
    shared(bandStructure, statisticsSweep, fE, afE, fT, afT, tmpLEE, tmpLTT,   \
           norm, numCalculations, excludeIndices)
  {
    Eigen::Tensor<double, 3> tmpLEEPrivate = LEE.constant(0.);
    Eigen::Tensor<double, 3> tmpLTTPrivate = LTT.constant(0.);

#pragma omp for nowait
    for (int is : bandStructure.parallelIrrStateIterator()) {

      if (std::find(excludeIndices.begin(), excludeIndices.end(), is) !=
          excludeIndices.end()) {
        continue;
      }

      StateIndex isIdx(is);
      int iBte = bandStructure.stateToBte(isIdx).get();
      auto rotations = bandStructure.getRotationsStar(isIdx);

      for (int iCalc = 0; iCalc < numCalculations; iCalc++) {

        auto calcStat = statisticsSweep.getCalcStatistics(iCalc);
        double temp = calcStat.temperature;

        for (Eigen::Matrix3d r : rotations) {
          Eigen::Vector3d thisFE = Eigen::Vector3d::Zero();
          Eigen::Vector3d thisAFE = Eigen::Vector3d::Zero();
          Eigen::Vector3d thisFT = Eigen::Vector3d::Zero();
          Eigen::Vector3d thisAFT = Eigen::Vector3d::Zero();
          for (int i : {0, 1, 2}) {
            for (int j : {0, 1, 2}) {
              thisFE(i) += r(i, j) * fE(iCalc, j, iBte);
              thisAFE(i) += r(i, j) * afE(iCalc, j, iBte);
              thisFT(i) += r(i, j) * fT(iCalc, j, iBte);
              thisAFT(i) += r(i, j) * afT(iCalc, j, iBte);
            }
          }

          for (int i : {0, 1, 2}) {
            for (int j : {0, 1, 2}) {
              tmpLEEPrivate(iCalc, i, j) +=
                  thisFE(i) * thisAFE(j) * norm * temp;
              tmpLTTPrivate(iCalc, i, j) +=
                  thisFT(i) * thisAFT(j) * norm * temp * temp;
            }
          }
        }
      }
    }
#pragma omp critical
    for (int iCalc = 0; iCalc < statisticsSweep.getNumCalculations(); iCalc++) {
      for (int i : {0, 1, 2}) {
        for (int j : {0, 1, 2}) {
          tmpLEE(iCalc, i, j) += tmpLEEPrivate(iCalc, i, j);
          tmpLTT(iCalc, i, j) += tmpLTTPrivate(iCalc, i, j);
        }
      }
    }
  }
  mpi->allReduceSum(&tmpLEE);
  mpi->allReduceSum(&tmpLTT);
  sigma -= 2 * tmpLEE;
  kappa += 2 * tmpLTT;
}<|MERGE_RESOLUTION|>--- conflicted
+++ resolved
@@ -551,17 +551,10 @@
   nlohmann::json output;
   output["temperatures"] = temps;
   output["temperatureUnit"] = "K";
-<<<<<<< HEAD
   output["dopingConcentrations"] = dopings;
-  output["dopingConcentrationsUnit"] = "cm^-3";
-  output["chemicalPotentials"] = chemPots;
-  output["energyUnit"] = "eV";
-=======
-  output["dopings"] = dopings;
-  output["dopingUnit"] = "cm$^{-" + std::to_string(dimensionality) + "}$";
+  output["dopingConcentrationUnit"] = "cm$^{-" + std::to_string(dimensionality) + "}$";
   output["chemicalPotentials"] = chemPots;
   output["chemicalPotentialUnit"] = "eV";
->>>>>>> 620d8f9d
   output["electricalConductivity"] = sigmaOut;
   output["electricalConductivityUnit"] = unitsSigma;
   output["mobility"] = mobilityOut;
