--- conflicted
+++ resolved
@@ -208,46 +208,16 @@
   mpi->allReduceSum(&LET);
   mpi->allReduceSum(&LTT);
 
-<<<<<<< HEAD
   onsagerToTransportCoeffs(statisticsSweep, dimensionality,
                         LEE, LTE, LET, LTT, kappa, sigma, mobility, seebeck);
-=======
-    // seebeck = - matmul(L_EE_inv, L_ET)
-    Eigen::MatrixXd thisSeebeck = -(thisLEE.inverse()) * thisLET;
-    // note: in the unit conversion, I have to consider that S, proportional
-    // to 1/e, gets a negative sign coming from the negative electron charge
-    // Note that below, the correction on kappa is always positive (L_TE L_ET
-    // carries a factor e^2)
-    thisSeebeck *= -1;
-
-    // k = L_tt - L_TE L_EE^-1 L_ET
-    Eigen::MatrixXd thisKappa = thisLTE * (thisLEE.inverse());
-    thisKappa = -(thisLTT - thisKappa * thisLET);
-    double doping = abs(statisticsSweep.getCalcStatistics(iCalc).doping);
-    doping *= pow(distanceBohrToCm, dimensionality); // from cm^-3 to bohr^-3
-    for (int i = 0; i < dimensionality; i++) {
-      for (int j = 0; j < dimensionality; j++) {
-        seebeck(iCalc, i, j) = thisSeebeck(i, j);
-        kappa(iCalc, i, j) = thisKappa(i, j);
-        if (doping > 0.) {
-          mobility(iCalc, i, j) /= doping;
-        }
-      }
-    }
-  }
-  Kokkos::Profiling::popRegion();
->>>>>>> a1f1078b
 }
 
 void OnsagerCoefficients::calcFromRelaxons(
     Eigen::VectorXd &eigenvalues, ParallelMatrix<double> &eigenvectors,
     ElScatteringMatrix &scatteringMatrix) {
 
-<<<<<<< HEAD
-=======
   Kokkos::Profiling::pushRegion("calcFromRelaxons");
 
->>>>>>> a1f1078b
   int numEigenvalues = eigenvalues.size();
   int iCalc = 0;
   double chemPot = statisticsSweep.getCalcStatistics(iCalc).chemicalPotential;
