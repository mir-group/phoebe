--- conflicted
+++ resolved
@@ -2,11 +2,6 @@
 #define ELECTRON_VISCOSITY_H
 
 #include "drift.h"
-<<<<<<< HEAD
-#include "el_scattering_matrix.h"
-=======
-//#include "el_scattering.h"
->>>>>>> b488e045
 #include "observable.h"
 
 /** Object to compute and store the electron viscosity.
