--- conflicted
+++ resolved
@@ -6,8 +6,6 @@
 
 #include "constants.h"
 #include "mpiHelper.h"
-#include <iomanip>
-#include <time.h>
 
 PhononThermalConductivity::PhononThermalConductivity(
     StatisticsSweep &statisticsSweep_, Crystal &crystal_,
@@ -54,24 +52,19 @@
   auto excludeIndeces = n.excludeIndeces;
 
   tensordxd.setZero();
-<<<<<<< HEAD
-  for (long is : bandStructure.parallelStateIterator()) {
-    double en = bandStructure.getEnergy(is);
-    Eigen::Vector3d vel = bandStructure.getGroupVelocity(is);
-=======
->>>>>>> 49343b12
-
-  #pragma omp parallel
+
+#pragma omp parallel
   {
     // we do manually the reduction, to avoid custom type declaration
     // which is not always allowed by the compiler e.g. by clang
 
     // first omp parallel for on a private variable
-    Eigen::Tensor<double,3> tensorPrivate(numCalcs,dimensionality,dimensionality);
+    Eigen::Tensor<double, 3> tensorPrivate(numCalcs, dimensionality,
+                                           dimensionality);
     tensorPrivate.setZero();
 
-    #pragma omp for nowait //
-    for ( long is : bandStructure.parallelStateIterator() ) {
+#pragma omp for nowait //
+    for (long is : bandStructure.parallelStateIterator()) {
       double en = bandStructure.getEnergy(is);
       Eigen::Vector3d vel = bandStructure.getGroupVelocity(is);
 
@@ -81,35 +74,27 @@
         continue;
 
       for (long iCalc = 0; iCalc < numCalcs; iCalc++) {
-        auto [imu, it] = loc2Glob(iCalc);
+        auto tup = loc2Glob(iCalc);
+        auto imu = std::get<0>(tup);
+        auto it = std::get<1>(tup);
         for (long i = 0; i < dimensionality; i++) {
           long icPop = n.glob2Loc(imu, it, DimIndex(i));
           for (long j = 0; j < dimensionality; j++) {
-            tensorPrivate(iCalc, i, j) += n.data(icPop, is) * vel(j) * en * norm;
-          }
-        }
-      }
-    }
-
-<<<<<<< HEAD
-    for (long iCalc = 0; iCalc < numCalcs; iCalc++) {
-      auto tup = loc2Glob(iCalc);
-      auto imu = std::get<0>(tup);
-      auto it = std::get<1>(tup);
-      for (long i = 0; i < dimensionality; i++) {
-        long icPop = n.glob2Loc(imu, it, DimIndex(i));
-        for (long j = 0; j < dimensionality; j++) {
-          tensordxd(iCalc, i, j) += n.data(icPop, is) * vel(j) * en * norm;
-=======
-    // now we do the reduction thread by thread
-    #pragma omp critical
+            tensorPrivate(iCalc, i, j) +=
+                n.data(icPop, is) * vel(j) * en * norm;
+          }
+        }
+      }
+    }
+
+// now we do the reduction thread by thread
+#pragma omp critical
     {
       for (long iCalc = 0; iCalc < numCalcs; iCalc++) {
         for (long i = 0; i < dimensionality; i++) {
           for (long j = 0; j < dimensionality; j++) {
             tensordxd(iCalc, i, j) += tensorPrivate(iCalc, i, j);
           }
->>>>>>> 49343b12
         }
       }
     }
@@ -130,22 +115,17 @@
 
   tensordxd *= tensordxd.constant(2.);
 
-<<<<<<< HEAD
   Eigen::Tensor<double, 3> tmpTensor = tensordxd.constant(0.); // retains shape
-  for (long is : bandStructure.parallelStateIterator()) {
-    for (long iCalc = 0; iCalc < numCalcs; iCalc++) {
-      auto tup = loc2Glob(iCalc);
-      auto imu = std::get<0>(tup);
-      auto it = std::get<1>(tup);
-=======
-  Eigen::Tensor<double,3> tmpTensor = tensordxd.constant(0.); // retains shape
-  #pragma omp parallel
+#pragma omp parallel
   {
-    Eigen::Tensor<double,3> tmpTensorPrivate = tensordxd.constant(0.); // retains shape
-    #pragma omp for nowait
-    for ( long is : bandStructure.parallelStateIterator() ) {
-      for (long iCalc = 0; iCalc < numCalcs; iCalc++) {
-        auto [imu, it] = loc2Glob(iCalc);
+    Eigen::Tensor<double, 3> tmpTensorPrivate =
+        tensordxd.constant(0.); // retains shape
+#pragma omp for nowait
+    for (long is : bandStructure.parallelStateIterator()) {
+      for (long iCalc = 0; iCalc < numCalcs; iCalc++) {
+        auto tup = loc2Glob(iCalc);
+        auto imu = std::get<0>(tup);
+        auto it = std::get<1>(tup);
         for (long i = 0; i < dimensionality; i++) {
           long icPop1 = f.glob2Loc(imu, it, DimIndex(i));
           for (long j = 0; j < dimensionality; j++) {
@@ -156,9 +136,8 @@
         }
       }
     }
-    #pragma omp critical
+#pragma omp critical
     for (long iCalc = 0; iCalc < numCalcs; iCalc++) {
->>>>>>> 49343b12
       for (long i = 0; i < dimensionality; i++) {
         for (long j = 0; j < dimensionality; j++) {
           tmpTensor(iCalc, i, j) += tmpTensorPrivate(iCalc, i, j);
@@ -182,36 +161,25 @@
 
   tensordxd.setZero();
 
-<<<<<<< HEAD
-  for (long is = firstState; is < relaxationTimes.numStates; is++) {
-    for (long iCalc = 0; iCalc < numCalcs; iCalc++) {
-      auto tup = loc2Glob(iCalc);
-      auto imu = std::get<0>(tup);
-      auto it = std::get<1>(tup);
-      double c = specificHeat.get(imu, it);
-      // is = 3 is a temporary patch, I should discard the first three
-      // rows/columns altogether + I skip the bose eigenvector
-
-      if (relaxationTimes.data(iCalc, is) <= 0.)
-        continue;
-=======
-  #pragma omp parallel
+#pragma omp parallel
   {
-    Eigen::Tensor<double,3> tmpTensor = tensordxd.constant(0.);
-
-    #pragma omp for nowait
+    Eigen::Tensor<double, 3> tmpTensor = tensordxd.constant(0.);
+
+#pragma omp for nowait
     for (long is = firstState; is < relaxationTimes.numStates; is++) {
       for (long iCalc = 0; iCalc < numCalcs; iCalc++) {
-        auto [imu, it] = loc2Glob(iCalc);
+        auto tup = loc2Glob(iCalc);
+        auto imu = std::get<0>(tup);
+        auto it = std::get<1>(tup);
         double c = specificHeat.get(imu, it);
 
-        if (relaxationTimes.data(iCalc, is) <= 0.) continue;
+        if (relaxationTimes.data(iCalc, is) <= 0.)
+          continue;
 
         for (long i = 0; i < dimensionality; i++) {
           for (long j = 0; j < dimensionality; j++) {
             auto i1 = relaxonV.glob2Loc(imu, it, DimIndex(i));
             auto j1 = relaxonV.glob2Loc(imu, it, DimIndex(j));
->>>>>>> 49343b12
 
             tmpTensor(iCalc, i, j) += c * relaxonV.data(i1, is) *
                                       relaxonV.data(j1, is) *
@@ -220,7 +188,7 @@
         }
       }
     }
-    #pragma omp critical
+#pragma omp critical
     for (long iCalc = 0; iCalc < numCalcs; iCalc++) {
       for (long i = 0; i < dimensionality; i++) {
         for (long j = 0; j < dimensionality; j++) {
@@ -228,7 +196,6 @@
         }
       }
     }
-
   }
 }
 
