--- conflicted
+++ resolved
@@ -793,11 +793,7 @@
   context.setNumOccupiedStates(numElectrons);
 
   // if the user didn't set the Fermi level, we do it here.
-<<<<<<< HEAD
-  if (std::isnan(context.getFermiLevel())) context.setFermiLevel(homo); 
-=======
   if (std::isnan(context.getFermiLevel())) context.setFermiLevel(homo);
->>>>>>> 71bc26ca
 
   ElectronH0Fourier electronH0(crystal, coarsePoints, coarseBandStructure,
                                fourierCutoff);
@@ -829,13 +825,8 @@
   std::getline(infile, line);
 
   // Then, we have the directUnitCell of the crystal in angstroms
-<<<<<<< HEAD
-  Eigen::Matrix3d directUnitCell(3, 3);
-  directUnitCell.setZero();
-=======
   Eigen::Matrix3d directUnitCell_(3, 3);
   directUnitCell_.setZero();
->>>>>>> 71bc26ca
   for (int i = 0; i < 3; i++) {
     std::getline(infile, line);
     lineSplit = split(line, ' ');
@@ -969,12 +960,4 @@
 
     return {crystal, electronH0};
   }
-<<<<<<< HEAD
-
-  Crystal crystal(directUnitCell, atomicPositions, atomicSpecies, speciesNames,
-                  speciesMasses, dimensionality);
-
-  return {crystal, electronH0};
-=======
->>>>>>> 71bc26ca
 };