#include <algorithm> // to use .remove_if
#include <fstream>
#include <iomanip> // to declare istringstream
#include <iostream>
#include <math.h>   // round()
#include <stdlib.h> // abs()
#include <string>
#include <vector>

#include "constants.h"
#include "eigen.h"
#include "exceptions.h"
#include "periodic_table.h"
#include "pugixml.hpp"
#include "qe_input_parser.h"
<<<<<<< HEAD
#include "statistics.h"
=======
#include "particle.h"
#include "periodic_table.h"
>>>>>>> 79c3d5b5
#include "utilities.h"

void latgen(const int ibrav, Eigen::VectorXd &celldm,
        Eigen::Matrix3d &unitCell) {
    //  sets up the crystallographic vectors a1, a2, and a3.
    //
    //  ibrav is the structure index:
    //    1  cubic P (sc)
    //    2  cubic F (fcc)
    //    3  cubic I (bcc)
    //    4  hexagonal and trigonal P
    //    5  trigonal R, 3-fold axis c
    //    6  tetragonal P (st)
    //    7  tetragonal I (bct)
    //    8  orthorhombic P
    //    9  1-face (C) centered orthorhombic
    //   10  all face centered orthorhombic
    //   11  body centered orthorhombic
    //   12  monoclinic P (unique axis: c)
    //   13  one face (base) centered monoclinic
    //   14  triclinic P
    //  Also accepted:
    //    0  "free" structure
    //  -12  monoclinic P (unique axis: b)
    //   -3  cubic bcc with a more symmetric choice of axis
    //   -5  trigonal R, threefold axis along (111)
    //   -9  alternate description for base centered orthorhombic
    //  -13  one face (base) centered monoclinic (unique axis: b)
    //   91  1-face (A) centered orthorombic
    //
    //  celldm are parameters which fix the shape of the unit cell
    //  volumeUnitCell is the unit-cell volume
    //
    //  NOTA BENE: all axis sets are right-handed
    //  Boxes for US PPs do not work properly with left-handed axis

    const double sr2 = 1.414213562373, sr3 = 1.732050807569;

    //  user-supplied lattice vectors

    Eigen::Vector3d a1, a2, a3;

    a1 = unitCell.col(0);
    a2 = unitCell.col(1);
    a3 = unitCell.col(2);

    if (ibrav == 0) {
        if (a1.norm() == 0. || a2.norm() == 0. || a3.norm() == 0.) {
            Error e("wrong at for ibrav=0", 1);
        }
        if (celldm(0) != 0.) {
            // ... input at are in units of alat => convert them to a.u.
            unitCell *= celldm(0);
        } else {
            // ... input at are in atomic units: define celldm(1) from a1
            celldm(0) = a1.norm();
        }
    } else {
        a1.setZero();
        a2.setZero();
        a3.setZero();
    }

    if (celldm(0) <= 0.) {
        Error e("wrong celldm(1)", 1);
    }

    //  index of bravais lattice supplied

    if (ibrav == 1) { // simple cubic lattice
        a1(0) = celldm(0);
        a2(1) = celldm(0);
        a3(2) = celldm(0);
    } else if (ibrav == 2) { //     fcc lattice
        double term = celldm(0) / 2.;
        a1(0) = -term;
        a1(2) = term;
        a2(1) = term;
        a2(2) = term;
        a3(0) = -term;
        a3(1) = term;
    } else if (abs(ibrav) == 3) { // bcc lattice
        double term = celldm(0) / 2.;
        for (int ir = 0; ir < 3; ir++) {
            a1(ir) = term;
            a2(ir) = term;
            a3(ir) = term;
        }
        if (ibrav < 0) {
            a1(0) = -a1(0);
            a2(1) = -a2(1);
            a3(2) = -a3(2);
        } else {
            a2(0) = -a2(0);
            a3(0) = -a3(0);
            a3(1) = -a3(1);
        }
    } else if (ibrav == 4) { // hexagonal lattice
        if (celldm(2) <= 0.) {
            Error e("wrong celldm(2)", ibrav);
        }
        double cbya = celldm(2);
        a1(0) = celldm(0);
        a2(0) = -celldm(0) / 2.;
        a2(1) = celldm(0) * sr3 / 2.;
        a3(2) = celldm(0) * cbya;

    } else if (abs(ibrav) == 5) { // trigonal lattice
        if (celldm(3) <= -0.5 || celldm(3) >= 1.) {
            Error e("wrong celldm(4)", abs(ibrav));
        }

        double term1 = sqrt(1. + 2. * celldm(3));
        double term2 = sqrt(1. - celldm(3));

        if (ibrav == 5) { // threefold axis along c (001)
            a2(1) = sr2 * celldm(0) * term2 / sr3;
            a2(2) = celldm(0) * term1 / sr3;
            a1(0) = celldm(0) * term2 / sr2;
            a1(1) = -a1(0) / sr3;
            a1(2) = a2(2);
            a3(0) = -a1(0);
            a3(1) = a1(1);
            a3(2) = a2(2);
        } else if (ibrav == -5) { // threefold axis along (111)
            // Notice that in the cubic limit (alpha=90, celldm(4)=0,
            // term1=term2=1)
            // does not yield the x,y,z axis, but an equivalent rotated triplet:
            //   a/3 (-1,2,2), a/3 (2,-1,2), a/3 (2,2,-1)
            // If you prefer the x,y,z axis as cubic limit, you should modify
            // the definitions of a1(1) and a1(2) as follows:'
            // a1(1) = celldm(1)*(term1+2.0_dp*term2)/3.0_dp
            // a1(2) = celldm(1)*(term1-term2)/3.0_dp
            // (info by G. Pizzi and A. Cepellotti)
            a1(0) = celldm(0) * (term1 - 2. * term2) / 3.;
            a1(1) = celldm(0) * (term1 + term2) / 3.;
            a1(2) = a1(1);
            a2(0) = a1(2);
            a2(1) = a1(0);
            a2(2) = a1(1);
            a3(0) = a1(1);
            a3(1) = a1(2);
            a3(2) = a1(0);
        }
    } else if (ibrav == 6) { // tetragonal lattice
        if (celldm(2) <= 0.) {
            Error e("wrong celldm(3)", 6);
        }
        double cbya = celldm(2);
        a1(0) = celldm(0);
        a2(1) = celldm(0);
        a3(2) = celldm(0) * cbya;

    } else if (ibrav == 7) { // body centered tetragonal lattice
        if (celldm(2) <= 0.) {
            Error e("wrong celldm(3)", 7);
        }
        double cbya = celldm(2);
        a2(0) = celldm(0) / 2.;
        a2(1) = a2(0);
        a2(2) = cbya * celldm(0) / 2.;
        a1(0) = a2(0);
        a1(1) = -a2(0);
        a1(2) = a2(2);
        a3(0) = -a2(0);
        a3(1) = -a2(0);
        a3(2) = a2(2);
    } else if (ibrav == 8) { // Simple orthorhombic lattice
        if (celldm(1) <= 0.) {
            Error e("wrong celldm(2)", ibrav);
        }
        if (celldm(2) <= 0.) {
            Error e("wrong celldm(3)", ibrav);
        }
        a1(0) = celldm(0);
        a2(1) = celldm(0) * celldm(1);
        a3(2) = celldm(0) * celldm(2);
    } else if (abs(ibrav) == 9) {
        // One face (base) centered orthorhombic lattice  (C type)
        if (celldm(1) <= 0.) {
            Error e("wrong celldm(2)", abs(ibrav));
        }
        if (celldm(2) <= 0.) {
            Error e("wrong celldm(3)", abs(ibrav));
        }
        if (ibrav == 9) { // old PWscf description
            a1(0) = 0.5 * celldm(0);
            a1(1) = a1(0) * celldm(1);
            a2(0) = -a1(0);
            a2(1) = a1(1);
        } else { // alternate description
            a1(0) = 0.5 * celldm(0);
            a1(1) = -a1(0) * celldm(1);
            a2(0) = a1(0);
            a2(1) = -a1(1);
        }
        a3(2) = celldm(0) * celldm(2);
    } else if (ibrav == 91) {
        // One face(base)centered orthorhombic lattice (A type)
        if (celldm(1) <= 0.) {
            Error e("wrong celldm(2)", ibrav);
        }
        if (celldm(2) <= 0.) {
            Error e("wrong celldm(3)", ibrav);
        }
        a1(0) = celldm(0);
        a2(1) = celldm(0) * celldm(1) * 0.5;
        a2(2) = -celldm(0) * celldm(2) * 0.5;
        a3(1) = a2(1);
        a3(2) = -a2(2);
    } else if (ibrav == 10) { // All face centered orthorhombic lattice
        if (celldm(1) <= 0.) {
            Error e("wrong celldm(2)", ibrav);
        }
        if (celldm(2) <= 0.) {
            Error e("wrong celldm(3)", ibrav);
        }
        a2(0) = 0.5 * celldm(0);
        a2(1) = a2(0) * celldm(1);
        a1(0) = a2(0);
        a1(2) = a2(0) * celldm(2);
        a3(1) = a2(0) * celldm(1);
        a3(2) = a1(2);
    } else if (ibrav == 11) { // Body centered orthorhombic lattice
        if (celldm(1) <= 0.) {
            Error e("wrong celldm(2)", ibrav);
        }
        if (celldm(2) <= 0.) {
            Error e("wrong celldm(3)", ibrav);
        }
        a1(0) = 0.5 * celldm(0);
        a1(1) = a1(0) * celldm(1);
        a1(2) = a1(0) * celldm(2);
        a2(0) = -a1(0);
        a2(1) = a1(1);
        a2(2) = a1(2);
        a3(0) = -a1(0);
        a3(1) = -a1(1);
        a3(2) = a1(2);
    } else if (ibrav == 12) {
        // Simple monoclinic lattice, unique (i.e. orthogonal to a) axis: c
        if (celldm(1) <= 0.) {
            Error e("wrong celldm(2)", ibrav);
        }
        if (celldm(2) <= 0.) {
            Error e("wrong celldm(3)", ibrav);
        }
        if (abs(celldm(3)) >= 1.) {
            Error e("wrong celldm(4)", ibrav);
        }
        double sen = sqrt(1. - celldm(3) * celldm(3));
        a1(0) = celldm(0);
        a2(0) = celldm(0) * celldm(1) * celldm(3);
        a2(1) = celldm(0) * celldm(1) * sen;
        a3(2) = celldm(0) * celldm(2);
    } else if (ibrav == -12) {
        // Simple monoclinic lattice, unique axis: b (more common)
        if (celldm(1) <= 0.) {
            Error e("wrong celldm(2)", -ibrav);
        }
        if (celldm(2) <= 0.) {
            Error e("wrong celldm(3)", -ibrav);
        }
        if (abs(celldm(4)) >= 1.) {
            Error e("wrong celldm(5)", -ibrav);
        }
        double sen = sqrt(1. - celldm(4) * celldm(4));
        a1(0) = celldm(0);
        a2(1) = celldm(0) * celldm(1);
        a3(0) = celldm(0) * celldm(2) * celldm(4);
        a3(2) = celldm(0) * celldm(2) * sen;
    } else if (ibrav == 13) {
        // One face centered monoclinic lattice unique axis c
        if (celldm(1) <= 0.) {
            Error e("wrong celldm(2)", ibrav);
        }
        if (celldm(2) <= 0.) {
            Error e("wrong celldm(3)", ibrav);
        }
        if (abs(celldm(3)) >= 1.) {
            Error e("wrong celldm(4)", ibrav);
        }
        double sen = sqrt(1. - celldm(4) * celldm(4));
        a1(0) = 0.5 * celldm(0);
        a1(2) = -a1(0) * celldm(2);
        a2(0) = celldm(0) * celldm(1) * celldm(2);
        a2(1) = celldm(0) * celldm(1) * sen;
        a3(0) = a1(0);
        a3(2) = -a1(2);
    } else if (ibrav == -13) { // One face centered monoclinic lattice unique axis b
        if (celldm(1) <= 0.) {
            Error e("wrong celldm(2)", -ibrav);
        }
        if (celldm(2) <= 0.) {
            Error e("wrong celldm(3)", -ibrav);
        }
        if (abs(celldm(4)) >= 1.) {
            Error e("wrong celldm(5)", -ibrav);
        }
        double sen = sqrt(1. - celldm(4) * celldm(4));
        a1(0) = 0.5 * celldm(0);
        a1(1) = -a1(0) * celldm(1);
        a2(0) = a1(0);
        a2(1) = -a1(1);
        a3(0) = celldm(0) * celldm(2) * celldm(4);
        a3(2) = celldm(0) * celldm(2) * sen;
    } else if (ibrav == 14) { // Triclinic lattice
        if (celldm(1) <= 0.) {
            Error e("wrong celldm(2)", ibrav);
        }
        if (celldm(2) <= 0.) {
            Error e("wrong celldm(3)", ibrav);
        }
        if (abs(celldm(3)) >= 1.) {
            Error e("wrong celldm(4)", ibrav);
        }
        if (abs(celldm(4)) >= 1.) {
            Error e("wrong celldm(5)", ibrav);
        }
        if (abs(celldm(5)) >= 1.) {
            Error e("wrong celldm(6)", ibrav);
        }
        double singam = sqrt(1. - celldm(5) * celldm(5));
        double term = (1. + 2. * celldm(3) * celldm(4) * celldm(5)
                - celldm(3) * celldm(3) - celldm(4) * celldm(4)
                - celldm(5) * celldm(5));
        if (term < 0.) {
            Error e("celldm does not make sense, check your data", ibrav);
        }
        term = sqrt(term / (1. - celldm(5) * celldm(5)));
        a1(0) = celldm(0);
        a2(0) = celldm(0) * celldm(1) * celldm(5);
        a2(1) = celldm(0) * celldm(1) * singam;
        a3(0) = celldm(0) * celldm(2) * celldm(4);
        a3(1) = celldm(0) * celldm(2) * (celldm(3) - celldm(4) * celldm(5))
                / singam;
        a3(2) = celldm(0) * celldm(2) * term;

    } else {
        Error e("nonexistent bravais lattice", ibrav);
    }

    if (ibrav != 0) {
        unitCell.col(0) = a1;
        unitCell.col(1) = a2;
        unitCell.col(2) = a3;
    }
}

std::vector<std::string> split(const std::string &s, char delimiter) {
<<<<<<< HEAD
  std::vector<std::string> tokens;
  std::string token;
  std::istringstream tokenStream(s);

  if (delimiter == ' ') {
    for (std::string s; tokenStream >> s;) {
      tokens.push_back(s);
    }
  } else {
    while (std::getline(tokenStream, token, delimiter)) {
      token.erase(std::remove_if(token.begin(), token.end(), ::isspace),
                  token.end());
      tokens.push_back(token);
    }
  }

  return tokens;
}

std::tuple<Crystal, PhononH0> QEParser::parsePhHarmonic(Context & context) {
	//  Here we read the dynamical matrix of interatomic force constants
	//	in real space.

	std::string fileName = context.getPhD2FileName();
	if ( fileName == "" ) {
		Error e("Must provide a D2 file name",1);
	}

	std::string line;
	std::vector<std::string> lineSplit;

	// open input file
	std::ifstream infile(fileName);

	if ( not infile.is_open() ) {
		Error e("Dynamical matrix file not found", 1);
	}

	//  First line contains ibrav, celldm and other variables

	std::getline(infile, line);
	lineSplit = split(line, ' ');

	int numElements = std::stoi(lineSplit[0]);
	int numAtoms = std::stoi(lineSplit[1]);
	int ibrav = std::stoi(lineSplit[2]);

	Eigen::VectorXd celldm(6);
	celldm(0) = std::stod(lineSplit[3]);
	celldm(1) = std::stod(lineSplit[4]);
	celldm(2) = std::stod(lineSplit[5]);
	celldm(3) = std::stod(lineSplit[6]);
	celldm(4) = std::stod(lineSplit[7]);
	celldm(5) = std::stod(lineSplit[8]);

	Eigen::Matrix3d directUnitCell(3,3);
	if ( ibrav == 0 ) {
		// In this case, unitCell is written in the file, in angstroms
		for ( int i=0; i<3; i++ ) {
			std::getline(infile, line);
			lineSplit = split(line, ' ');
			for ( int j=0; j<3; j++) {
				directUnitCell(i,j) = std::stod(lineSplit[j]); // / distanceBohrToAng;
			}
		};
	};

	// generate the unit cell vectors (also for ibrav != 0)
	latgen(ibrav, celldm, directUnitCell);

	std::cout << numElements << "\n";
	std::cout << numAtoms << "\n";
	std::cout << ibrav << "\n";
	std::cout << celldm.transpose() << "\n";
	std::cout << directUnitCell << "\n";

	//  Next, we read the atomic species
	std::vector<std::string> speciesNames;
	Eigen::VectorXd speciesMasses(numElements);
	for ( int i=0; i<numElements; i++ ) {
		std::getline(infile, line);
		lineSplit = split(line, '\'');
		speciesNames.push_back(lineSplit[1]);
		speciesMasses(i) = std::stod(lineSplit[2]); // in rydbergs
	};

	//  we read the atomic positions
	Eigen::MatrixXd atomicPositions(numAtoms,3);
	Eigen::VectorXi atomicSpecies(numAtoms);
	for ( int i=0; i<numAtoms; i++ ) {
		std::getline(infile, line);
		lineSplit = split(line, ' ');
		atomicSpecies(i) = std::stoi(lineSplit[1]) - 1;
		atomicPositions(i,0) = std::stod(lineSplit[2]);
		atomicPositions(i,1) = std::stod(lineSplit[3]);
		atomicPositions(i,2) = std::stod(lineSplit[4]);
	}

	//  Read if hasDielectric
	std::getline(infile, line);
	line.erase(std::remove_if(line.begin(), line.end(), ::isspace),line.end());
	bool hasDielectric;
	if ( line == "T" ) {
		hasDielectric = true;
	} else {
		hasDielectric = false;
	}

	//	if there are the dielectric info, we can read dielectric matrix
	//	and the Born charges
	Eigen::MatrixXd dielectricMatrix(3,3);
	dielectricMatrix.setZero();
	Eigen::Tensor<double,3> bornCharges(numAtoms, 3, 3);
	bornCharges.setZero();

	if ( hasDielectric ) {
		for ( int i=0; i<3; i++) {
			std::getline(infile, line);
			lineSplit = split(line, ' ');
			for ( int j=0; j<3; j++) {
				dielectricMatrix(i,j) = std::stod(lineSplit[j]);
			}
		}

		for ( int iAtom=0; iAtom < numAtoms; iAtom++ ) {
			std::getline(infile, line);
			for ( int i=0; i<3; i++ ) {
				std::getline(infile, line);
				lineSplit = split(line, ' ');
				for ( int j=0; j<3; j++ ) {
					bornCharges(iAtom,i,j) = std::stod(lineSplit[j]);
				}
			}
		}
	}

	//	Now we parse the coarse q grid
	std::getline(infile, line);
	lineSplit = split(line, ' ');
	Eigen::VectorXi qCoarseGrid(3);
	qCoarseGrid(0) = std::stoi(lineSplit[0]);
	qCoarseGrid(1) = std::stoi(lineSplit[1]);
	qCoarseGrid(2) = std::stoi(lineSplit[2]);

	Eigen::Tensor<double, 7> forceConstants(qCoarseGrid[0], qCoarseGrid[1],
			qCoarseGrid[2], 3, 3, numAtoms, numAtoms);

	int m1Test;
	int m2Test;
	int m3Test;
	double x;

	for ( int ic=0; ic<3; ic++ ) {
		for ( int jc=0; jc<3; jc++ ) {
			for ( int iat=0; iat<numAtoms; iat++ ) {
				for ( int jat=0; jat<numAtoms; jat++ ) {
					// a line containing ic, jc, iat, jat
					std::getline(infile, line);

					for ( int r3=0; r3<qCoarseGrid[2]; r3++ ) {
						for ( int r2=0; r2<qCoarseGrid[1]; r2++ ) {
							for ( int r1=0; r1<qCoarseGrid[0]; r1++ ) {
								std::getline(infile, line);
								std::istringstream iss(line);
								iss >> m1Test >> m2Test >> m3Test >> x;
								forceConstants(r1,r2,r3,ic,jc,iat,jat) = x;
							}
						}
					}
				}
			}
		}
	}

	infile.close();

	// Now we do postprocessing

	long dimensionality = context.getDimensionality();
	Crystal crystal(directUnitCell, atomicPositions, atomicSpecies,
			speciesNames, speciesMasses, dimensionality);

	if ( qCoarseGrid(0) <= 0 || qCoarseGrid(1) <= 0 || qCoarseGrid(2) <= 0 ) {
		Error e("qCoarseGrid smaller than zero", 1);
	}

	//	Now, let's try to diagonalize some points, and start debugging at q=0

	PhononH0 dynamicalMatrix(crystal, dielectricMatrix, bornCharges,
			forceConstants);

	return {crystal, dynamicalMatrix};
};

bool QEParser::isQuantumEspressoXml(const std::string &fileName) {
  if (fileName.empty()) {
    Error e("Must provide an input H0 file name");
  }
  // open input file
  std::ifstream infile(fileName);
  if (not infile.is_open()) {
    Error e("H0 file not found", 1);
  }
  std::string tag = "espresso";
  std::string line;
  bool tagFound = false;
  while (std::getline(infile, line) && !tagFound) {
    if (line.find(tag) != std::string::npos) {
      tagFound = true;
      break;
    }
  }
  infile.close();
  return tagFound;
}

std::tuple<Crystal, ElectronH0Fourier>
QEParser::parseElHarmonicFourier(Context &context) {
  //  Here we read the XML file of quantum espresso.

  std::string fileName;
  fileName = context.getElectronH0Name();
  double fourierCutoff = context.getElectronFourierCutoff();

  if (fileName.empty()) {
    Error e("Must provide an XML file name");
  }

  std::vector<std::string> lineSplit;

  // load and parse XML file using pugi library
  pugi::xml_document doc;
  pugi::xml_parse_result result = doc.load_file(fileName.c_str());

  if (not result) {
    Error e("Error parsing XML file");
  }

  pugi::xml_node output = doc.child("qes:espresso").child("output");

  // atomic species

  pugi::xml_node atomicSpeciesXML = output.child("atomic_species");
  int numElements = atomicSpeciesXML.attribute("ntyp").as_int();
  std::vector<std::string> speciesNames;
  Eigen::VectorXd speciesMasses(numElements);
  int i = 0;
  for (pugi::xml_node species : atomicSpeciesXML.children("species")) {
    speciesNames.push_back(species.attribute("name").value());
    speciesMasses(i) = species.child("mass").text().as_double(); // in amu
    i += 1;
  }

  // atomic structure

  pugi::xml_node atomicStructure = output.child("atomic_structure");
  int numAtoms = atomicStructure.attribute("nat").as_int();

  //  we read the atomic positions

  pugi::xml_node atomicPositionsXML = atomicStructure.child("atomic_positions");
  Eigen::MatrixXd atomicPositions(numAtoms, 3);
  Eigen::VectorXi atomicSpecies(numAtoms);
  i = 0;
  int atomId = 0;
  std::string thisAtomName;
  for (pugi::xml_node atom : atomicPositionsXML.children("atom")) {
    thisAtomName = atom.attribute("name").value();
    // the XML doesn't describe atoms with a tag ID, but using names
    // here I find the index of the species in speciesNames, given the name
    std::vector<std::string>::iterator itr =
        std::find(speciesNames.begin(), speciesNames.end(), thisAtomName);
    if (itr != speciesNames.cend()) {
      atomId = std::distance(speciesNames.begin(), itr);
    } else {
      Error e("Element not found in XML");
    }
    atomicSpecies(i) = atomId;

    // note: atomic positions are cartesians, in units of angstroms
    lineSplit = split(atom.child_value(), ' ');
    atomicPositions(i, 0) = std::stod(lineSplit[0]);
    atomicPositions(i, 1) = std::stod(lineSplit[1]);
    atomicPositions(i, 2) = std::stod(lineSplit[2]);
    i += 1;
  }

  // we read the unit cell

  Eigen::Matrix3d directUnitCell;
  Eigen::Vector3d thisVals;
  pugi::xml_node cell = atomicStructure.child("cell");
  lineSplit = split(cell.child_value("a1"), ' ');
  directUnitCell(0, 0) = std::stod(lineSplit[0]);
  directUnitCell(0, 1) = std::stod(lineSplit[1]);
  directUnitCell(0, 2) = std::stod(lineSplit[2]);
  lineSplit = split(cell.child_value("a2"), ' ');
  directUnitCell(1, 0) = std::stod(lineSplit[0]);
  directUnitCell(1, 1) = std::stod(lineSplit[1]);
  directUnitCell(1, 2) = std::stod(lineSplit[2]);
  lineSplit = split(cell.child_value("a3"), ' ');
  directUnitCell(2, 0) = std::stod(lineSplit[0]);
  directUnitCell(2, 1) = std::stod(lineSplit[1]);
  directUnitCell(2, 2) = std::stod(lineSplit[2]);

  // Now we parse the electronic structure

  pugi::xml_node bandStructureXML = output.child("band_structure");
  bool lsda = bandStructureXML.child("lsda").text().as_bool();
  bool noncolin = bandStructureXML.child("noncolin").text().as_bool();
  bool spinOrbit = bandStructureXML.child("spinorbit").text().as_bool();
  int numBands = bandStructureXML.child("nbnd").text().as_int();
  int numElectrons = bandStructureXML.child("nelec").text().as_int();
  double homo =
      bandStructureXML.child("highestOccupiedLevel").text().as_double();
  int numIrredPoints = bandStructureXML.child("nks").text().as_int();

  pugi::xml_node startingKPoints = bandStructureXML.child("starting_k_points");
  // this may or may not be present! if so, I get mesh and offset
  pugi::xml_node mp = startingKPoints.child("monkhorst_pack");
  if (mp) {
    Error e("Grid found in QE:XML, should have used full kpoints grid", 1);
  }

  // Initialize the crystal class

  long dimensionality = context.getDimensionality();
  Crystal crystal(directUnitCell, atomicPositions, atomicSpecies, speciesNames,
                  speciesMasses, dimensionality);
  //	std::unique_ptr<Crystal> crystal(new Crystal(directUnitCell,
  //			atomicPositions, atomicSpecies, speciesNames,
  //speciesMasses, 			dimensionality));

  // initialize reciprocal lattice cell
  // I need this to convert kpoints from cartesian to crystal coordinates

  pugi::xml_node basisSet = output.child("basis_set");
  pugi::xml_node recCell = basisSet.child("reciprocal_lattice");
  Eigen::Matrix3d bVectors;
  lineSplit = split(recCell.child_value("b1"), ' ');
  bVectors(0, 0) = std::stod(lineSplit[0]);
  bVectors(0, 1) = std::stod(lineSplit[1]);
  bVectors(0, 2) = std::stod(lineSplit[2]);
  lineSplit = split(recCell.child_value("b2"), ' ');
  bVectors(1, 0) = std::stod(lineSplit[0]);
  bVectors(1, 1) = std::stod(lineSplit[1]);
  bVectors(1, 2) = std::stod(lineSplit[2]);
  lineSplit = split(recCell.child_value("b3"), ' ');
  bVectors(2, 0) = std::stod(lineSplit[0]);
  bVectors(2, 1) = std::stod(lineSplit[1]);
  bVectors(2, 2) = std::stod(lineSplit[2]);

  // parse k-points and energies

  Eigen::Matrix<double, 3, Eigen::Dynamic> irredPoints(3, numIrredPoints);
  Eigen::VectorXd irredWeights(numIrredPoints);
  Eigen::MatrixXd irredEnergies(numIrredPoints, numBands);
  Eigen::MatrixXd irredOccupations(numIrredPoints, numBands);
  irredPoints.setZero();
  irredWeights.setZero();
  irredEnergies.setZero();
  irredOccupations.setZero();
  i = 0;
  Eigen::Vector3d p;
  for (pugi::xml_node kpoint : bandStructureXML.children("ks_energies")) {
    irredWeights(i) = kpoint.child("k_point").attribute("weight").as_double();
    lineSplit = split(kpoint.child_value("k_point"), ' ');

    // note:
    // k_cart = bVectors * k_cryst

    p(0) = std::stod(lineSplit[0]);
    p(1) = std::stod(lineSplit[1]);
    p(2) = std::stod(lineSplit[2]);

    // convert from cartesian to crystal coordinates
    p = bVectors.inverse() * p;
    irredPoints.col(i) = p;

    lineSplit = split(kpoint.child_value("eigenvalues"), ' ');
    for (int j = 0; j < numBands; j++) {
      irredEnergies(i, j) = std::stod(lineSplit[j]);
    }

    lineSplit = split(kpoint.child_value("occupations"), ' ');
    for (int j = 0; j < numBands; j++) {
      irredOccupations(i, j) = std::stod(lineSplit[j]);
    }

    i += 1;
  }

  // QE XML energies are in Hartree units. Must convert to rydbergs
  irredEnergies *= 2.;

  // Now we do postprocessing

  if (lsda || noncolin) {
    Error e("spin is not yet supported");
  }

  auto [mesh, offset] = Points::findMesh(irredPoints);
  FullPoints coarsePoints(crystal, mesh, offset);

  bool withVelocities = false;
  bool withEigenvectors = false;
  Statistics statistics(Statistics::electron);
  FullBandStructure coarseBandStructure(numBands, statistics, withVelocities,
                                        withEigenvectors, coarsePoints);
  // fill in the info on band structure
  Eigen::Vector3d pointCoords;
  Eigen::VectorXd thisEnergies(numBands);
  for (int ik = 0; ik < numIrredPoints; ik++) {
    // note: kpoints in the XML files are not ordered in the same way
    // as in the scf.in file
    pointCoords = irredPoints.col(ik);
    thisEnergies = irredEnergies.row(ik);
    coarseBandStructure.setEnergies(pointCoords, thisEnergies);
  }

  context.setHasSpinOrbit(spinOrbit);
  if (spinOrbit)
    numElectrons /= 2.;
  context.setNumOccupiedStates(numElectrons);
  context.setFermiLevel(homo);

  ElectronH0Fourier electronH0(crystal, coarsePoints, coarseBandStructure,
                               fourierCutoff);
  //	std::unique_ptr<ElectronH0Fourier> electronH0(new ElectronH0Fourier(
  //			*crystal, coarsePoints, coarseBandStructure,
  //fourierCutoff));

  //	return std::make_tuple(std::move(crystal),std::move(electronH0));
  return {crystal, electronH0};
};

std::tuple<Crystal, ElectronH0Wannier>
QEParser::parseElHarmonicWannier(Context &context) {
  //  Here we read the XML file of quantum espresso.

  std::string fileName = context.getElectronH0Name();

  if (fileName == "") {
    Error e("Must provide the Wannier90 TB file name", 1);
  }

  std::string line;
  std::vector<std::string> lineSplit;

  // open input file
  std::ifstream infile(fileName);

  if (not infile.is_open()) {
    Error e("Wannier H0 file not found", 1);
  }

  //  First line contains the title and date
  std::getline(infile, line);

  // Then, we have the directUnitCell of the ctystal in angstroms
  Eigen::Matrix3d directUnitCell(3, 3);
  directUnitCell.setZero();
  for (int i = 0; i < 3; i++) {
    std::getline(infile, line);
    lineSplit = split(line, ' ');
    for (int j = 0; j < 3; j++) {
      // unit cell is written in angstrom
      directUnitCell(i, j) = std::stod(lineSplit[j]) / distanceBohrToAng;
    }
  };

  // Next, we the number of Wannier functions / bands, after disentanglement
  std::getline(infile, line);
  long numWann = std::stoi(line);

  // The number of irreducible vectors in real space
  std::getline(infile, line);
  long numVectors = std::stoi(line);

  // now, we must read numVectors integers with the vector degeneracies
  // there can be only up to 15 numbers per line
  long numLines = numVectors / long(15);
  if (double(numVectors) / 15. > 0.)
    numLines += 1;
  Eigen::VectorXd vectorsDegeneracies(numVectors);
  vectorsDegeneracies.setZero();
  long j = 0;
  for (long i = 0; i < numLines; i++) {
    std::getline(infile, line);
    lineSplit = split(line, ' ');
    for (auto x : lineSplit) {
      long deg = std::stoi(x);
      vectorsDegeneracies(j) = double(deg);
      j += 1;
    }
  }

  // now we read the Hamiltonian in real space
  Eigen::MatrixXd bravaisVectors(3, numVectors);
  Eigen::Tensor<std::complex<double>, 3> h0R(numVectors, numWann, numWann);
  Eigen::Tensor<std::complex<double>, 4> rMatrix(3, numVectors, numWann,
                                                 numWann);
  bravaisVectors.setZero();
  h0R.setZero();
  rMatrix.setZero();

  // parse the Hamiltonian

  for (long iR = 0; iR < numVectors; iR++) {
    // first we have an empty line
    std::getline(infile, line);

    // then we read the lattice vector coordinates
    std::getline(infile, line);
    lineSplit = split(line, ' ');
    bravaisVectors(0, iR) = std::stod(lineSplit[0]);
    bravaisVectors(1, iR) = std::stod(lineSplit[1]);
    bravaisVectors(2, iR) = std::stod(lineSplit[2]);

    for (long i = 0; i < numWann; i++) {
      for (long j = 0; j < numWann; j++) {
        std::getline(infile, line);
        lineSplit = split(line, ' ');
        double re = std::stod(lineSplit[2]) / energyRyToEv;
        double im = std::stod(lineSplit[3]) / energyRyToEv;
        h0R(iR, i, j) = {re, im}; // the matrix was in eV
      }
    }
  }

  // now parse the R matrix
  // the format is similar, but we have a complex vector

  for (long iR = 0; iR < numVectors; iR++) {
    // first we have an empty line
    std::getline(infile, line);

    // then we read the lattice vector coordinates
    std::getline(infile, line);
    lineSplit = split(line, ' ');
    // they have been initialized above, and they are the same

    for (long i = 0; i < numWann; i++) {
      for (long j = 0; j < numWann; j++) {
        std::getline(infile, line);
        lineSplit = split(line, ' ');
        double re = std::stod(lineSplit[2]) / distanceBohrToAng;
        double im = std::stod(lineSplit[3]) / distanceBohrToAng;
        rMatrix(0, iR, i, j) = {re, im}; // the matrix was in eV
        re = std::stod(lineSplit[4]) / distanceBohrToAng;
        im = std::stod(lineSplit[5]) / distanceBohrToAng;
        rMatrix(1, iR, i, j) = {re, im}; // the matrix was in eV
        re = std::stod(lineSplit[6]) / distanceBohrToAng;
        im = std::stod(lineSplit[7]) / distanceBohrToAng;
        rMatrix(2, iR, i, j) = {re, im}; // the matrix was in eV
      }
    }
  }

  // I need to convert crystalVectors in cartesian coordinates
  // must check if I am aligning the unit cell correctly
  bravaisVectors = directUnitCell * bravaisVectors;
  // note: for Wannier90, lattice vectors are the rows of the matrix

  ElectronH0Wannier electronH0(directUnitCell, bravaisVectors,
                               vectorsDegeneracies, h0R, rMatrix);
  //	std::unique_ptr<ElectronH0Wannier> electronH0(new ElectronH0Wannier(
  //			directUnitCell, crystalVectors, vectorsDegeneracies,
  //h0R));

  long dimensionality = context.getDimensionality();
  Eigen::MatrixXd atomicPositions = context.getInputAtomicPositions();
  Eigen::VectorXi atomicSpecies = context.getInputAtomicSpecies();
  std::vector<std::string> speciesNames = context.getInputSpeciesNames();

  // we default the masses to the conventional ones here.
  Eigen::VectorXd speciesMasses(speciesNames.size());
  PeriodicTable periodicTable;
  long i = 0;
  for (auto speciesName : speciesNames) {
    speciesMasses[i] = periodicTable.getMass(speciesName);
    i += 1;
  }

  Crystal crystal(directUnitCell, atomicPositions, atomicSpecies, speciesNames,
                  speciesMasses, dimensionality);
  //	std::unique_ptr<Crystal> crystal(new Crystal(directUnitCell,
  //			atomicPositions, atomicSpecies, speciesNames,
  //speciesMasses, 			dimensionality));

  //	return std::make_tuple(std::move(crystal),std::move(electronH0));
  return {crystal, electronH0};
};
=======
    std::vector < std::string > tokens;
    std::string token;
    std::istringstream tokenStream(s);

    if (delimiter == ' ') {
        for (std::string s; tokenStream >> s;) {
            tokens.push_back(s);
        }
    } else {
        while (std::getline(tokenStream, token, delimiter)) {
            token.erase(std::remove_if(token.begin(), token.end(), ::isspace),
                    token.end());
            tokens.push_back(token);
        }
    }

    return tokens;
}

std::tuple<Crystal, PhononH0> QEParser::parsePhHarmonic(Context &context) {
    //  Here we read the dynamical matrix of interatomic force constants
    //	in real space.

    std::string fileName = context.getPhD2FileName();
    if (fileName == "") {
        Error e("Must provide a D2 file name", 1);
    }

    std::string line;
    std::vector < std::string > lineSplit;

    // open input file
    std::ifstream infile(fileName);

    if (not infile.is_open()) {
        Error e("Dynamical matrix file not found", 1);
    }

    //  First line contains ibrav, celldm and other variables

    std::getline(infile, line);
    lineSplit = split(line, ' ');

    int numElements = std::stoi(lineSplit[0]);
    int numAtoms = std::stoi(lineSplit[1]);
    int ibrav = std::stoi(lineSplit[2]);

    Eigen::VectorXd celldm(6);
    celldm(0) = std::stod(lineSplit[3]);
    celldm(1) = std::stod(lineSplit[4]);
    celldm(2) = std::stod(lineSplit[5]);
    celldm(3) = std::stod(lineSplit[6]);
    celldm(4) = std::stod(lineSplit[7]);
    celldm(5) = std::stod(lineSplit[8]);

    Eigen::Matrix3d directUnitCell(3, 3);
    if (ibrav == 0) {
        // In this case, unitCell is written in the file (in angstroms?)
        for (int i = 0; i < 3; i++) {
            std::getline(infile, line);
            lineSplit = split(line, ' ');
            for (int j = 0; j < 3; j++) {
                directUnitCell(i, j) = std::stod(lineSplit[j]);
            }
        };
    };

    // generate the unit cell vectors (also for ibrav != 0)
    latgen(ibrav, celldm, directUnitCell);

    //  Next, we read the atomic species
    std::vector < std::string > speciesNames;
    Eigen::VectorXd speciesMasses(numElements);
    for (int i = 0; i < numElements; i++) {
        std::getline(infile, line);
        lineSplit = split(line, '\'');
        speciesNames.push_back(lineSplit[1]);
        speciesMasses(i) = std::stod(lineSplit[2]); // in rydbergs
    };

    //  we read the atomic positions
    Eigen::MatrixXd atomicPositions(numAtoms, 3);
    Eigen::VectorXi atomicSpecies(numAtoms);
    for (int i = 0; i < numAtoms; i++) {
        std::getline(infile, line);
        lineSplit = split(line, ' ');
        atomicSpecies(i) = std::stoi(lineSplit[1]) - 1;
        atomicPositions(i, 0) = std::stod(lineSplit[2]);
        atomicPositions(i, 1) = std::stod(lineSplit[3]);
        atomicPositions(i, 2) = std::stod(lineSplit[4]);
    }

    //  Read if hasDielectric
    std::getline(infile, line);
    line.erase(std::remove_if(line.begin(), line.end(), ::isspace), line.end());
    bool hasDielectric;
    if (line == "T") {
        hasDielectric = true;
    } else {
        hasDielectric = false;
    }

    //	if there are the dielectric info, we can read dielectric matrix
    //	and the Born charges
    Eigen::MatrixXd dielectricMatrix(3, 3);
    dielectricMatrix.setZero();
    Eigen::Tensor<double, 3> bornCharges(numAtoms, 3, 3);
    bornCharges.setZero();

    if (hasDielectric) {
        for (int i = 0; i < 3; i++) {
            std::getline(infile, line);
            lineSplit = split(line, ' ');
            for (int j = 0; j < 3; j++) {
                dielectricMatrix(i, j) = std::stod(lineSplit[j]);
            }
        }

        for (int iAtom = 0; iAtom < numAtoms; iAtom++) {
            std::getline(infile, line);
            for (int i = 0; i < 3; i++) {
                std::getline(infile, line);
                lineSplit = split(line, ' ');
                for (int j = 0; j < 3; j++) {
                    bornCharges(iAtom, i, j) = std::stod(lineSplit[j]);
                }
            }
        }
    }

    //	Now we parse the coarse q grid
    std::getline(infile, line);
    lineSplit = split(line, ' ');
    Eigen::VectorXi qCoarseGrid(3);
    qCoarseGrid(0) = std::stoi(lineSplit[0]);
    qCoarseGrid(1) = std::stoi(lineSplit[1]);
    qCoarseGrid(2) = std::stoi(lineSplit[2]);

    Eigen::Tensor<double, 7> forceConstants(qCoarseGrid[0], qCoarseGrid[1],
            qCoarseGrid[2], 3, 3, numAtoms, numAtoms);

    int m1Test;
    int m2Test;
    int m3Test;
    double x;

    for (int ic = 0; ic < 3; ic++) {
        for (int jc = 0; jc < 3; jc++) {
            for (int iat = 0; iat < numAtoms; iat++) {
                for (int jat = 0; jat < numAtoms; jat++) {
                    // a line containing ic, jc, iat, jat
                    std::getline(infile, line);

                    for (int r3 = 0; r3 < qCoarseGrid[2]; r3++) {
                        for (int r2 = 0; r2 < qCoarseGrid[1]; r2++) {
                            for (int r1 = 0; r1 < qCoarseGrid[0]; r1++) {
                                std::getline(infile, line);
                                std::istringstream iss(line);
                                iss >> m1Test >> m2Test >> m3Test >> x;
                                forceConstants(r1, r2, r3, ic, jc, iat, jat) =
                                        x;
                            }
                        }
                    }
                }
            }
        }
    }

    infile.close();

    // Now we do postprocessing

    long dimensionality = context.getDimensionality();
    Crystal crystal(directUnitCell, atomicPositions, atomicSpecies,
            speciesNames, speciesMasses, dimensionality);

    if (qCoarseGrid(0) <= 0 || qCoarseGrid(1) <= 0 || qCoarseGrid(2) <= 0) {
        Error e("qCoarseGrid smaller than zero", 1);
    }

    //	Now, let's try to diagonalize some points, and start debugging at q=0

    PhononH0 dynamicalMatrix(crystal, dielectricMatrix, bornCharges,
            forceConstants);
    dynamicalMatrix.setAcousticSumRule(context.getSumRuleD2());

    return {crystal, dynamicalMatrix};
}
;

bool QEParser::isQuantumEspressoXml(const std::string &fileName) {
    if (fileName.empty()) {
        Error e("Must provide an input H0 file name");
    }
    // open input file
    std::ifstream infile(fileName);
    if (not infile.is_open()) {
        Error e("H0 file not found", 1);
    }
    std::string tag = "espresso";
    std::string line;
    bool tagFound = false;
    while (std::getline(infile, line) && !tagFound) {
        if (line.find(tag) != string::npos) {
            tagFound = true;
            break;
        }
    }
    infile.close();
    return tagFound;
}

std::tuple<Crystal, ElectronH0Fourier> QEParser::parseElHarmonicFourier(
        Context &context) {
    //  Here we read the XML file of quantum espresso.

    std::string fileName;
    fileName = context.getElectronH0Name();
    double fourierCutoff = context.getElectronFourierCutoff();

    if (fileName.empty()) {
        Error e("Must provide an XML file name");
    }

    std::vector < std::string > lineSplit;

    // load and parse XML file using pugi library
    pugi::xml_document doc;
    pugi::xml_parse_result result = doc.load_file(fileName.c_str());

    if (not result) {
        Error e("Error parsing XML file");
    }

    pugi::xml_node output = doc.child("qes:espresso").child("output");

    // atomic species

    pugi::xml_node atomicSpeciesXML = output.child("atomic_species");
    int numElements = atomicSpeciesXML.attribute("ntyp").as_int();
    std::vector < std::string > speciesNames;
    Eigen::VectorXd speciesMasses(numElements);
    int i = 0;
    for (pugi::xml_node species : atomicSpeciesXML.children("species")) {
        speciesNames.push_back(species.attribute("name").value());
        speciesMasses(i) = species.child("mass").text().as_double(); // in amu
        i += 1;
    }

    // atomic structure

    pugi::xml_node atomicStructure = output.child("atomic_structure");
    int numAtoms = atomicStructure.attribute("nat").as_int();

    //  we read the atomic positions

    pugi::xml_node atomicPositionsXML = atomicStructure.child(
            "atomic_positions");
    Eigen::MatrixXd atomicPositions(numAtoms, 3);
    Eigen::VectorXi atomicSpecies(numAtoms);
    i = 0;
    int atomId = 0;
    std::string thisAtomName;
    for (pugi::xml_node atom : atomicPositionsXML.children("atom")) {
        thisAtomName = atom.attribute("name").value();
        // the XML doesn't describe atoms with a tag ID, but using names
        // here I find the index of the species in speciesNames, given the name
        std::vector<std::string>::iterator itr = std::find(speciesNames.begin(),
                speciesNames.end(), thisAtomName);
        if (itr != speciesNames.cend()) {
            atomId = std::distance(speciesNames.begin(), itr);
        } else {
            Error e("Element not found in XML");
        }
        atomicSpecies(i) = atomId;

        // note: atomic positions are cartesians, in units of angstroms
        lineSplit = split(atom.child_value(), ' ');
        atomicPositions(i, 0) = std::stod(lineSplit[0]);
        atomicPositions(i, 1) = std::stod(lineSplit[1]);
        atomicPositions(i, 2) = std::stod(lineSplit[2]);
        i += 1;
    }

    // we read the unit cell

    Eigen::Matrix3d directUnitCell;
    Eigen::Vector3d thisVals;
    pugi::xml_node cell = atomicStructure.child("cell");
    lineSplit = split(cell.child_value("a1"), ' ');
    directUnitCell(0, 0) = std::stod(lineSplit[0]);
    directUnitCell(0, 1) = std::stod(lineSplit[1]);
    directUnitCell(0, 2) = std::stod(lineSplit[2]);
    lineSplit = split(cell.child_value("a2"), ' ');
    directUnitCell(1, 0) = std::stod(lineSplit[0]);
    directUnitCell(1, 1) = std::stod(lineSplit[1]);
    directUnitCell(1, 2) = std::stod(lineSplit[2]);
    lineSplit = split(cell.child_value("a3"), ' ');
    directUnitCell(2, 0) = std::stod(lineSplit[0]);
    directUnitCell(2, 1) = std::stod(lineSplit[1]);
    directUnitCell(2, 2) = std::stod(lineSplit[2]);

    // Now we parse the electronic structure

    pugi::xml_node bandStructureXML = output.child("band_structure");
    bool lsda = bandStructureXML.child("lsda").text().as_bool();
    bool noncolin = bandStructureXML.child("noncolin").text().as_bool();
    bool spinOrbit = bandStructureXML.child("spinorbit").text().as_bool();
    int numBands = bandStructureXML.child("nbnd").text().as_int();
    int numElectrons = bandStructureXML.child("nelec").text().as_int();
    double homo =
            bandStructureXML.child("highestOccupiedLevel").text().as_double();
    int numIrredPoints = bandStructureXML.child("nks").text().as_int();

    pugi::xml_node startingKPoints = bandStructureXML.child(
            "starting_k_points");
    // this may or may not be present! if so, I get mesh and offset
    pugi::xml_node mp = startingKPoints.child("monkhorst_pack");
    if (mp) {
        Error e("Grid found in QE:XML, should have used full kpoints grid", 1);
    }

    // Initialize the crystal class

    long dimensionality = context.getDimensionality();
    Crystal crystal(directUnitCell, atomicPositions, atomicSpecies,
            speciesNames, speciesMasses, dimensionality);
//	std::unique_ptr<Crystal> crystal(new Crystal(directUnitCell,
//			atomicPositions, atomicSpecies, speciesNames, speciesMasses,
//			dimensionality));

    // initialize reciprocal lattice cell
    // I need this to convert kpoints from cartesian to crystal coordinates

    pugi::xml_node basisSet = output.child("basis_set");
    pugi::xml_node recCell = basisSet.child("reciprocal_lattice");
    Eigen::Matrix3d bVectors;
    lineSplit = split(recCell.child_value("b1"), ' ');
    bVectors(0, 0) = std::stod(lineSplit[0]);
    bVectors(0, 1) = std::stod(lineSplit[1]);
    bVectors(0, 2) = std::stod(lineSplit[2]);
    lineSplit = split(recCell.child_value("b2"), ' ');
    bVectors(1, 0) = std::stod(lineSplit[0]);
    bVectors(1, 1) = std::stod(lineSplit[1]);
    bVectors(1, 2) = std::stod(lineSplit[2]);
    lineSplit = split(recCell.child_value("b3"), ' ');
    bVectors(2, 0) = std::stod(lineSplit[0]);
    bVectors(2, 1) = std::stod(lineSplit[1]);
    bVectors(2, 2) = std::stod(lineSplit[2]);

    // parse k-points and energies

    Eigen::Matrix<double, 3, Eigen::Dynamic> irredPoints(3, numIrredPoints);
    Eigen::VectorXd irredWeights(numIrredPoints);
    Eigen::MatrixXd irredEnergies(numIrredPoints, numBands);
    Eigen::MatrixXd irredOccupations(numIrredPoints, numBands);
    irredPoints.setZero();
    irredWeights.setZero();
    irredEnergies.setZero();
    irredOccupations.setZero();
    i = 0;
    Eigen::Vector3d p;
    for (pugi::xml_node kpoint : bandStructureXML.children("ks_energies")) {
        irredWeights(i) =
                kpoint.child("k_point").attribute("weight").as_double();
        lineSplit = split(kpoint.child_value("k_point"), ' ');

        // note:
        // k_cart = bVectors * k_cryst

        p(0) = std::stod(lineSplit[0]);
        p(1) = std::stod(lineSplit[1]);
        p(2) = std::stod(lineSplit[2]);

        // convert from cartesian to crystal coordinates
        p = bVectors.inverse() * p;
        irredPoints.col(i) = p;

        lineSplit = split(kpoint.child_value("eigenvalues"), ' ');
        for (int j = 0; j < numBands; j++) {
            irredEnergies(i, j) = std::stod(lineSplit[j]);
        }

        lineSplit = split(kpoint.child_value("occupations"), ' ');
        for (int j = 0; j < numBands; j++) {
            irredOccupations(i, j) = std::stod(lineSplit[j]);
        }

        i += 1;
    }

    // QE XML energies are in Hartree units. Must convert to rydbergs
    irredEnergies *= 2.;

    // Now we do postprocessing

    if (lsda || noncolin) {
        Error e("spin is not yet supported");
    }

    auto [mesh, offset] = Points::findMesh(irredPoints);
    FullPoints coarsePoints(crystal, mesh, offset);

    bool withVelocities = false;
    bool withEigenvectors = false;
    Particle particle(Particle::electron);
    FullBandStructure coarseBandStructure(numBands, particle, withVelocities,
            withEigenvectors, coarsePoints);
    // fill in the info on band structure
    Eigen::Vector3d pointCoords;
    Eigen::VectorXd thisEnergies(numBands);
    for (int ik = 0; ik < numIrredPoints; ik++) {
        // note: kpoints in the XML files are not ordered in the same way
        // as in the scf.in file
        pointCoords = irredPoints.col(ik);
        thisEnergies = irredEnergies.row(ik);
        coarseBandStructure.setEnergies(pointCoords, thisEnergies);
    }

    context.setHasSpinOrbit(spinOrbit);
    if (spinOrbit)
        numElectrons /= 2.;
    context.setNumOccupiedStates(numElectrons);
    context.setFermiLevel(homo);

    ElectronH0Fourier electronH0(crystal, coarsePoints, coarseBandStructure,
            fourierCutoff);
//	std::unique_ptr<ElectronH0Fourier> electronH0(new ElectronH0Fourier(
//			*crystal, coarsePoints, coarseBandStructure, fourierCutoff));

//	return std::make_tuple(std::move(crystal),std::move(electronH0));
    return {crystal, electronH0};
}
;

std::tuple<Crystal, ElectronH0Wannier> QEParser::parseElHarmonicWannier(
        Context &context) {
    //  Here we read the XML file of quantum espresso.

    std::string fileName = context.getElectronH0Name();

    if (fileName == "") {
        Error e("Must provide the Wannier90 TB file name", 1);
    }

    std::string line;
    std::vector < std::string > lineSplit;

    // open input file
    std::ifstream infile(fileName);

    if (not infile.is_open()) {
        Error e("Wannier H0 file not found", 1);
    }

    //  First line contains the title and date
    std::getline(infile, line);

    //Then, we have the directUnitCell of the ctystal in angstroms
    Eigen::Matrix3d directUnitCell(3, 3);
    directUnitCell.setZero();
    for (int i = 0; i < 3; i++) {
        std::getline(infile, line);
        lineSplit = split(line, ' ');
        for (int j = 0; j < 3; j++) {
            // unit cell is written in angstrom
            directUnitCell(i, j) = std::stod(lineSplit[j]) / distanceBohrToAng;
        }
    };

    // Next, we the number of Wannier functions / bands, after disentanglement
    std::getline(infile, line);
    long numWann = std::stoi(line);

    // The number of irreducible vectors in real space
    std::getline(infile, line);
    long numVectors = std::stoi(line);

    // now, we must read numVectors integers with the vector degeneracies
    // there can be only up to 15 numbers per line
    long numLines = numVectors / long(15);
    if (double(numVectors) / 15. > 0.)
        numLines += 1;
    Eigen::VectorXd vectorsDegeneracies(numVectors);
    vectorsDegeneracies.setZero();
    long j = 0;
    for (long i = 0; i < numLines; i++) {
        std::getline(infile, line);
        lineSplit = split(line, ' ');
        for (auto x : lineSplit) {
            long deg = std::stoi(x);
            vectorsDegeneracies(j) = double(deg);
            j += 1;
        }
    }

    // now we read the Hamiltonian in real space
    Eigen::MatrixXd bravaisVectors(3, numVectors);
    Eigen::Tensor<std::complex<double>, 3> h0R(numVectors, numWann, numWann);
    Eigen::Tensor<std::complex<double>, 4> rMatrix(3, numVectors, numWann,
            numWann);
    bravaisVectors.setZero();
    h0R.setZero();
    rMatrix.setZero();

    // parse the Hamiltonian

    for (long iR = 0; iR < numVectors; iR++) {
        // first we have an empty line
        std::getline(infile, line);

        // then we read the lattice vector coordinates
        std::getline(infile, line);
        lineSplit = split(line, ' ');
        bravaisVectors(0, iR) = std::stod(lineSplit[0]);
        bravaisVectors(1, iR) = std::stod(lineSplit[1]);
        bravaisVectors(2, iR) = std::stod(lineSplit[2]);

        for (long i = 0; i < numWann; i++) {
            for (long j = 0; j < numWann; j++) {
                std::getline(infile, line);
                lineSplit = split(line, ' ');
                double re = std::stod(lineSplit[2]) / energyRyToEv;
                double im = std::stod(lineSplit[3]) / energyRyToEv;
                h0R(iR, i, j) = { re, im }; // the matrix was in eV
            }
        }
    }

    // now parse the R matrix
    // the format is similar, but we have a complex vector

    for (long iR = 0; iR < numVectors; iR++) {
        // first we have an empty line
        std::getline(infile, line);

        // then we read the lattice vector coordinates
        std::getline(infile, line);
        lineSplit = split(line, ' ');
        // they have been initialized above, and they are the same

        for (long i = 0; i < numWann; i++) {
            for (long j = 0; j < numWann; j++) {
                std::getline(infile, line);
                lineSplit = split(line, ' ');
                double re = std::stod(lineSplit[2]) / distanceBohrToAng;
                double im = std::stod(lineSplit[3]) / distanceBohrToAng;
                rMatrix(0, iR, i, j) = { re, im }; // the matrix was in eV
                re = std::stod(lineSplit[4]) / distanceBohrToAng;
                im = std::stod(lineSplit[5]) / distanceBohrToAng;
                rMatrix(1, iR, i, j) = { re, im }; // the matrix was in eV
                re = std::stod(lineSplit[6]) / distanceBohrToAng;
                im = std::stod(lineSplit[7]) / distanceBohrToAng;
                rMatrix(2, iR, i, j) = { re, im }; // the matrix was in eV
            }
        }
    }

    // I need to convert crystalVectors in cartesian coordinates
    // must check if I am aligning the unit cell correctly
    bravaisVectors = directUnitCell * bravaisVectors;
    // note: for Wannier90, lattice vectors are the rows of the matrix

    ElectronH0Wannier electronH0(directUnitCell, bravaisVectors,
            vectorsDegeneracies, h0R, rMatrix);
//	std::unique_ptr<ElectronH0Wannier> electronH0(new ElectronH0Wannier(
//			directUnitCell, crystalVectors, vectorsDegeneracies, h0R));

    long dimensionality = context.getDimensionality();
    Eigen::MatrixXd atomicPositions = context.getInputAtomicPositions();
    Eigen::VectorXi atomicSpecies = context.getInputAtomicSpecies();
    std::vector < std::string > speciesNames = context.getInputSpeciesNames();

    // we default the masses to the conventional ones here.
    Eigen::VectorXd speciesMasses(speciesNames.size());
    PeriodicTable periodicTable;
    long i = 0;
    for (auto speciesName : speciesNames) {
        speciesMasses[i] = periodicTable.getMass(speciesName);
        i += 1;
    }

    Crystal crystal(directUnitCell, atomicPositions, atomicSpecies,
            speciesNames, speciesMasses, dimensionality);
//	std::unique_ptr<Crystal> crystal(new Crystal(directUnitCell,
//			atomicPositions, atomicSpecies, speciesNames, speciesMasses,
//			dimensionality));

//	return std::make_tuple(std::move(crystal),std::move(electronH0));
    return {crystal,electronH0};
}
;
>>>>>>> 79c3d5b5
<|MERGE_RESOLUTION|>--- conflicted
+++ resolved
@@ -10,366 +10,361 @@
 #include "constants.h"
 #include "eigen.h"
 #include "exceptions.h"
+#include "particle.h"
 #include "periodic_table.h"
 #include "pugixml.hpp"
 #include "qe_input_parser.h"
-<<<<<<< HEAD
-#include "statistics.h"
-=======
-#include "particle.h"
-#include "periodic_table.h"
->>>>>>> 79c3d5b5
 #include "utilities.h"
 
 void latgen(const int ibrav, Eigen::VectorXd &celldm,
-        Eigen::Matrix3d &unitCell) {
-    //  sets up the crystallographic vectors a1, a2, and a3.
-    //
-    //  ibrav is the structure index:
-    //    1  cubic P (sc)
-    //    2  cubic F (fcc)
-    //    3  cubic I (bcc)
-    //    4  hexagonal and trigonal P
-    //    5  trigonal R, 3-fold axis c
-    //    6  tetragonal P (st)
-    //    7  tetragonal I (bct)
-    //    8  orthorhombic P
-    //    9  1-face (C) centered orthorhombic
-    //   10  all face centered orthorhombic
-    //   11  body centered orthorhombic
-    //   12  monoclinic P (unique axis: c)
-    //   13  one face (base) centered monoclinic
-    //   14  triclinic P
-    //  Also accepted:
-    //    0  "free" structure
-    //  -12  monoclinic P (unique axis: b)
-    //   -3  cubic bcc with a more symmetric choice of axis
-    //   -5  trigonal R, threefold axis along (111)
-    //   -9  alternate description for base centered orthorhombic
-    //  -13  one face (base) centered monoclinic (unique axis: b)
-    //   91  1-face (A) centered orthorombic
-    //
-    //  celldm are parameters which fix the shape of the unit cell
-    //  volumeUnitCell is the unit-cell volume
-    //
-    //  NOTA BENE: all axis sets are right-handed
-    //  Boxes for US PPs do not work properly with left-handed axis
-
-    const double sr2 = 1.414213562373, sr3 = 1.732050807569;
-
-    //  user-supplied lattice vectors
-
-    Eigen::Vector3d a1, a2, a3;
-
-    a1 = unitCell.col(0);
-    a2 = unitCell.col(1);
-    a3 = unitCell.col(2);
-
-    if (ibrav == 0) {
-        if (a1.norm() == 0. || a2.norm() == 0. || a3.norm() == 0.) {
-            Error e("wrong at for ibrav=0", 1);
-        }
-        if (celldm(0) != 0.) {
-            // ... input at are in units of alat => convert them to a.u.
-            unitCell *= celldm(0);
-        } else {
-            // ... input at are in atomic units: define celldm(1) from a1
-            celldm(0) = a1.norm();
-        }
+            Eigen::Matrix3d &unitCell) {
+  //  sets up the crystallographic vectors a1, a2, and a3.
+  //
+  //  ibrav is the structure index:
+  //    1  cubic P (sc)
+  //    2  cubic F (fcc)
+  //    3  cubic I (bcc)
+  //    4  hexagonal and trigonal P
+  //    5  trigonal R, 3-fold axis c
+  //    6  tetragonal P (st)
+  //    7  tetragonal I (bct)
+  //    8  orthorhombic P
+  //    9  1-face (C) centered orthorhombic
+  //   10  all face centered orthorhombic
+  //   11  body centered orthorhombic
+  //   12  monoclinic P (unique axis: c)
+  //   13  one face (base) centered monoclinic
+  //   14  triclinic P
+  //  Also accepted:
+  //    0  "free" structure
+  //  -12  monoclinic P (unique axis: b)
+  //   -3  cubic bcc with a more symmetric choice of axis
+  //   -5  trigonal R, threefold axis along (111)
+  //   -9  alternate description for base centered orthorhombic
+  //  -13  one face (base) centered monoclinic (unique axis: b)
+  //   91  1-face (A) centered orthorombic
+  //
+  //  celldm are parameters which fix the shape of the unit cell
+  //  volumeUnitCell is the unit-cell volume
+  //
+  //  NOTA BENE: all axis sets are right-handed
+  //  Boxes for US PPs do not work properly with left-handed axis
+
+  const double sr2 = 1.414213562373, sr3 = 1.732050807569;
+
+  //  user-supplied lattice vectors
+
+  Eigen::Vector3d a1, a2, a3;
+
+  a1 = unitCell.col(0);
+  a2 = unitCell.col(1);
+  a3 = unitCell.col(2);
+
+  if (ibrav == 0) {
+    if (a1.norm() == 0. || a2.norm() == 0. || a3.norm() == 0.) {
+      Error e("wrong at for ibrav=0", 1);
+    }
+    if (celldm(0) != 0.) {
+      // ... input at are in units of alat => convert them to a.u.
+      unitCell *= celldm(0);
     } else {
-        a1.setZero();
-        a2.setZero();
-        a3.setZero();
-    }
-
-    if (celldm(0) <= 0.) {
-        Error e("wrong celldm(1)", 1);
-    }
-
-    //  index of bravais lattice supplied
-
-    if (ibrav == 1) { // simple cubic lattice
-        a1(0) = celldm(0);
-        a2(1) = celldm(0);
-        a3(2) = celldm(0);
-    } else if (ibrav == 2) { //     fcc lattice
-        double term = celldm(0) / 2.;
-        a1(0) = -term;
-        a1(2) = term;
-        a2(1) = term;
-        a2(2) = term;
-        a3(0) = -term;
-        a3(1) = term;
-    } else if (abs(ibrav) == 3) { // bcc lattice
-        double term = celldm(0) / 2.;
-        for (int ir = 0; ir < 3; ir++) {
-            a1(ir) = term;
-            a2(ir) = term;
-            a3(ir) = term;
-        }
-        if (ibrav < 0) {
-            a1(0) = -a1(0);
-            a2(1) = -a2(1);
-            a3(2) = -a3(2);
-        } else {
-            a2(0) = -a2(0);
-            a3(0) = -a3(0);
-            a3(1) = -a3(1);
-        }
-    } else if (ibrav == 4) { // hexagonal lattice
-        if (celldm(2) <= 0.) {
-            Error e("wrong celldm(2)", ibrav);
-        }
-        double cbya = celldm(2);
-        a1(0) = celldm(0);
-        a2(0) = -celldm(0) / 2.;
-        a2(1) = celldm(0) * sr3 / 2.;
-        a3(2) = celldm(0) * cbya;
-
-    } else if (abs(ibrav) == 5) { // trigonal lattice
-        if (celldm(3) <= -0.5 || celldm(3) >= 1.) {
-            Error e("wrong celldm(4)", abs(ibrav));
-        }
-
-        double term1 = sqrt(1. + 2. * celldm(3));
-        double term2 = sqrt(1. - celldm(3));
-
-        if (ibrav == 5) { // threefold axis along c (001)
-            a2(1) = sr2 * celldm(0) * term2 / sr3;
-            a2(2) = celldm(0) * term1 / sr3;
-            a1(0) = celldm(0) * term2 / sr2;
-            a1(1) = -a1(0) / sr3;
-            a1(2) = a2(2);
-            a3(0) = -a1(0);
-            a3(1) = a1(1);
-            a3(2) = a2(2);
-        } else if (ibrav == -5) { // threefold axis along (111)
-            // Notice that in the cubic limit (alpha=90, celldm(4)=0,
-            // term1=term2=1)
-            // does not yield the x,y,z axis, but an equivalent rotated triplet:
-            //   a/3 (-1,2,2), a/3 (2,-1,2), a/3 (2,2,-1)
-            // If you prefer the x,y,z axis as cubic limit, you should modify
-            // the definitions of a1(1) and a1(2) as follows:'
-            // a1(1) = celldm(1)*(term1+2.0_dp*term2)/3.0_dp
-            // a1(2) = celldm(1)*(term1-term2)/3.0_dp
-            // (info by G. Pizzi and A. Cepellotti)
-            a1(0) = celldm(0) * (term1 - 2. * term2) / 3.;
-            a1(1) = celldm(0) * (term1 + term2) / 3.;
-            a1(2) = a1(1);
-            a2(0) = a1(2);
-            a2(1) = a1(0);
-            a2(2) = a1(1);
-            a3(0) = a1(1);
-            a3(1) = a1(2);
-            a3(2) = a1(0);
-        }
-    } else if (ibrav == 6) { // tetragonal lattice
-        if (celldm(2) <= 0.) {
-            Error e("wrong celldm(3)", 6);
-        }
-        double cbya = celldm(2);
-        a1(0) = celldm(0);
-        a2(1) = celldm(0);
-        a3(2) = celldm(0) * cbya;
-
-    } else if (ibrav == 7) { // body centered tetragonal lattice
-        if (celldm(2) <= 0.) {
-            Error e("wrong celldm(3)", 7);
-        }
-        double cbya = celldm(2);
-        a2(0) = celldm(0) / 2.;
-        a2(1) = a2(0);
-        a2(2) = cbya * celldm(0) / 2.;
-        a1(0) = a2(0);
-        a1(1) = -a2(0);
-        a1(2) = a2(2);
-        a3(0) = -a2(0);
-        a3(1) = -a2(0);
-        a3(2) = a2(2);
-    } else if (ibrav == 8) { // Simple orthorhombic lattice
-        if (celldm(1) <= 0.) {
-            Error e("wrong celldm(2)", ibrav);
-        }
-        if (celldm(2) <= 0.) {
-            Error e("wrong celldm(3)", ibrav);
-        }
-        a1(0) = celldm(0);
-        a2(1) = celldm(0) * celldm(1);
-        a3(2) = celldm(0) * celldm(2);
-    } else if (abs(ibrav) == 9) {
-        // One face (base) centered orthorhombic lattice  (C type)
-        if (celldm(1) <= 0.) {
-            Error e("wrong celldm(2)", abs(ibrav));
-        }
-        if (celldm(2) <= 0.) {
-            Error e("wrong celldm(3)", abs(ibrav));
-        }
-        if (ibrav == 9) { // old PWscf description
-            a1(0) = 0.5 * celldm(0);
-            a1(1) = a1(0) * celldm(1);
-            a2(0) = -a1(0);
-            a2(1) = a1(1);
-        } else { // alternate description
-            a1(0) = 0.5 * celldm(0);
-            a1(1) = -a1(0) * celldm(1);
-            a2(0) = a1(0);
-            a2(1) = -a1(1);
-        }
-        a3(2) = celldm(0) * celldm(2);
-    } else if (ibrav == 91) {
-        // One face(base)centered orthorhombic lattice (A type)
-        if (celldm(1) <= 0.) {
-            Error e("wrong celldm(2)", ibrav);
-        }
-        if (celldm(2) <= 0.) {
-            Error e("wrong celldm(3)", ibrav);
-        }
-        a1(0) = celldm(0);
-        a2(1) = celldm(0) * celldm(1) * 0.5;
-        a2(2) = -celldm(0) * celldm(2) * 0.5;
-        a3(1) = a2(1);
-        a3(2) = -a2(2);
-    } else if (ibrav == 10) { // All face centered orthorhombic lattice
-        if (celldm(1) <= 0.) {
-            Error e("wrong celldm(2)", ibrav);
-        }
-        if (celldm(2) <= 0.) {
-            Error e("wrong celldm(3)", ibrav);
-        }
-        a2(0) = 0.5 * celldm(0);
-        a2(1) = a2(0) * celldm(1);
-        a1(0) = a2(0);
-        a1(2) = a2(0) * celldm(2);
-        a3(1) = a2(0) * celldm(1);
-        a3(2) = a1(2);
-    } else if (ibrav == 11) { // Body centered orthorhombic lattice
-        if (celldm(1) <= 0.) {
-            Error e("wrong celldm(2)", ibrav);
-        }
-        if (celldm(2) <= 0.) {
-            Error e("wrong celldm(3)", ibrav);
-        }
-        a1(0) = 0.5 * celldm(0);
-        a1(1) = a1(0) * celldm(1);
-        a1(2) = a1(0) * celldm(2);
-        a2(0) = -a1(0);
-        a2(1) = a1(1);
-        a2(2) = a1(2);
-        a3(0) = -a1(0);
-        a3(1) = -a1(1);
-        a3(2) = a1(2);
-    } else if (ibrav == 12) {
-        // Simple monoclinic lattice, unique (i.e. orthogonal to a) axis: c
-        if (celldm(1) <= 0.) {
-            Error e("wrong celldm(2)", ibrav);
-        }
-        if (celldm(2) <= 0.) {
-            Error e("wrong celldm(3)", ibrav);
-        }
-        if (abs(celldm(3)) >= 1.) {
-            Error e("wrong celldm(4)", ibrav);
-        }
-        double sen = sqrt(1. - celldm(3) * celldm(3));
-        a1(0) = celldm(0);
-        a2(0) = celldm(0) * celldm(1) * celldm(3);
-        a2(1) = celldm(0) * celldm(1) * sen;
-        a3(2) = celldm(0) * celldm(2);
-    } else if (ibrav == -12) {
-        // Simple monoclinic lattice, unique axis: b (more common)
-        if (celldm(1) <= 0.) {
-            Error e("wrong celldm(2)", -ibrav);
-        }
-        if (celldm(2) <= 0.) {
-            Error e("wrong celldm(3)", -ibrav);
-        }
-        if (abs(celldm(4)) >= 1.) {
-            Error e("wrong celldm(5)", -ibrav);
-        }
-        double sen = sqrt(1. - celldm(4) * celldm(4));
-        a1(0) = celldm(0);
-        a2(1) = celldm(0) * celldm(1);
-        a3(0) = celldm(0) * celldm(2) * celldm(4);
-        a3(2) = celldm(0) * celldm(2) * sen;
-    } else if (ibrav == 13) {
-        // One face centered monoclinic lattice unique axis c
-        if (celldm(1) <= 0.) {
-            Error e("wrong celldm(2)", ibrav);
-        }
-        if (celldm(2) <= 0.) {
-            Error e("wrong celldm(3)", ibrav);
-        }
-        if (abs(celldm(3)) >= 1.) {
-            Error e("wrong celldm(4)", ibrav);
-        }
-        double sen = sqrt(1. - celldm(4) * celldm(4));
-        a1(0) = 0.5 * celldm(0);
-        a1(2) = -a1(0) * celldm(2);
-        a2(0) = celldm(0) * celldm(1) * celldm(2);
-        a2(1) = celldm(0) * celldm(1) * sen;
-        a3(0) = a1(0);
-        a3(2) = -a1(2);
-    } else if (ibrav == -13) { // One face centered monoclinic lattice unique axis b
-        if (celldm(1) <= 0.) {
-            Error e("wrong celldm(2)", -ibrav);
-        }
-        if (celldm(2) <= 0.) {
-            Error e("wrong celldm(3)", -ibrav);
-        }
-        if (abs(celldm(4)) >= 1.) {
-            Error e("wrong celldm(5)", -ibrav);
-        }
-        double sen = sqrt(1. - celldm(4) * celldm(4));
-        a1(0) = 0.5 * celldm(0);
-        a1(1) = -a1(0) * celldm(1);
-        a2(0) = a1(0);
-        a2(1) = -a1(1);
-        a3(0) = celldm(0) * celldm(2) * celldm(4);
-        a3(2) = celldm(0) * celldm(2) * sen;
-    } else if (ibrav == 14) { // Triclinic lattice
-        if (celldm(1) <= 0.) {
-            Error e("wrong celldm(2)", ibrav);
-        }
-        if (celldm(2) <= 0.) {
-            Error e("wrong celldm(3)", ibrav);
-        }
-        if (abs(celldm(3)) >= 1.) {
-            Error e("wrong celldm(4)", ibrav);
-        }
-        if (abs(celldm(4)) >= 1.) {
-            Error e("wrong celldm(5)", ibrav);
-        }
-        if (abs(celldm(5)) >= 1.) {
-            Error e("wrong celldm(6)", ibrav);
-        }
-        double singam = sqrt(1. - celldm(5) * celldm(5));
-        double term = (1. + 2. * celldm(3) * celldm(4) * celldm(5)
-                - celldm(3) * celldm(3) - celldm(4) * celldm(4)
-                - celldm(5) * celldm(5));
-        if (term < 0.) {
-            Error e("celldm does not make sense, check your data", ibrav);
-        }
-        term = sqrt(term / (1. - celldm(5) * celldm(5)));
-        a1(0) = celldm(0);
-        a2(0) = celldm(0) * celldm(1) * celldm(5);
-        a2(1) = celldm(0) * celldm(1) * singam;
-        a3(0) = celldm(0) * celldm(2) * celldm(4);
-        a3(1) = celldm(0) * celldm(2) * (celldm(3) - celldm(4) * celldm(5))
-                / singam;
-        a3(2) = celldm(0) * celldm(2) * term;
-
+      // ... input at are in atomic units: define celldm(1) from a1
+      celldm(0) = a1.norm();
+    }
+  } else {
+    a1.setZero();
+    a2.setZero();
+    a3.setZero();
+  }
+
+  if (celldm(0) <= 0.) {
+    Error e("wrong celldm(1)", 1);
+  }
+
+  //  index of bravais lattice supplied
+
+  if (ibrav == 1) { // simple cubic lattice
+    a1(0) = celldm(0);
+    a2(1) = celldm(0);
+    a3(2) = celldm(0);
+  } else if (ibrav == 2) { //     fcc lattice
+    double term = celldm(0) / 2.;
+    a1(0) = -term;
+    a1(2) = term;
+    a2(1) = term;
+    a2(2) = term;
+    a3(0) = -term;
+    a3(1) = term;
+  } else if (abs(ibrav) == 3) { // bcc lattice
+    double term = celldm(0) / 2.;
+    for (int ir = 0; ir < 3; ir++) {
+      a1(ir) = term;
+      a2(ir) = term;
+      a3(ir) = term;
+    }
+    if (ibrav < 0) {
+      a1(0) = -a1(0);
+      a2(1) = -a2(1);
+      a3(2) = -a3(2);
     } else {
-        Error e("nonexistent bravais lattice", ibrav);
-    }
-
-    if (ibrav != 0) {
-        unitCell.col(0) = a1;
-        unitCell.col(1) = a2;
-        unitCell.col(2) = a3;
-    }
+      a2(0) = -a2(0);
+      a3(0) = -a3(0);
+      a3(1) = -a3(1);
+    }
+  } else if (ibrav == 4) { // hexagonal lattice
+    if (celldm(2) <= 0.) {
+      Error e("wrong celldm(2)", ibrav);
+    }
+    double cbya = celldm(2);
+    a1(0) = celldm(0);
+    a2(0) = -celldm(0) / 2.;
+    a2(1) = celldm(0) * sr3 / 2.;
+    a3(2) = celldm(0) * cbya;
+
+  } else if (abs(ibrav) == 5) { // trigonal lattice
+    if (celldm(3) <= -0.5 || celldm(3) >= 1.) {
+      Error e("wrong celldm(4)", abs(ibrav));
+    }
+
+    double term1 = sqrt(1. + 2. * celldm(3));
+    double term2 = sqrt(1. - celldm(3));
+
+    if (ibrav == 5) { // threefold axis along c (001)
+      a2(1) = sr2 * celldm(0) * term2 / sr3;
+      a2(2) = celldm(0) * term1 / sr3;
+      a1(0) = celldm(0) * term2 / sr2;
+      a1(1) = -a1(0) / sr3;
+      a1(2) = a2(2);
+      a3(0) = -a1(0);
+      a3(1) = a1(1);
+      a3(2) = a2(2);
+    } else if (ibrav == -5) { // threefold axis along (111)
+      // Notice that in the cubic limit (alpha=90, celldm(4)=0,
+      // term1=term2=1)
+      // does not yield the x,y,z axis, but an equivalent rotated triplet:
+      //   a/3 (-1,2,2), a/3 (2,-1,2), a/3 (2,2,-1)
+      // If you prefer the x,y,z axis as cubic limit, you should modify
+      // the definitions of a1(1) and a1(2) as follows:'
+      // a1(1) = celldm(1)*(term1+2.0_dp*term2)/3.0_dp
+      // a1(2) = celldm(1)*(term1-term2)/3.0_dp
+      // (info by G. Pizzi and A. Cepellotti)
+      a1(0) = celldm(0) * (term1 - 2. * term2) / 3.;
+      a1(1) = celldm(0) * (term1 + term2) / 3.;
+      a1(2) = a1(1);
+      a2(0) = a1(2);
+      a2(1) = a1(0);
+      a2(2) = a1(1);
+      a3(0) = a1(1);
+      a3(1) = a1(2);
+      a3(2) = a1(0);
+    }
+  } else if (ibrav == 6) { // tetragonal lattice
+    if (celldm(2) <= 0.) {
+      Error e("wrong celldm(3)", 6);
+    }
+    double cbya = celldm(2);
+    a1(0) = celldm(0);
+    a2(1) = celldm(0);
+    a3(2) = celldm(0) * cbya;
+
+  } else if (ibrav == 7) { // body centered tetragonal lattice
+    if (celldm(2) <= 0.) {
+      Error e("wrong celldm(3)", 7);
+    }
+    double cbya = celldm(2);
+    a2(0) = celldm(0) / 2.;
+    a2(1) = a2(0);
+    a2(2) = cbya * celldm(0) / 2.;
+    a1(0) = a2(0);
+    a1(1) = -a2(0);
+    a1(2) = a2(2);
+    a3(0) = -a2(0);
+    a3(1) = -a2(0);
+    a3(2) = a2(2);
+  } else if (ibrav == 8) { // Simple orthorhombic lattice
+    if (celldm(1) <= 0.) {
+      Error e("wrong celldm(2)", ibrav);
+    }
+    if (celldm(2) <= 0.) {
+      Error e("wrong celldm(3)", ibrav);
+    }
+    a1(0) = celldm(0);
+    a2(1) = celldm(0) * celldm(1);
+    a3(2) = celldm(0) * celldm(2);
+  } else if (abs(ibrav) == 9) {
+    // One face (base) centered orthorhombic lattice  (C type)
+    if (celldm(1) <= 0.) {
+      Error e("wrong celldm(2)", abs(ibrav));
+    }
+    if (celldm(2) <= 0.) {
+      Error e("wrong celldm(3)", abs(ibrav));
+    }
+    if (ibrav == 9) { // old PWscf description
+      a1(0) = 0.5 * celldm(0);
+      a1(1) = a1(0) * celldm(1);
+      a2(0) = -a1(0);
+      a2(1) = a1(1);
+    } else { // alternate description
+      a1(0) = 0.5 * celldm(0);
+      a1(1) = -a1(0) * celldm(1);
+      a2(0) = a1(0);
+      a2(1) = -a1(1);
+    }
+    a3(2) = celldm(0) * celldm(2);
+  } else if (ibrav == 91) {
+    // One face(base)centered orthorhombic lattice (A type)
+    if (celldm(1) <= 0.) {
+      Error e("wrong celldm(2)", ibrav);
+    }
+    if (celldm(2) <= 0.) {
+      Error e("wrong celldm(3)", ibrav);
+    }
+    a1(0) = celldm(0);
+    a2(1) = celldm(0) * celldm(1) * 0.5;
+    a2(2) = -celldm(0) * celldm(2) * 0.5;
+    a3(1) = a2(1);
+    a3(2) = -a2(2);
+  } else if (ibrav == 10) { // All face centered orthorhombic lattice
+    if (celldm(1) <= 0.) {
+      Error e("wrong celldm(2)", ibrav);
+    }
+    if (celldm(2) <= 0.) {
+      Error e("wrong celldm(3)", ibrav);
+    }
+    a2(0) = 0.5 * celldm(0);
+    a2(1) = a2(0) * celldm(1);
+    a1(0) = a2(0);
+    a1(2) = a2(0) * celldm(2);
+    a3(1) = a2(0) * celldm(1);
+    a3(2) = a1(2);
+  } else if (ibrav == 11) { // Body centered orthorhombic lattice
+    if (celldm(1) <= 0.) {
+      Error e("wrong celldm(2)", ibrav);
+    }
+    if (celldm(2) <= 0.) {
+      Error e("wrong celldm(3)", ibrav);
+    }
+    a1(0) = 0.5 * celldm(0);
+    a1(1) = a1(0) * celldm(1);
+    a1(2) = a1(0) * celldm(2);
+    a2(0) = -a1(0);
+    a2(1) = a1(1);
+    a2(2) = a1(2);
+    a3(0) = -a1(0);
+    a3(1) = -a1(1);
+    a3(2) = a1(2);
+  } else if (ibrav == 12) {
+    // Simple monoclinic lattice, unique (i.e. orthogonal to a) axis: c
+    if (celldm(1) <= 0.) {
+      Error e("wrong celldm(2)", ibrav);
+    }
+    if (celldm(2) <= 0.) {
+      Error e("wrong celldm(3)", ibrav);
+    }
+    if (abs(celldm(3)) >= 1.) {
+      Error e("wrong celldm(4)", ibrav);
+    }
+    double sen = sqrt(1. - celldm(3) * celldm(3));
+    a1(0) = celldm(0);
+    a2(0) = celldm(0) * celldm(1) * celldm(3);
+    a2(1) = celldm(0) * celldm(1) * sen;
+    a3(2) = celldm(0) * celldm(2);
+  } else if (ibrav == -12) {
+    // Simple monoclinic lattice, unique axis: b (more common)
+    if (celldm(1) <= 0.) {
+      Error e("wrong celldm(2)", -ibrav);
+    }
+    if (celldm(2) <= 0.) {
+      Error e("wrong celldm(3)", -ibrav);
+    }
+    if (abs(celldm(4)) >= 1.) {
+      Error e("wrong celldm(5)", -ibrav);
+    }
+    double sen = sqrt(1. - celldm(4) * celldm(4));
+    a1(0) = celldm(0);
+    a2(1) = celldm(0) * celldm(1);
+    a3(0) = celldm(0) * celldm(2) * celldm(4);
+    a3(2) = celldm(0) * celldm(2) * sen;
+  } else if (ibrav == 13) {
+    // One face centered monoclinic lattice unique axis c
+    if (celldm(1) <= 0.) {
+      Error e("wrong celldm(2)", ibrav);
+    }
+    if (celldm(2) <= 0.) {
+      Error e("wrong celldm(3)", ibrav);
+    }
+    if (abs(celldm(3)) >= 1.) {
+      Error e("wrong celldm(4)", ibrav);
+    }
+    double sen = sqrt(1. - celldm(4) * celldm(4));
+    a1(0) = 0.5 * celldm(0);
+    a1(2) = -a1(0) * celldm(2);
+    a2(0) = celldm(0) * celldm(1) * celldm(2);
+    a2(1) = celldm(0) * celldm(1) * sen;
+    a3(0) = a1(0);
+    a3(2) = -a1(2);
+  } else if (ibrav ==
+             -13) { // One face centered monoclinic lattice unique axis b
+    if (celldm(1) <= 0.) {
+      Error e("wrong celldm(2)", -ibrav);
+    }
+    if (celldm(2) <= 0.) {
+      Error e("wrong celldm(3)", -ibrav);
+    }
+    if (abs(celldm(4)) >= 1.) {
+      Error e("wrong celldm(5)", -ibrav);
+    }
+    double sen = sqrt(1. - celldm(4) * celldm(4));
+    a1(0) = 0.5 * celldm(0);
+    a1(1) = -a1(0) * celldm(1);
+    a2(0) = a1(0);
+    a2(1) = -a1(1);
+    a3(0) = celldm(0) * celldm(2) * celldm(4);
+    a3(2) = celldm(0) * celldm(2) * sen;
+  } else if (ibrav == 14) { // Triclinic lattice
+    if (celldm(1) <= 0.) {
+      Error e("wrong celldm(2)", ibrav);
+    }
+    if (celldm(2) <= 0.) {
+      Error e("wrong celldm(3)", ibrav);
+    }
+    if (abs(celldm(3)) >= 1.) {
+      Error e("wrong celldm(4)", ibrav);
+    }
+    if (abs(celldm(4)) >= 1.) {
+      Error e("wrong celldm(5)", ibrav);
+    }
+    if (abs(celldm(5)) >= 1.) {
+      Error e("wrong celldm(6)", ibrav);
+    }
+    double singam = sqrt(1. - celldm(5) * celldm(5));
+    double term =
+        (1. + 2. * celldm(3) * celldm(4) * celldm(5) - celldm(3) * celldm(3) -
+         celldm(4) * celldm(4) - celldm(5) * celldm(5));
+    if (term < 0.) {
+      Error e("celldm does not make sense, check your data", ibrav);
+    }
+    term = sqrt(term / (1. - celldm(5) * celldm(5)));
+    a1(0) = celldm(0);
+    a2(0) = celldm(0) * celldm(1) * celldm(5);
+    a2(1) = celldm(0) * celldm(1) * singam;
+    a3(0) = celldm(0) * celldm(2) * celldm(4);
+    a3(1) =
+        celldm(0) * celldm(2) * (celldm(3) - celldm(4) * celldm(5)) / singam;
+    a3(2) = celldm(0) * celldm(2) * term;
+
+  } else {
+    Error e("nonexistent bravais lattice", ibrav);
+  }
+
+  if (ibrav != 0) {
+    unitCell.col(0) = a1;
+    unitCell.col(1) = a2;
+    unitCell.col(2) = a3;
+  }
 }
 
 std::vector<std::string> split(const std::string &s, char delimiter) {
-<<<<<<< HEAD
   std::vector<std::string> tokens;
   std::string token;
   std::istringstream tokenStream(s);
@@ -389,179 +384,174 @@
   return tokens;
 }
 
-std::tuple<Crystal, PhononH0> QEParser::parsePhHarmonic(Context & context) {
-	//  Here we read the dynamical matrix of interatomic force constants
-	//	in real space.
-
-	std::string fileName = context.getPhD2FileName();
-	if ( fileName == "" ) {
-		Error e("Must provide a D2 file name",1);
-	}
-
-	std::string line;
-	std::vector<std::string> lineSplit;
-
-	// open input file
-	std::ifstream infile(fileName);
-
-	if ( not infile.is_open() ) {
-		Error e("Dynamical matrix file not found", 1);
-	}
-
-	//  First line contains ibrav, celldm and other variables
-
-	std::getline(infile, line);
-	lineSplit = split(line, ' ');
-
-	int numElements = std::stoi(lineSplit[0]);
-	int numAtoms = std::stoi(lineSplit[1]);
-	int ibrav = std::stoi(lineSplit[2]);
-
-	Eigen::VectorXd celldm(6);
-	celldm(0) = std::stod(lineSplit[3]);
-	celldm(1) = std::stod(lineSplit[4]);
-	celldm(2) = std::stod(lineSplit[5]);
-	celldm(3) = std::stod(lineSplit[6]);
-	celldm(4) = std::stod(lineSplit[7]);
-	celldm(5) = std::stod(lineSplit[8]);
-
-	Eigen::Matrix3d directUnitCell(3,3);
-	if ( ibrav == 0 ) {
-		// In this case, unitCell is written in the file, in angstroms
-		for ( int i=0; i<3; i++ ) {
-			std::getline(infile, line);
-			lineSplit = split(line, ' ');
-			for ( int j=0; j<3; j++) {
-				directUnitCell(i,j) = std::stod(lineSplit[j]); // / distanceBohrToAng;
-			}
-		};
-	};
-
-	// generate the unit cell vectors (also for ibrav != 0)
-	latgen(ibrav, celldm, directUnitCell);
-
-	std::cout << numElements << "\n";
-	std::cout << numAtoms << "\n";
-	std::cout << ibrav << "\n";
-	std::cout << celldm.transpose() << "\n";
-	std::cout << directUnitCell << "\n";
-
-	//  Next, we read the atomic species
-	std::vector<std::string> speciesNames;
-	Eigen::VectorXd speciesMasses(numElements);
-	for ( int i=0; i<numElements; i++ ) {
-		std::getline(infile, line);
-		lineSplit = split(line, '\'');
-		speciesNames.push_back(lineSplit[1]);
-		speciesMasses(i) = std::stod(lineSplit[2]); // in rydbergs
-	};
-
-	//  we read the atomic positions
-	Eigen::MatrixXd atomicPositions(numAtoms,3);
-	Eigen::VectorXi atomicSpecies(numAtoms);
-	for ( int i=0; i<numAtoms; i++ ) {
-		std::getline(infile, line);
-		lineSplit = split(line, ' ');
-		atomicSpecies(i) = std::stoi(lineSplit[1]) - 1;
-		atomicPositions(i,0) = std::stod(lineSplit[2]);
-		atomicPositions(i,1) = std::stod(lineSplit[3]);
-		atomicPositions(i,2) = std::stod(lineSplit[4]);
-	}
-
-	//  Read if hasDielectric
-	std::getline(infile, line);
-	line.erase(std::remove_if(line.begin(), line.end(), ::isspace),line.end());
-	bool hasDielectric;
-	if ( line == "T" ) {
-		hasDielectric = true;
-	} else {
-		hasDielectric = false;
-	}
-
-	//	if there are the dielectric info, we can read dielectric matrix
-	//	and the Born charges
-	Eigen::MatrixXd dielectricMatrix(3,3);
-	dielectricMatrix.setZero();
-	Eigen::Tensor<double,3> bornCharges(numAtoms, 3, 3);
-	bornCharges.setZero();
-
-	if ( hasDielectric ) {
-		for ( int i=0; i<3; i++) {
-			std::getline(infile, line);
-			lineSplit = split(line, ' ');
-			for ( int j=0; j<3; j++) {
-				dielectricMatrix(i,j) = std::stod(lineSplit[j]);
-			}
-		}
-
-		for ( int iAtom=0; iAtom < numAtoms; iAtom++ ) {
-			std::getline(infile, line);
-			for ( int i=0; i<3; i++ ) {
-				std::getline(infile, line);
-				lineSplit = split(line, ' ');
-				for ( int j=0; j<3; j++ ) {
-					bornCharges(iAtom,i,j) = std::stod(lineSplit[j]);
-				}
-			}
-		}
-	}
-
-	//	Now we parse the coarse q grid
-	std::getline(infile, line);
-	lineSplit = split(line, ' ');
-	Eigen::VectorXi qCoarseGrid(3);
-	qCoarseGrid(0) = std::stoi(lineSplit[0]);
-	qCoarseGrid(1) = std::stoi(lineSplit[1]);
-	qCoarseGrid(2) = std::stoi(lineSplit[2]);
-
-	Eigen::Tensor<double, 7> forceConstants(qCoarseGrid[0], qCoarseGrid[1],
-			qCoarseGrid[2], 3, 3, numAtoms, numAtoms);
-
-	int m1Test;
-	int m2Test;
-	int m3Test;
-	double x;
-
-	for ( int ic=0; ic<3; ic++ ) {
-		for ( int jc=0; jc<3; jc++ ) {
-			for ( int iat=0; iat<numAtoms; iat++ ) {
-				for ( int jat=0; jat<numAtoms; jat++ ) {
-					// a line containing ic, jc, iat, jat
-					std::getline(infile, line);
-
-					for ( int r3=0; r3<qCoarseGrid[2]; r3++ ) {
-						for ( int r2=0; r2<qCoarseGrid[1]; r2++ ) {
-							for ( int r1=0; r1<qCoarseGrid[0]; r1++ ) {
-								std::getline(infile, line);
-								std::istringstream iss(line);
-								iss >> m1Test >> m2Test >> m3Test >> x;
-								forceConstants(r1,r2,r3,ic,jc,iat,jat) = x;
-							}
-						}
-					}
-				}
-			}
-		}
-	}
-
-	infile.close();
-
-	// Now we do postprocessing
-
-	long dimensionality = context.getDimensionality();
-	Crystal crystal(directUnitCell, atomicPositions, atomicSpecies,
-			speciesNames, speciesMasses, dimensionality);
-
-	if ( qCoarseGrid(0) <= 0 || qCoarseGrid(1) <= 0 || qCoarseGrid(2) <= 0 ) {
-		Error e("qCoarseGrid smaller than zero", 1);
-	}
-
-	//	Now, let's try to diagonalize some points, and start debugging at q=0
-
-	PhononH0 dynamicalMatrix(crystal, dielectricMatrix, bornCharges,
-			forceConstants);
-
-	return {crystal, dynamicalMatrix};
+std::tuple<Crystal, PhononH0> QEParser::parsePhHarmonic(Context &context) {
+  //  Here we read the dynamical matrix of interatomic force constants
+  //	in real space.
+
+  std::string fileName = context.getPhD2FileName();
+  if (fileName == "") {
+    Error e("Must provide a D2 file name", 1);
+  }
+
+  std::string line;
+  std::vector<std::string> lineSplit;
+
+  // open input file
+  std::ifstream infile(fileName);
+
+  if (not infile.is_open()) {
+    Error e("Dynamical matrix file not found", 1);
+  }
+
+  //  First line contains ibrav, celldm and other variables
+
+  std::getline(infile, line);
+  lineSplit = split(line, ' ');
+
+  int numElements = std::stoi(lineSplit[0]);
+  int numAtoms = std::stoi(lineSplit[1]);
+  int ibrav = std::stoi(lineSplit[2]);
+
+  Eigen::VectorXd celldm(6);
+  celldm(0) = std::stod(lineSplit[3]);
+  celldm(1) = std::stod(lineSplit[4]);
+  celldm(2) = std::stod(lineSplit[5]);
+  celldm(3) = std::stod(lineSplit[6]);
+  celldm(4) = std::stod(lineSplit[7]);
+  celldm(5) = std::stod(lineSplit[8]);
+
+  Eigen::Matrix3d directUnitCell(3, 3);
+  if (ibrav == 0) {
+    // In this case, unitCell is written in the file (in angstroms?)
+    for (int i = 0; i < 3; i++) {
+      std::getline(infile, line);
+      lineSplit = split(line, ' ');
+      for (int j = 0; j < 3; j++) {
+        directUnitCell(i, j) = std::stod(lineSplit[j]);
+      }
+    };
+  };
+
+  // generate the unit cell vectors (also for ibrav != 0)
+  latgen(ibrav, celldm, directUnitCell);
+
+  //  Next, we read the atomic species
+  std::vector<std::string> speciesNames;
+  Eigen::VectorXd speciesMasses(numElements);
+  for (int i = 0; i < numElements; i++) {
+    std::getline(infile, line);
+    lineSplit = split(line, '\'');
+    speciesNames.push_back(lineSplit[1]);
+    speciesMasses(i) = std::stod(lineSplit[2]); // in rydbergs
+  };
+
+  //  we read the atomic positions
+  Eigen::MatrixXd atomicPositions(numAtoms, 3);
+  Eigen::VectorXi atomicSpecies(numAtoms);
+  for (int i = 0; i < numAtoms; i++) {
+    std::getline(infile, line);
+    lineSplit = split(line, ' ');
+    atomicSpecies(i) = std::stoi(lineSplit[1]) - 1;
+    atomicPositions(i, 0) = std::stod(lineSplit[2]);
+    atomicPositions(i, 1) = std::stod(lineSplit[3]);
+    atomicPositions(i, 2) = std::stod(lineSplit[4]);
+  }
+
+  //  Read if hasDielectric
+  std::getline(infile, line);
+  line.erase(std::remove_if(line.begin(), line.end(), ::isspace), line.end());
+  bool hasDielectric;
+  if (line == "T") {
+    hasDielectric = true;
+  } else {
+    hasDielectric = false;
+  }
+
+  //	if there are the dielectric info, we can read dielectric matrix
+  //	and the Born charges
+  Eigen::MatrixXd dielectricMatrix(3, 3);
+  dielectricMatrix.setZero();
+  Eigen::Tensor<double, 3> bornCharges(numAtoms, 3, 3);
+  bornCharges.setZero();
+
+  if (hasDielectric) {
+    for (int i = 0; i < 3; i++) {
+      std::getline(infile, line);
+      lineSplit = split(line, ' ');
+      for (int j = 0; j < 3; j++) {
+        dielectricMatrix(i, j) = std::stod(lineSplit[j]);
+      }
+    }
+
+    for (int iAtom = 0; iAtom < numAtoms; iAtom++) {
+      std::getline(infile, line);
+      for (int i = 0; i < 3; i++) {
+        std::getline(infile, line);
+        lineSplit = split(line, ' ');
+        for (int j = 0; j < 3; j++) {
+          bornCharges(iAtom, i, j) = std::stod(lineSplit[j]);
+        }
+      }
+    }
+  }
+
+  //	Now we parse the coarse q grid
+  std::getline(infile, line);
+  lineSplit = split(line, ' ');
+  Eigen::VectorXi qCoarseGrid(3);
+  qCoarseGrid(0) = std::stoi(lineSplit[0]);
+  qCoarseGrid(1) = std::stoi(lineSplit[1]);
+  qCoarseGrid(2) = std::stoi(lineSplit[2]);
+
+  Eigen::Tensor<double, 7> forceConstants(
+      qCoarseGrid[0], qCoarseGrid[1], qCoarseGrid[2], 3, 3, numAtoms, numAtoms);
+
+  int m1Test;
+  int m2Test;
+  int m3Test;
+  double x;
+
+  for (int ic = 0; ic < 3; ic++) {
+    for (int jc = 0; jc < 3; jc++) {
+      for (int iat = 0; iat < numAtoms; iat++) {
+        for (int jat = 0; jat < numAtoms; jat++) {
+          // a line containing ic, jc, iat, jat
+          std::getline(infile, line);
+
+          for (int r3 = 0; r3 < qCoarseGrid[2]; r3++) {
+            for (int r2 = 0; r2 < qCoarseGrid[1]; r2++) {
+              for (int r1 = 0; r1 < qCoarseGrid[0]; r1++) {
+                std::getline(infile, line);
+                std::istringstream iss(line);
+                iss >> m1Test >> m2Test >> m3Test >> x;
+                forceConstants(r1, r2, r3, ic, jc, iat, jat) = x;
+              }
+            }
+          }
+        }
+      }
+    }
+  }
+
+  infile.close();
+
+  // Now we do postprocessing
+
+  long dimensionality = context.getDimensionality();
+  Crystal crystal(directUnitCell, atomicPositions, atomicSpecies, speciesNames,
+                  speciesMasses, dimensionality);
+
+  if (qCoarseGrid(0) <= 0 || qCoarseGrid(1) <= 0 || qCoarseGrid(2) <= 0) {
+    Error e("qCoarseGrid smaller than zero", 1);
+  }
+
+  //	Now, let's try to diagonalize some points, and start debugging at q=0
+
+  PhononH0 dynamicalMatrix(crystal, dielectricMatrix, bornCharges,
+                           forceConstants);
+  dynamicalMatrix.setAcousticSumRule(context.getSumRuleD2());
+
+  return {crystal, dynamicalMatrix};
 };
 
 bool QEParser::isQuantumEspressoXml(const std::string &fileName) {
@@ -577,7 +567,7 @@
   std::string line;
   bool tagFound = false;
   while (std::getline(infile, line) && !tagFound) {
-    if (line.find(tag) != std::string::npos) {
+    if (line.find(tag) != string::npos) {
       tagFound = true;
       break;
     }
@@ -776,8 +766,8 @@
 
   bool withVelocities = false;
   bool withEigenvectors = false;
-  Statistics statistics(Statistics::electron);
-  FullBandStructure coarseBandStructure(numBands, statistics, withVelocities,
+  Particle particle(Particle::electron);
+  FullBandStructure coarseBandStructure(numBands, particle, withVelocities,
                                         withEigenvectors, coarsePoints);
   // fill in the info on band structure
   Eigen::Vector3d pointCoords;
@@ -962,599 +952,4 @@
 
   //	return std::make_tuple(std::move(crystal),std::move(electronH0));
   return {crystal, electronH0};
-};
-=======
-    std::vector < std::string > tokens;
-    std::string token;
-    std::istringstream tokenStream(s);
-
-    if (delimiter == ' ') {
-        for (std::string s; tokenStream >> s;) {
-            tokens.push_back(s);
-        }
-    } else {
-        while (std::getline(tokenStream, token, delimiter)) {
-            token.erase(std::remove_if(token.begin(), token.end(), ::isspace),
-                    token.end());
-            tokens.push_back(token);
-        }
-    }
-
-    return tokens;
-}
-
-std::tuple<Crystal, PhononH0> QEParser::parsePhHarmonic(Context &context) {
-    //  Here we read the dynamical matrix of interatomic force constants
-    //	in real space.
-
-    std::string fileName = context.getPhD2FileName();
-    if (fileName == "") {
-        Error e("Must provide a D2 file name", 1);
-    }
-
-    std::string line;
-    std::vector < std::string > lineSplit;
-
-    // open input file
-    std::ifstream infile(fileName);
-
-    if (not infile.is_open()) {
-        Error e("Dynamical matrix file not found", 1);
-    }
-
-    //  First line contains ibrav, celldm and other variables
-
-    std::getline(infile, line);
-    lineSplit = split(line, ' ');
-
-    int numElements = std::stoi(lineSplit[0]);
-    int numAtoms = std::stoi(lineSplit[1]);
-    int ibrav = std::stoi(lineSplit[2]);
-
-    Eigen::VectorXd celldm(6);
-    celldm(0) = std::stod(lineSplit[3]);
-    celldm(1) = std::stod(lineSplit[4]);
-    celldm(2) = std::stod(lineSplit[5]);
-    celldm(3) = std::stod(lineSplit[6]);
-    celldm(4) = std::stod(lineSplit[7]);
-    celldm(5) = std::stod(lineSplit[8]);
-
-    Eigen::Matrix3d directUnitCell(3, 3);
-    if (ibrav == 0) {
-        // In this case, unitCell is written in the file (in angstroms?)
-        for (int i = 0; i < 3; i++) {
-            std::getline(infile, line);
-            lineSplit = split(line, ' ');
-            for (int j = 0; j < 3; j++) {
-                directUnitCell(i, j) = std::stod(lineSplit[j]);
-            }
-        };
-    };
-
-    // generate the unit cell vectors (also for ibrav != 0)
-    latgen(ibrav, celldm, directUnitCell);
-
-    //  Next, we read the atomic species
-    std::vector < std::string > speciesNames;
-    Eigen::VectorXd speciesMasses(numElements);
-    for (int i = 0; i < numElements; i++) {
-        std::getline(infile, line);
-        lineSplit = split(line, '\'');
-        speciesNames.push_back(lineSplit[1]);
-        speciesMasses(i) = std::stod(lineSplit[2]); // in rydbergs
-    };
-
-    //  we read the atomic positions
-    Eigen::MatrixXd atomicPositions(numAtoms, 3);
-    Eigen::VectorXi atomicSpecies(numAtoms);
-    for (int i = 0; i < numAtoms; i++) {
-        std::getline(infile, line);
-        lineSplit = split(line, ' ');
-        atomicSpecies(i) = std::stoi(lineSplit[1]) - 1;
-        atomicPositions(i, 0) = std::stod(lineSplit[2]);
-        atomicPositions(i, 1) = std::stod(lineSplit[3]);
-        atomicPositions(i, 2) = std::stod(lineSplit[4]);
-    }
-
-    //  Read if hasDielectric
-    std::getline(infile, line);
-    line.erase(std::remove_if(line.begin(), line.end(), ::isspace), line.end());
-    bool hasDielectric;
-    if (line == "T") {
-        hasDielectric = true;
-    } else {
-        hasDielectric = false;
-    }
-
-    //	if there are the dielectric info, we can read dielectric matrix
-    //	and the Born charges
-    Eigen::MatrixXd dielectricMatrix(3, 3);
-    dielectricMatrix.setZero();
-    Eigen::Tensor<double, 3> bornCharges(numAtoms, 3, 3);
-    bornCharges.setZero();
-
-    if (hasDielectric) {
-        for (int i = 0; i < 3; i++) {
-            std::getline(infile, line);
-            lineSplit = split(line, ' ');
-            for (int j = 0; j < 3; j++) {
-                dielectricMatrix(i, j) = std::stod(lineSplit[j]);
-            }
-        }
-
-        for (int iAtom = 0; iAtom < numAtoms; iAtom++) {
-            std::getline(infile, line);
-            for (int i = 0; i < 3; i++) {
-                std::getline(infile, line);
-                lineSplit = split(line, ' ');
-                for (int j = 0; j < 3; j++) {
-                    bornCharges(iAtom, i, j) = std::stod(lineSplit[j]);
-                }
-            }
-        }
-    }
-
-    //	Now we parse the coarse q grid
-    std::getline(infile, line);
-    lineSplit = split(line, ' ');
-    Eigen::VectorXi qCoarseGrid(3);
-    qCoarseGrid(0) = std::stoi(lineSplit[0]);
-    qCoarseGrid(1) = std::stoi(lineSplit[1]);
-    qCoarseGrid(2) = std::stoi(lineSplit[2]);
-
-    Eigen::Tensor<double, 7> forceConstants(qCoarseGrid[0], qCoarseGrid[1],
-            qCoarseGrid[2], 3, 3, numAtoms, numAtoms);
-
-    int m1Test;
-    int m2Test;
-    int m3Test;
-    double x;
-
-    for (int ic = 0; ic < 3; ic++) {
-        for (int jc = 0; jc < 3; jc++) {
-            for (int iat = 0; iat < numAtoms; iat++) {
-                for (int jat = 0; jat < numAtoms; jat++) {
-                    // a line containing ic, jc, iat, jat
-                    std::getline(infile, line);
-
-                    for (int r3 = 0; r3 < qCoarseGrid[2]; r3++) {
-                        for (int r2 = 0; r2 < qCoarseGrid[1]; r2++) {
-                            for (int r1 = 0; r1 < qCoarseGrid[0]; r1++) {
-                                std::getline(infile, line);
-                                std::istringstream iss(line);
-                                iss >> m1Test >> m2Test >> m3Test >> x;
-                                forceConstants(r1, r2, r3, ic, jc, iat, jat) =
-                                        x;
-                            }
-                        }
-                    }
-                }
-            }
-        }
-    }
-
-    infile.close();
-
-    // Now we do postprocessing
-
-    long dimensionality = context.getDimensionality();
-    Crystal crystal(directUnitCell, atomicPositions, atomicSpecies,
-            speciesNames, speciesMasses, dimensionality);
-
-    if (qCoarseGrid(0) <= 0 || qCoarseGrid(1) <= 0 || qCoarseGrid(2) <= 0) {
-        Error e("qCoarseGrid smaller than zero", 1);
-    }
-
-    //	Now, let's try to diagonalize some points, and start debugging at q=0
-
-    PhononH0 dynamicalMatrix(crystal, dielectricMatrix, bornCharges,
-            forceConstants);
-    dynamicalMatrix.setAcousticSumRule(context.getSumRuleD2());
-
-    return {crystal, dynamicalMatrix};
-}
-;
-
-bool QEParser::isQuantumEspressoXml(const std::string &fileName) {
-    if (fileName.empty()) {
-        Error e("Must provide an input H0 file name");
-    }
-    // open input file
-    std::ifstream infile(fileName);
-    if (not infile.is_open()) {
-        Error e("H0 file not found", 1);
-    }
-    std::string tag = "espresso";
-    std::string line;
-    bool tagFound = false;
-    while (std::getline(infile, line) && !tagFound) {
-        if (line.find(tag) != string::npos) {
-            tagFound = true;
-            break;
-        }
-    }
-    infile.close();
-    return tagFound;
-}
-
-std::tuple<Crystal, ElectronH0Fourier> QEParser::parseElHarmonicFourier(
-        Context &context) {
-    //  Here we read the XML file of quantum espresso.
-
-    std::string fileName;
-    fileName = context.getElectronH0Name();
-    double fourierCutoff = context.getElectronFourierCutoff();
-
-    if (fileName.empty()) {
-        Error e("Must provide an XML file name");
-    }
-
-    std::vector < std::string > lineSplit;
-
-    // load and parse XML file using pugi library
-    pugi::xml_document doc;
-    pugi::xml_parse_result result = doc.load_file(fileName.c_str());
-
-    if (not result) {
-        Error e("Error parsing XML file");
-    }
-
-    pugi::xml_node output = doc.child("qes:espresso").child("output");
-
-    // atomic species
-
-    pugi::xml_node atomicSpeciesXML = output.child("atomic_species");
-    int numElements = atomicSpeciesXML.attribute("ntyp").as_int();
-    std::vector < std::string > speciesNames;
-    Eigen::VectorXd speciesMasses(numElements);
-    int i = 0;
-    for (pugi::xml_node species : atomicSpeciesXML.children("species")) {
-        speciesNames.push_back(species.attribute("name").value());
-        speciesMasses(i) = species.child("mass").text().as_double(); // in amu
-        i += 1;
-    }
-
-    // atomic structure
-
-    pugi::xml_node atomicStructure = output.child("atomic_structure");
-    int numAtoms = atomicStructure.attribute("nat").as_int();
-
-    //  we read the atomic positions
-
-    pugi::xml_node atomicPositionsXML = atomicStructure.child(
-            "atomic_positions");
-    Eigen::MatrixXd atomicPositions(numAtoms, 3);
-    Eigen::VectorXi atomicSpecies(numAtoms);
-    i = 0;
-    int atomId = 0;
-    std::string thisAtomName;
-    for (pugi::xml_node atom : atomicPositionsXML.children("atom")) {
-        thisAtomName = atom.attribute("name").value();
-        // the XML doesn't describe atoms with a tag ID, but using names
-        // here I find the index of the species in speciesNames, given the name
-        std::vector<std::string>::iterator itr = std::find(speciesNames.begin(),
-                speciesNames.end(), thisAtomName);
-        if (itr != speciesNames.cend()) {
-            atomId = std::distance(speciesNames.begin(), itr);
-        } else {
-            Error e("Element not found in XML");
-        }
-        atomicSpecies(i) = atomId;
-
-        // note: atomic positions are cartesians, in units of angstroms
-        lineSplit = split(atom.child_value(), ' ');
-        atomicPositions(i, 0) = std::stod(lineSplit[0]);
-        atomicPositions(i, 1) = std::stod(lineSplit[1]);
-        atomicPositions(i, 2) = std::stod(lineSplit[2]);
-        i += 1;
-    }
-
-    // we read the unit cell
-
-    Eigen::Matrix3d directUnitCell;
-    Eigen::Vector3d thisVals;
-    pugi::xml_node cell = atomicStructure.child("cell");
-    lineSplit = split(cell.child_value("a1"), ' ');
-    directUnitCell(0, 0) = std::stod(lineSplit[0]);
-    directUnitCell(0, 1) = std::stod(lineSplit[1]);
-    directUnitCell(0, 2) = std::stod(lineSplit[2]);
-    lineSplit = split(cell.child_value("a2"), ' ');
-    directUnitCell(1, 0) = std::stod(lineSplit[0]);
-    directUnitCell(1, 1) = std::stod(lineSplit[1]);
-    directUnitCell(1, 2) = std::stod(lineSplit[2]);
-    lineSplit = split(cell.child_value("a3"), ' ');
-    directUnitCell(2, 0) = std::stod(lineSplit[0]);
-    directUnitCell(2, 1) = std::stod(lineSplit[1]);
-    directUnitCell(2, 2) = std::stod(lineSplit[2]);
-
-    // Now we parse the electronic structure
-
-    pugi::xml_node bandStructureXML = output.child("band_structure");
-    bool lsda = bandStructureXML.child("lsda").text().as_bool();
-    bool noncolin = bandStructureXML.child("noncolin").text().as_bool();
-    bool spinOrbit = bandStructureXML.child("spinorbit").text().as_bool();
-    int numBands = bandStructureXML.child("nbnd").text().as_int();
-    int numElectrons = bandStructureXML.child("nelec").text().as_int();
-    double homo =
-            bandStructureXML.child("highestOccupiedLevel").text().as_double();
-    int numIrredPoints = bandStructureXML.child("nks").text().as_int();
-
-    pugi::xml_node startingKPoints = bandStructureXML.child(
-            "starting_k_points");
-    // this may or may not be present! if so, I get mesh and offset
-    pugi::xml_node mp = startingKPoints.child("monkhorst_pack");
-    if (mp) {
-        Error e("Grid found in QE:XML, should have used full kpoints grid", 1);
-    }
-
-    // Initialize the crystal class
-
-    long dimensionality = context.getDimensionality();
-    Crystal crystal(directUnitCell, atomicPositions, atomicSpecies,
-            speciesNames, speciesMasses, dimensionality);
-//	std::unique_ptr<Crystal> crystal(new Crystal(directUnitCell,
-//			atomicPositions, atomicSpecies, speciesNames, speciesMasses,
-//			dimensionality));
-
-    // initialize reciprocal lattice cell
-    // I need this to convert kpoints from cartesian to crystal coordinates
-
-    pugi::xml_node basisSet = output.child("basis_set");
-    pugi::xml_node recCell = basisSet.child("reciprocal_lattice");
-    Eigen::Matrix3d bVectors;
-    lineSplit = split(recCell.child_value("b1"), ' ');
-    bVectors(0, 0) = std::stod(lineSplit[0]);
-    bVectors(0, 1) = std::stod(lineSplit[1]);
-    bVectors(0, 2) = std::stod(lineSplit[2]);
-    lineSplit = split(recCell.child_value("b2"), ' ');
-    bVectors(1, 0) = std::stod(lineSplit[0]);
-    bVectors(1, 1) = std::stod(lineSplit[1]);
-    bVectors(1, 2) = std::stod(lineSplit[2]);
-    lineSplit = split(recCell.child_value("b3"), ' ');
-    bVectors(2, 0) = std::stod(lineSplit[0]);
-    bVectors(2, 1) = std::stod(lineSplit[1]);
-    bVectors(2, 2) = std::stod(lineSplit[2]);
-
-    // parse k-points and energies
-
-    Eigen::Matrix<double, 3, Eigen::Dynamic> irredPoints(3, numIrredPoints);
-    Eigen::VectorXd irredWeights(numIrredPoints);
-    Eigen::MatrixXd irredEnergies(numIrredPoints, numBands);
-    Eigen::MatrixXd irredOccupations(numIrredPoints, numBands);
-    irredPoints.setZero();
-    irredWeights.setZero();
-    irredEnergies.setZero();
-    irredOccupations.setZero();
-    i = 0;
-    Eigen::Vector3d p;
-    for (pugi::xml_node kpoint : bandStructureXML.children("ks_energies")) {
-        irredWeights(i) =
-                kpoint.child("k_point").attribute("weight").as_double();
-        lineSplit = split(kpoint.child_value("k_point"), ' ');
-
-        // note:
-        // k_cart = bVectors * k_cryst
-
-        p(0) = std::stod(lineSplit[0]);
-        p(1) = std::stod(lineSplit[1]);
-        p(2) = std::stod(lineSplit[2]);
-
-        // convert from cartesian to crystal coordinates
-        p = bVectors.inverse() * p;
-        irredPoints.col(i) = p;
-
-        lineSplit = split(kpoint.child_value("eigenvalues"), ' ');
-        for (int j = 0; j < numBands; j++) {
-            irredEnergies(i, j) = std::stod(lineSplit[j]);
-        }
-
-        lineSplit = split(kpoint.child_value("occupations"), ' ');
-        for (int j = 0; j < numBands; j++) {
-            irredOccupations(i, j) = std::stod(lineSplit[j]);
-        }
-
-        i += 1;
-    }
-
-    // QE XML energies are in Hartree units. Must convert to rydbergs
-    irredEnergies *= 2.;
-
-    // Now we do postprocessing
-
-    if (lsda || noncolin) {
-        Error e("spin is not yet supported");
-    }
-
-    auto [mesh, offset] = Points::findMesh(irredPoints);
-    FullPoints coarsePoints(crystal, mesh, offset);
-
-    bool withVelocities = false;
-    bool withEigenvectors = false;
-    Particle particle(Particle::electron);
-    FullBandStructure coarseBandStructure(numBands, particle, withVelocities,
-            withEigenvectors, coarsePoints);
-    // fill in the info on band structure
-    Eigen::Vector3d pointCoords;
-    Eigen::VectorXd thisEnergies(numBands);
-    for (int ik = 0; ik < numIrredPoints; ik++) {
-        // note: kpoints in the XML files are not ordered in the same way
-        // as in the scf.in file
-        pointCoords = irredPoints.col(ik);
-        thisEnergies = irredEnergies.row(ik);
-        coarseBandStructure.setEnergies(pointCoords, thisEnergies);
-    }
-
-    context.setHasSpinOrbit(spinOrbit);
-    if (spinOrbit)
-        numElectrons /= 2.;
-    context.setNumOccupiedStates(numElectrons);
-    context.setFermiLevel(homo);
-
-    ElectronH0Fourier electronH0(crystal, coarsePoints, coarseBandStructure,
-            fourierCutoff);
-//	std::unique_ptr<ElectronH0Fourier> electronH0(new ElectronH0Fourier(
-//			*crystal, coarsePoints, coarseBandStructure, fourierCutoff));
-
-//	return std::make_tuple(std::move(crystal),std::move(electronH0));
-    return {crystal, electronH0};
-}
-;
-
-std::tuple<Crystal, ElectronH0Wannier> QEParser::parseElHarmonicWannier(
-        Context &context) {
-    //  Here we read the XML file of quantum espresso.
-
-    std::string fileName = context.getElectronH0Name();
-
-    if (fileName == "") {
-        Error e("Must provide the Wannier90 TB file name", 1);
-    }
-
-    std::string line;
-    std::vector < std::string > lineSplit;
-
-    // open input file
-    std::ifstream infile(fileName);
-
-    if (not infile.is_open()) {
-        Error e("Wannier H0 file not found", 1);
-    }
-
-    //  First line contains the title and date
-    std::getline(infile, line);
-
-    //Then, we have the directUnitCell of the ctystal in angstroms
-    Eigen::Matrix3d directUnitCell(3, 3);
-    directUnitCell.setZero();
-    for (int i = 0; i < 3; i++) {
-        std::getline(infile, line);
-        lineSplit = split(line, ' ');
-        for (int j = 0; j < 3; j++) {
-            // unit cell is written in angstrom
-            directUnitCell(i, j) = std::stod(lineSplit[j]) / distanceBohrToAng;
-        }
-    };
-
-    // Next, we the number of Wannier functions / bands, after disentanglement
-    std::getline(infile, line);
-    long numWann = std::stoi(line);
-
-    // The number of irreducible vectors in real space
-    std::getline(infile, line);
-    long numVectors = std::stoi(line);
-
-    // now, we must read numVectors integers with the vector degeneracies
-    // there can be only up to 15 numbers per line
-    long numLines = numVectors / long(15);
-    if (double(numVectors) / 15. > 0.)
-        numLines += 1;
-    Eigen::VectorXd vectorsDegeneracies(numVectors);
-    vectorsDegeneracies.setZero();
-    long j = 0;
-    for (long i = 0; i < numLines; i++) {
-        std::getline(infile, line);
-        lineSplit = split(line, ' ');
-        for (auto x : lineSplit) {
-            long deg = std::stoi(x);
-            vectorsDegeneracies(j) = double(deg);
-            j += 1;
-        }
-    }
-
-    // now we read the Hamiltonian in real space
-    Eigen::MatrixXd bravaisVectors(3, numVectors);
-    Eigen::Tensor<std::complex<double>, 3> h0R(numVectors, numWann, numWann);
-    Eigen::Tensor<std::complex<double>, 4> rMatrix(3, numVectors, numWann,
-            numWann);
-    bravaisVectors.setZero();
-    h0R.setZero();
-    rMatrix.setZero();
-
-    // parse the Hamiltonian
-
-    for (long iR = 0; iR < numVectors; iR++) {
-        // first we have an empty line
-        std::getline(infile, line);
-
-        // then we read the lattice vector coordinates
-        std::getline(infile, line);
-        lineSplit = split(line, ' ');
-        bravaisVectors(0, iR) = std::stod(lineSplit[0]);
-        bravaisVectors(1, iR) = std::stod(lineSplit[1]);
-        bravaisVectors(2, iR) = std::stod(lineSplit[2]);
-
-        for (long i = 0; i < numWann; i++) {
-            for (long j = 0; j < numWann; j++) {
-                std::getline(infile, line);
-                lineSplit = split(line, ' ');
-                double re = std::stod(lineSplit[2]) / energyRyToEv;
-                double im = std::stod(lineSplit[3]) / energyRyToEv;
-                h0R(iR, i, j) = { re, im }; // the matrix was in eV
-            }
-        }
-    }
-
-    // now parse the R matrix
-    // the format is similar, but we have a complex vector
-
-    for (long iR = 0; iR < numVectors; iR++) {
-        // first we have an empty line
-        std::getline(infile, line);
-
-        // then we read the lattice vector coordinates
-        std::getline(infile, line);
-        lineSplit = split(line, ' ');
-        // they have been initialized above, and they are the same
-
-        for (long i = 0; i < numWann; i++) {
-            for (long j = 0; j < numWann; j++) {
-                std::getline(infile, line);
-                lineSplit = split(line, ' ');
-                double re = std::stod(lineSplit[2]) / distanceBohrToAng;
-                double im = std::stod(lineSplit[3]) / distanceBohrToAng;
-                rMatrix(0, iR, i, j) = { re, im }; // the matrix was in eV
-                re = std::stod(lineSplit[4]) / distanceBohrToAng;
-                im = std::stod(lineSplit[5]) / distanceBohrToAng;
-                rMatrix(1, iR, i, j) = { re, im }; // the matrix was in eV
-                re = std::stod(lineSplit[6]) / distanceBohrToAng;
-                im = std::stod(lineSplit[7]) / distanceBohrToAng;
-                rMatrix(2, iR, i, j) = { re, im }; // the matrix was in eV
-            }
-        }
-    }
-
-    // I need to convert crystalVectors in cartesian coordinates
-    // must check if I am aligning the unit cell correctly
-    bravaisVectors = directUnitCell * bravaisVectors;
-    // note: for Wannier90, lattice vectors are the rows of the matrix
-
-    ElectronH0Wannier electronH0(directUnitCell, bravaisVectors,
-            vectorsDegeneracies, h0R, rMatrix);
-//	std::unique_ptr<ElectronH0Wannier> electronH0(new ElectronH0Wannier(
-//			directUnitCell, crystalVectors, vectorsDegeneracies, h0R));
-
-    long dimensionality = context.getDimensionality();
-    Eigen::MatrixXd atomicPositions = context.getInputAtomicPositions();
-    Eigen::VectorXi atomicSpecies = context.getInputAtomicSpecies();
-    std::vector < std::string > speciesNames = context.getInputSpeciesNames();
-
-    // we default the masses to the conventional ones here.
-    Eigen::VectorXd speciesMasses(speciesNames.size());
-    PeriodicTable periodicTable;
-    long i = 0;
-    for (auto speciesName : speciesNames) {
-        speciesMasses[i] = periodicTable.getMass(speciesName);
-        i += 1;
-    }
-
-    Crystal crystal(directUnitCell, atomicPositions, atomicSpecies,
-            speciesNames, speciesMasses, dimensionality);
-//	std::unique_ptr<Crystal> crystal(new Crystal(directUnitCell,
-//			atomicPositions, atomicSpecies, speciesNames, speciesMasses,
-//			dimensionality));
-
-//	return std::make_tuple(std::move(crystal),std::move(electronH0));
-    return {crystal,electronH0};
-}
-;
->>>>>>> 79c3d5b5
+};