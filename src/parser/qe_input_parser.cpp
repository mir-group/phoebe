#include <algorithm> // to use .remove_if
#include <fstream>
#include <iomanip> // to declare istringstream
#include <iostream>
#include <math.h>   // round()
#include <stdlib.h> // abs()
#include <string>
#include <vector>

#include "constants.h"
#include "eigen.h"
#include "exceptions.h"
#include "periodic_table.h"
#include "pugixml.hpp"
#include "qe_input_parser.h"
#include "statistics.h"
#include "utilities.h"

<<<<<<< HEAD
void latgen(const int ibrav, Eigen::VectorXd &celldm,
            Eigen::Matrix3d &unitCell) {
  //  !     sets up the crystallographic vectors a1, a2, and a3.
  //  !
  //  !     ibrav is the structure index:
  //  !       1  cubic P (sc)                8  orthorhombic P
  //  !       2  cubic F (fcc)               9  1-face (C) centered orthorhombic
  //  !       3  cubic I (bcc)              10  all face centered orthorhombic
  //  !       4  hexagonal and trigonal P   11  body centered orthorhombic
  //  !       5  trigonal R, 3-fold axis c  12  monoclinic P (unique axis: c)
  //  !       6  tetragonal P (st)          13  one face (base) centered
  //  monoclinic !       7  tetragonal I (bct)         14  triclinic P ! Also
  //  accepted: !       0  "free" structure          -12  monoclinic P (unique
  //  axis: b) !      -3  cubic bcc with a more symmetric choice of axis ! -5
  //  trigonal R, threefold axis along (111) !      -9  alternate description
  //  for base centered orthorhombic !     -13  one face (base) centered
  //  monoclinic (unique axis: b) !      91  1-face (A) centered orthorombic
  //  !
  //  !     celldm are parameters which fix the shape of the unit cell
  //  !     volumeUnitCell is the unit-cell volume
  //  !
  //  !     NOTA BENE: all axis sets are right-handed
  //  !     Boxes for US PPs do not work properly with left-handed axis

  const double sr2 = 1.414213562373, sr3 = 1.732050807569;

  //  user-supplied lattice vectors

  Eigen::Vector3d a1, a2, a3;

  a1 = unitCell.col(0);
  a2 = unitCell.col(1);
  a3 = unitCell.col(2);

  if (ibrav == 0) {
    if (a1.norm() == 0. || a2.norm() == 0. || a3.norm() == 0.) {
      Error e("wrong at for ibrav=0", 1);
    }
    if (celldm(0) != 0.) {
      // ... input at are in units of alat => convert them to a.u.
      unitCell *= celldm(0);
    } else {
      // ... input at are in atomic units: define celldm(1) from a1
      celldm(0) = a1.norm();
    }
  } else {
    a1.setZero();
    a2.setZero();
    a3.setZero();
  }

  if (celldm(0) <= 0.) {
    Error e("wrong celldm(1)", 1);
  }

  //  index of bravais lattice supplied

  if (ibrav == 1) { // simple cubic lattice
    a1(0) = celldm(0);
    a2(1) = celldm(0);
    a3(2) = celldm(0);
  } else if (ibrav == 2) { //     fcc lattice
    double term = celldm(0) / 2.;
    a1(0) = -term;
    a1(2) = term;
    a2(1) = term;
    a2(2) = term;
    a3(0) = -term;
    a3(1) = term;
  } else if (abs(ibrav) == 3) { // bcc lattice
    double term = celldm(0) / 2.;
    for (int ir = 0; ir < 3; ir++) {
      a1(ir) = term;
      a2(ir) = term;
      a3(ir) = term;
    }
    if (ibrav < 0) {
      a1(0) = -a1(0);
      a2(1) = -a2(1);
      a3(2) = -a3(2);
    } else {
      a2(0) = -a2(0);
      a3(0) = -a3(0);
      a3(1) = -a3(1);
    }
  } else if (ibrav == 4) { // hexagonal lattice
    if (celldm(2) <= 0.) {
      Error e("wrong celldm(2)", ibrav);
    }
    double cbya = celldm(2);
    a1(1) = celldm(0);
    a2(1) = -celldm(0) / 2.;
    a2(2) = celldm(0) * sr3 / 2.;
    a3(3) = celldm(0) * cbya;

  } else if (abs(ibrav) == 5) { // trigonal lattice
    if (celldm(3) <= -0.5 || celldm(3) >= 1.) {
      Error e("wrong celldm(4)", abs(ibrav));
    }

    double term1 = sqrt(1. + 2. * celldm(3));
    double term2 = sqrt(1. - celldm(3));

    if (ibrav == 5) { // threefold axis along c (001)
      a2(1) = sr2 * celldm(0) * term2 / sr3;
      a2(2) = celldm(0) * term1 / sr3;
      a1(0) = celldm(0) * term2 / sr2;
      a1(1) = -a1(0) / sr3;
      a1(2) = a2(2);
      a3(0) = -a1(0);
      a3(1) = a1(1);
      a3(2) = a2(2);
    } else if (ibrav == -5) { // threefold axis along (111)
      // Notice that in the cubic limit (alpha=90, celldm(4)=0, term1=term2=1)
      // does not yield the x,y,z axis, but an equivalent rotated triplet:
      //   a/3 (-1,2,2), a/3 (2,-1,2), a/3 (2,2,-1)
      // If you prefer the x,y,z axis as cubic limit, you should modify the
      // definitions of a1(1) and a1(2) as follows:'
      // a1(1) = celldm(1)*(term1+2.0_dp*term2)/3.0_dp
      // a1(2) = celldm(1)*(term1-term2)/3.0_dp
      // (info by G. Pizzi and A. Cepellotti)
      a1(0) = celldm(0) * (term1 - 2. * term2) / 3.;
      a1(1) = celldm(0) * (term1 + term2) / 3.;
      a1(2) = a1(1);
      a2(0) = a1(2);
      a2(1) = a1(0);
      a2(2) = a1(1);
      a3(0) = a1(1);
      a3(1) = a1(2);
      a3(2) = a1(0);
    }
  } else if (ibrav == 6) { // tetragonal lattice
    if (celldm(2) <= 0.) {
      Error e("wrong celldm(3)", 6);
    }
    double cbya = celldm(2);
    a1(0) = celldm(0);
    a2(1) = celldm(0);
    a3(2) = celldm(0) * cbya;

  } else if (ibrav == 7) { // body centered tetragonal lattice
    if (celldm(2) <= 0.) {
      Error e("wrong celldm(3)", 7);
    }
    double cbya = celldm(2);
    a2(0) = celldm(0) / 2.;
    a2(1) = a2(0);
    a2(2) = cbya * celldm(0) / 2.;
    a1(0) = a2(0);
    a1(1) = -a2(0);
    a1(2) = a2(2);
    a3(0) = -a2(0);
    a3(1) = -a2(0);
    a3(2) = a2(2);
  } else if (ibrav == 8) { // Simple orthorhombic lattice
    if (celldm(1) <= 0.) {
      Error e("wrong celldm(2)", ibrav);
    }
    if (celldm(2) <= 0.) {
      Error e("wrong celldm(3)", ibrav);
    }
    a1(0) = celldm(0);
    a2(1) = celldm(0) * celldm(1);
    a3(2) = celldm(0) * celldm(2);
  } else if (abs(ibrav) ==
             9) { // One face (base) centered orthorhombic lattice  (C type)
    if (celldm(1) <= 0.) {
      Error e("wrong celldm(2)", abs(ibrav));
    }
    if (celldm(2) <= 0.) {
      Error e("wrong celldm(3)", abs(ibrav));
    }
    if (ibrav == 9) { // old PWscf description
      a1(0) = 0.5 * celldm(0);
      a1(1) = a1(0) * celldm(1);
      a2(0) = -a1(0);
      a2(1) = a1(1);
    } else { // alternate description
      a1(0) = 0.5 * celldm(0);
      a1(1) = -a1(0) * celldm(1);
      a2(0) = a1(0);
      a2(1) = -a1(1);
    }
    a3(2) = celldm(0) * celldm(2);
  } else if (ibrav ==
             91) { // One face(base)centered orthorhombic lattice (A type)
    if (celldm(1) <= 0.) {
      Error e("wrong celldm(2)", ibrav);
    }
    if (celldm(2) <= 0.) {
      Error e("wrong celldm(3)", ibrav);
    }
    a1(0) = celldm(0);
    a2(1) = celldm(0) * celldm(1) * 0.5;
    a2(2) = -celldm(0) * celldm(2) * 0.5;
    a3(1) = a2(1);
    a3(2) = -a2(2);
  } else if (ibrav == 10) { // All face centered orthorhombic lattice
    if (celldm(1) <= 0.) {
      Error e("wrong celldm(2)", ibrav);
    }
    if (celldm(2) <= 0.) {
      Error e("wrong celldm(3)", ibrav);
    }
    a2(0) = 0.5 * celldm(0);
    a2(1) = a2(0) * celldm(1);
    a1(0) = a2(0);
    a1(2) = a2(0) * celldm(2);
    a3(1) = a2(0) * celldm(1);
    a3(2) = a1(2);
  } else if (ibrav == 11) { // Body centered orthorhombic lattice
    if (celldm(1) <= 0.) {
      Error e("wrong celldm(2)", ibrav);
    }
    if (celldm(2) <= 0.) {
      Error e("wrong celldm(3)", ibrav);
    }
    a1(0) = 0.5 * celldm(0);
    a1(1) = a1(0) * celldm(1);
    a1(2) = a1(0) * celldm(2);
    a2(0) = -a1(0);
    a2(1) = a1(1);
    a2(2) = a1(2);
    a3(0) = -a1(0);
    a3(1) = -a1(1);
    a3(2) = a1(2);
  } else if (ibrav == 12) { // Simple monoclinic lattice, unique (i.e.
                            // orthogonal to a) axis: c
    if (celldm(1) <= 0.) {
      Error e("wrong celldm(2)", ibrav);
    }
    if (celldm(2) <= 0.) {
      Error e("wrong celldm(3)", ibrav);
    }
    if (abs(celldm(3)) >= 1.) {
      Error e("wrong celldm(4)", ibrav);
    }
    double sen = sqrt(1. - celldm(3) * celldm(3));
    a1(0) = celldm(0);
    a2(0) = celldm(0) * celldm(1) * celldm(3);
    a2(1) = celldm(0) * celldm(1) * sen;
    a3(2) = celldm(0) * celldm(2);
  } else if (ibrav ==
             -12) { // Simple monoclinic lattice, unique axis: b (more common)
    if (celldm(1) <= 0.) {
      Error e("wrong celldm(2)", -ibrav);
    }
    if (celldm(2) <= 0.) {
      Error e("wrong celldm(3)", -ibrav);
    }
    if (abs(celldm(4)) >= 1.) {
      Error e("wrong celldm(5)", -ibrav);
    }
    double sen = sqrt(1. - celldm(4) * celldm(4));
    a1(0) = celldm(0);
    a2(1) = celldm(0) * celldm(1);
    a3(0) = celldm(0) * celldm(2) * celldm(4);
    a3(2) = celldm(0) * celldm(2) * sen;
  } else if (ibrav ==
             13) { // One face centered monoclinic lattice unique axis c
    if (celldm(1) <= 0.) {
      Error e("wrong celldm(2)", ibrav);
    }
    if (celldm(2) <= 0.) {
      Error e("wrong celldm(3)", ibrav);
    }
    if (abs(celldm(3)) >= 1.) {
      Error e("wrong celldm(4)", ibrav);
    }
    double sen = sqrt(1. - celldm(4) * celldm(4));
    a1(0) = 0.5 * celldm(0);
    a1(2) = -a1(0) * celldm(2);
    a2(0) = celldm(0) * celldm(1) * celldm(2);
    a2(1) = celldm(0) * celldm(1) * sen;
    a3(0) = a1(0);
    a3(2) = -a1(2);
  } else if (ibrav ==
             -13) { // One face centered monoclinic lattice unique axis b
    if (celldm(1) <= 0.) {
      Error e("wrong celldm(2)", -ibrav);
    }
    if (celldm(2) <= 0.) {
      Error e("wrong celldm(3)", -ibrav);
    }
    if (abs(celldm(4)) >= 1.) {
      Error e("wrong celldm(5)", -ibrav);
    }
    double sen = sqrt(1. - celldm(4) * celldm(4));
    a1(0) = 0.5 * celldm(0);
    a1(1) = -a1(0) * celldm(1);
    a2(0) = a1(0);
    a2(1) = -a1(1);
    a3(0) = celldm(0) * celldm(2) * celldm(4);
    a3(2) = celldm(0) * celldm(2) * sen;
  } else if (ibrav == 14) { // Triclinic lattice
    if (celldm(1) <= 0.) {
      Error e("wrong celldm(2)", ibrav);
    }
    if (celldm(2) <= 0.) {
      Error e("wrong celldm(3)", ibrav);
    }
    if (abs(celldm(3)) >= 1.) {
      Error e("wrong celldm(4)", ibrav);
    }
    if (abs(celldm(4)) >= 1.) {
      Error e("wrong celldm(5)", ibrav);
    }
    if (abs(celldm(5)) >= 1.) {
      Error e("wrong celldm(6)", ibrav);
    }
    double singam = sqrt(1. - celldm(5) * celldm(5));
    double term =
        (1. + 2. * celldm(3) * celldm(4) * celldm(5) - celldm(3) * celldm(3) -
         celldm(4) * celldm(4) - celldm(5) * celldm(5));
    if (term < 0.) {
      Error e("celldm does not make sense, check your data", ibrav);
    }
    term = sqrt(term / (1. - celldm(5) * celldm(5)));
    a1(0) = celldm(0);
    a2(0) = celldm(0) * celldm(1) * celldm(5);
    a2(1) = celldm(0) * celldm(1) * singam;
    a3(0) = celldm(0) * celldm(2) * celldm(4);
    a3(1) =
        celldm(0) * celldm(2) * (celldm(3) - celldm(4) * celldm(5)) / singam;
    a3(2) = celldm(0) * celldm(2) * term;

  } else {
    Error e("nonexistent bravais lattice", ibrav);
  }

  if (ibrav != 0) {
    unitCell.col(0) = a1;
    unitCell.col(1) = a2;
    unitCell.col(2) = a3;
  }
=======
void latgen(const int ibrav, Eigen::VectorXd& celldm, Eigen::Matrix3d& unitCell)
{
	//  !     sets up the crystallographic vectors a1, a2, and a3.
	//  !
	//  !     ibrav is the structure index:
	//  !       1  cubic P (sc)                8  orthorhombic P
	//  !       2  cubic F (fcc)               9  1-face (C) centered orthorhombic
	//  !       3  cubic I (bcc)              10  all face centered orthorhombic
	//  !       4  hexagonal and trigonal P   11  body centered orthorhombic
	//  !       5  trigonal R, 3-fold axis c  12  monoclinic P (unique axis: c)
	//  !       6  tetragonal P (st)          13  one face (base) centered monoclinic
	//  !       7  tetragonal I (bct)         14  triclinic P
	//  !     Also accepted:
	//  !       0  "free" structure          -12  monoclinic P (unique axis: b)
	//  !      -3  cubic bcc with a more symmetric choice of axis
	//  !      -5  trigonal R, threefold axis along (111)
	//  !      -9  alternate description for base centered orthorhombic
	//  !     -13  one face (base) centered monoclinic (unique axis: b)
	//  !      91  1-face (A) centered orthorombic
	//  !
	//  !     celldm are parameters which fix the shape of the unit cell
	//  !     volumeUnitCell is the unit-cell volume
	//  !
	//  !     NOTA BENE: all axis sets are right-handed
	//  !     Boxes for US PPs do not work properly with left-handed axis

	const double sr2 = 1.414213562373, sr3 = 1.732050807569;

	//  user-supplied lattice vectors

	Eigen::Vector3d a1, a2, a3;

	a1 = unitCell.col(0);
	a2 = unitCell.col(1);
	a3 = unitCell.col(2);

	if ( ibrav == 0 ) {
		if ( a1.norm() == 0. || a2.norm() == 0. || a3.norm() == 0. ) {
			Error e("wrong at for ibrav=0", 1);
		}
		if ( celldm(0) != 0. ) {
			// ... input at are in units of alat => convert them to a.u.
			unitCell *= celldm(0);
		} else {
			// ... input at are in atomic units: define celldm(1) from a1
			celldm(0) = a1.norm();
		}
	} else {
		a1.setZero();
		a2.setZero();
		a3.setZero();
	}

	if ( celldm(0) <= 0. ) {
		Error e("wrong celldm(1)", 1 );
	}

	//  index of bravais lattice supplied

	if ( ibrav == 1 ) { // simple cubic lattice
		a1(0) = celldm(0);
		a2(1) = celldm(0);
		a3(2) = celldm(0);
	} else if (ibrav == 2) { //     fcc lattice
		double term = celldm(0) / 2.;
		a1(0) =-term;
		a1(2) = term;
		a2(1) = term;
		a2(2) = term;
		a3(0) =-term;
		a3(1) = term;
	} else if (abs(ibrav) == 3) { // bcc lattice
		double term = celldm(0) / 2.;
		for ( int ir=0; ir<3; ir++ ) {
			a1(ir) = term;
			a2(ir) = term;
			a3(ir) = term;
		} if ( ibrav < 0 ) {
			a1(0) = -a1(0);
			a2(1) = -a2(1);
			a3(2) = -a3(2);
		} else {
			a2(0) = -a2(0);
			a3(0) = -a3(0);
			a3(1) = -a3(1);
		}
	} else if ( ibrav == 4 ) {// hexagonal lattice
		if ( celldm(2) <= 0. ) {
			Error e("wrong celldm(2)", ibrav);
		}
		double cbya  = celldm(2);
		a1(0) = celldm(0);
		a2(0) =-celldm(0) / 2.;
		a2(1) = celldm(0) * sr3 / 2.;
		a3(2) = celldm(0) * cbya;

	} else if (abs(ibrav) == 5) { // trigonal lattice
		if ( celldm(3) <= -0.5 || celldm(3) >= 1. ) {
			Error e("wrong celldm(4)", abs(ibrav));
		}

		double term1 = sqrt(1. + 2. * celldm(3) );
		double term2 = sqrt(1. - celldm(3) );

		if ( ibrav == 5 ) { // threefold axis along c (001)
			a2(1) = sr2 * celldm(0) * term2 / sr3;
			a2(2) = celldm(0) * term1 / sr3;
			a1(0) = celldm(0) * term2 / sr2;
			a1(1) =-a1(0) / sr3;
			a1(2) = a2(2);
			a3(0) =-a1(0);
			a3(1) = a1(1);
			a3(2) = a2(2);
		} else if ( ibrav == -5 ) { // threefold axis along (111)
			// Notice that in the cubic limit (alpha=90, celldm(4)=0, term1=term2=1)
			// does not yield the x,y,z axis, but an equivalent rotated triplet:
			//   a/3 (-1,2,2), a/3 (2,-1,2), a/3 (2,2,-1)
			// If you prefer the x,y,z axis as cubic limit, you should modify the
			// definitions of a1(1) and a1(2) as follows:'
			// a1(1) = celldm(1)*(term1+2.0_dp*term2)/3.0_dp
			// a1(2) = celldm(1)*(term1-term2)/3.0_dp
			// (info by G. Pizzi and A. Cepellotti)
			a1(0) = celldm(0) * ( term1 - 2. * term2 ) / 3.;
			a1(1) = celldm(0) * ( term1 + term2 ) / 3.;
			a1(2) = a1(1);
			a2(0) = a1(2);
			a2(1) = a1(0);
			a2(2) = a1(1);
			a3(0) = a1(1);
			a3(1) = a1(2);
			a3(2) = a1(0);
		}
	} else if (ibrav == 6) { // tetragonal lattice
		if ( celldm(2) <= 0. ) {
			Error e("wrong celldm(3)", 6);
		}
		double cbya = celldm(2);
		a1(0) = celldm(0);
		a2(1) = celldm(0);
		a3(2) = celldm(0) * cbya;

	} else if (ibrav == 7) { // body centered tetragonal lattice
		if ( celldm(2) <= 0. ) {
			Error e("wrong celldm(3)", 7);
		}
		double cbya = celldm(2);
		a2(0) = celldm(0) / 2.;
		a2(1) = a2(0);
		a2(2) = cbya * celldm(0) / 2.;
		a1(0) = a2(0);
		a1(1) = - a2(0);
		a1(2) = a2(2);
		a3(0) = - a2(0);
		a3(1) = - a2(0);
		a3(2) = a2(2);
	} else if ( ibrav == 8 ) { // Simple orthorhombic lattice
		if ( celldm(1) <= 0. ) {
			Error e("wrong celldm(2)", ibrav);
		}
		if ( celldm(2) <= 0. )
		{
			Error e("wrong celldm(3)", ibrav);
		}
		a1(0) = celldm(0);
		a2(1) = celldm(0) * celldm(1);
		a3(2) = celldm(0) * celldm(2);
	} else if ( abs(ibrav) == 9) { // One face (base) centered orthorhombic lattice  (C type)
		if ( celldm(1) <= 0. ) {
			Error e("wrong celldm(2)", abs(ibrav));
		}
		if ( celldm(2) <= 0. ) {
			Error e("wrong celldm(3)", abs(ibrav));
		}
		if ( ibrav == 9 ) {// old PWscf description
			a1(0) = 0.5 * celldm(0);
			a1(1) = a1(0) * celldm(1);
			a2(0) = - a1(0);
			a2(1) = a1(1);
		} else {// alternate description
			a1(0) =  0.5 * celldm(0);
			a1(1) = -a1(0) * celldm(1);
			a2(0) =  a1(0);
			a2(1) = -a1(1);
		}
		a3(2) = celldm(0) * celldm(2);
	} else if ( ibrav == 91 ) { // One face(base)centered orthorhombic lattice (A type)
		if ( celldm(1) <= 0. ) {
			Error e("wrong celldm(2)", ibrav);
		}
		if ( celldm(2) <= 0. ) {
			Error e("wrong celldm(3)", ibrav);
		}
		a1(0) = celldm(0);
		a2(1) = celldm(0) * celldm(1) * 0.5;
		a2(2) = - celldm(0) * celldm(2) * 0.5;
		a3(1) = a2(1);
		a3(2) = - a2(2);
	} else if (ibrav == 10) {// All face centered orthorhombic lattice
		if ( celldm(1) <= 0. ) {
			Error e("wrong celldm(2)", ibrav);
		}
		if ( celldm(2) <= 0. ) {
			Error e("wrong celldm(3)", ibrav);
		}
		a2(0) = 0.5 * celldm(0);
		a2(1) = a2(0) * celldm(1);
		a1(0) = a2(0);
		a1(2) = a2(0) * celldm(2);
		a3(1) = a2(0) * celldm(1);
		a3(2) = a1(2);
	} else if (ibrav == 11) { // Body centered orthorhombic lattice
		if ( celldm(1) <= 0. ) {
			Error e("wrong celldm(2)", ibrav);
		}
		if ( celldm(2) <= 0. ) {
			Error e("wrong celldm(3)", ibrav);
		}
		a1(0) = 0.5 * celldm(0);
		a1(1) = a1(0) * celldm(1);
		a1(2) = a1(0) * celldm(2);
		a2(0) = - a1(0);
		a2(1) = a1(1);
		a2(2) = a1(2);
		a3(0) = - a1(0);
		a3(1) = - a1(1);
		a3(2) = a1(2);
	} else if (ibrav == 12) { // Simple monoclinic lattice, unique (i.e. orthogonal to a) axis: c
		if ( celldm(1) <= 0. ) {
			Error e("wrong celldm(2)", ibrav);
		}
		if ( celldm(2) <= 0. ) {
			Error e("wrong celldm(3)", ibrav);
		}
		if ( abs(celldm(3)) >= 1. ) {
			Error e("wrong celldm(4)", ibrav);
		}
		double sen = sqrt( 1. - celldm(3)*celldm(3) );
		a1(0) = celldm(0);
		a2(0) = celldm(0) * celldm(1) * celldm(3);
		a2(1) = celldm(0) * celldm(1) * sen;
		a3(2) = celldm(0) * celldm(2);
	} else if ( ibrav == - 12 ) { // Simple monoclinic lattice, unique axis: b (more common)
		if ( celldm(1) <= 0. ) {
			Error e("wrong celldm(2)",-ibrav);
		}
		if ( celldm(2) <= 0. ) {
			Error e("wrong celldm(3)",-ibrav);
		}
		if ( abs(celldm(4))>=1. ) {
			Error e("wrong celldm(5)",-ibrav);
		}
		double sen = sqrt( 1. - celldm(4)*celldm(4) );
		a1(0) = celldm(0);
		a2(1) = celldm(0) * celldm(1);
		a3(0) = celldm(0) * celldm(2) * celldm(4);
		a3(2) = celldm(0) * celldm(2) * sen;
	} else if ( ibrav == 13 ) { // One face centered monoclinic lattice unique axis c
		if ( celldm(1) <= 0. ) {
			Error e("wrong celldm(2)", ibrav);
		}
		if ( celldm(2) <= 0. ) {
			Error e("wrong celldm(3)", ibrav);
		}
		if ( abs(celldm(3)) >= 1. ) {
			Error e("wrong celldm(4)", ibrav);
		}
		double sen = sqrt( 1. - celldm(4)*celldm(4) );
		a1(0) = 0.5 * celldm(0);
		a1(2) =-a1(0) * celldm(2);
		a2(0) = celldm(0) * celldm(1) * celldm(2);
		a2(1) = celldm(0) * celldm(1) * sen;
		a3(0) = a1(0);
		a3(2) =-a1(2);
	} else if ( ibrav == -13 ) { // One face centered monoclinic lattice unique axis b
		if ( celldm(1) <= 0. ) {
			Error e("wrong celldm(2)", -ibrav);
		}
		if ( celldm(2) <= 0. ) {
			Error e("wrong celldm(3)", -ibrav);
		}
		if ( abs(celldm(4)) >= 1. ) {
			Error e("wrong celldm(5)", -ibrav);
		}
		double sen = sqrt( 1. - celldm(4)*celldm(4) );
		a1(0) = 0.5 * celldm(0);
		a1(1) =-a1(0) * celldm(1);
		a2(0) = a1(0);
		a2(1) =-a1(1);
		a3(0) = celldm(0) * celldm(2) * celldm(4);
		a3(2) = celldm(0) * celldm(2) * sen;
	} else if (ibrav == 14) { // Triclinic lattice
		if ( celldm(1) <= 0. ) {
			Error e("wrong celldm(2)", ibrav);
		}
		if ( celldm(2) <= 0. ) {
			Error e("wrong celldm(3)", ibrav);
		}
		if ( abs(celldm(3)) >= 1. ) {
			Error e("wrong celldm(4)", ibrav);
		}
		if ( abs(celldm(4)) >= 1. ) {
			Error e("wrong celldm(5)", ibrav);
		}
		if ( abs(celldm(5)) >= 1. ) {
			Error e("wrong celldm(6)", ibrav);
		}
		double singam = sqrt( 1. - celldm(5)*celldm(5) );
		double term = ( 1. + 2. * celldm(3)*celldm(4)*celldm(5)
				- celldm(3)*celldm(3) - celldm(4)*celldm(4) - celldm(5)*celldm(5));
		if ( term < 0. )
		{
			Error e("celldm does not make sense, check your data", ibrav);
		}
		term = sqrt( term / ( 1. - celldm(5)*celldm(5) ) );
		a1(0) = celldm(0);
		a2(0) = celldm(0) * celldm(1) * celldm(5);
		a2(1) = celldm(0) * celldm(1) * singam;
		a3(0) = celldm(0) * celldm(2) * celldm(4);
		a3(1) = celldm(0) * celldm(2) * (celldm(3)-celldm(4)*celldm(5))/singam;
		a3(2) = celldm(0) * celldm(2) * term;

	} else {
		Error e("nonexistent bravais lattice", ibrav);
	}

	if ( ibrav != 0 ) {
		unitCell.col(0) = a1;
		unitCell.col(1) = a2;
		unitCell.col(2) = a3;
	}
>>>>>>> 503acd31
}

std::vector<std::string> split(const std::string &s, char delimiter) {
  std::vector<std::string> tokens;
  std::string token;
  std::istringstream tokenStream(s);

  if (delimiter == ' ') {
    for (std::string s; tokenStream >> s;) {
      tokens.push_back(s);
    }
  } else {
    while (std::getline(tokenStream, token, delimiter)) {
      token.erase(std::remove_if(token.begin(), token.end(), ::isspace),
                  token.end());
      tokens.push_back(token);
    }
  }

  return tokens;
}

<<<<<<< HEAD
std::tuple<Crystal, PhononH0> QEParser::parsePhHarmonic(Context &context) {
  //  Here we read the dynamical matrix of interatomic force constants
  //	in real space.

  std::string fileName = context.getPhD2FileName();
  if (fileName == "") {
    Error e("Must provide a D2 file name", 1);
  }

  std::string line;
  std::vector<std::string> lineSplit;

  // open input file
  std::ifstream infile(fileName);

  if (not infile.is_open()) {
    Error e("Dynamical matrix file not found", 1);
  }

  //  First line contains ibrav, celldm and other variables

  std::getline(infile, line);
  lineSplit = split(line, ' ');

  int numElements = std::stoi(lineSplit[0]);
  int numAtoms = std::stoi(lineSplit[1]);
  int ibrav = std::stoi(lineSplit[2]);

  Eigen::VectorXd celldm(6);
  celldm(0) = std::stod(lineSplit[3]);
  celldm(1) = std::stod(lineSplit[4]);
  celldm(2) = std::stod(lineSplit[5]);
  celldm(3) = std::stod(lineSplit[6]);
  celldm(4) = std::stod(lineSplit[7]);
  celldm(5) = std::stod(lineSplit[8]);

  Eigen::Matrix3d directUnitCell(3, 3);
  if (ibrav == 0) {
    // In this case, unitCell is written in the file, in angstroms
    for (int i = 0; i < 3; i++) {
      std::getline(infile, line);
      lineSplit = split(line, ' ');
      for (int j = 0; j < 3; j++) {
        directUnitCell(i, j) = std::stod(lineSplit[j]); // / distanceBohrToAng;
      }
    };
  };

  // generate the unit cell vectors (also for ibrav != 0)
  latgen(ibrav, celldm, directUnitCell);

  //  Next, we read the atomic species
  std::vector<std::string> speciesNames;
  Eigen::VectorXd speciesMasses(numElements);
  for (int i = 0; i < numElements; i++) {
    std::getline(infile, line);
    lineSplit = split(line, '\'');
    speciesNames.push_back(lineSplit[1]);
    speciesMasses(i) = std::stod(lineSplit[2]); // in rydbergs
  };

  //  we read the atomic positions
  Eigen::MatrixXd atomicPositions(numAtoms, 3);
  Eigen::VectorXi atomicSpecies(numAtoms);
  for (int i = 0; i < numAtoms; i++) {
    std::getline(infile, line);
    lineSplit = split(line, ' ');
    atomicSpecies(i) = std::stoi(lineSplit[1]) - 1;
    atomicPositions(i, 0) = std::stod(lineSplit[2]);
    atomicPositions(i, 1) = std::stod(lineSplit[3]);
    atomicPositions(i, 2) = std::stod(lineSplit[4]);
  }

  //  Read if hasDielectric
  std::getline(infile, line);
  line.erase(std::remove_if(line.begin(), line.end(), ::isspace), line.end());
  bool hasDielectric;
  if (line == "T") {
    hasDielectric = true;
  } else {
    hasDielectric = false;
  }

  //	if there are the dielectric info, we can read dielectric matrix
  //	and the Born charges
  Eigen::MatrixXd dielectricMatrix(3, 3);
  dielectricMatrix.setZero();
  Eigen::Tensor<double, 3> bornCharges(numAtoms, 3, 3);
  bornCharges.setZero();

  if (hasDielectric) {
    for (int i = 0; i < 3; i++) {
      std::getline(infile, line);
      lineSplit = split(line, ' ');
      for (int j = 0; j < 3; j++) {
        dielectricMatrix(i, j) = std::stod(lineSplit[j]);
      }
    }

    for (int iAtom = 0; iAtom < numAtoms; iAtom++) {
      std::getline(infile, line);
      for (int i = 0; i < 3; i++) {
        std::getline(infile, line);
        lineSplit = split(line, ' ');
        for (int j = 0; j < 3; j++) {
          bornCharges(iAtom, i, j) = std::stod(lineSplit[j]);
        }
      }
    }
  }

  //	Now we parse the coarse q grid
  std::getline(infile, line);
  lineSplit = split(line, ' ');
  Eigen::VectorXi qCoarseGrid(3);
  qCoarseGrid(0) = std::stoi(lineSplit[0]);
  qCoarseGrid(1) = std::stoi(lineSplit[1]);
  qCoarseGrid(2) = std::stoi(lineSplit[2]);

  Eigen::Tensor<double, 7> forceConstants(
      qCoarseGrid[0], qCoarseGrid[1], qCoarseGrid[2], 3, 3, numAtoms, numAtoms);

  int m1Test;
  int m2Test;
  int m3Test;
  double x;

  for (int ic = 0; ic < 3; ic++) {
    for (int jc = 0; jc < 3; jc++) {
      for (int iat = 0; iat < numAtoms; iat++) {
        for (int jat = 0; jat < numAtoms; jat++) {
          // a line containing ic, jc, iat, jat
          std::getline(infile, line);

          for (int r3 = 0; r3 < qCoarseGrid[2]; r3++) {
            for (int r2 = 0; r2 < qCoarseGrid[1]; r2++) {
              for (int r1 = 0; r1 < qCoarseGrid[0]; r1++) {
                std::getline(infile, line);
                std::istringstream iss(line);
                iss >> m1Test >> m2Test >> m3Test >> x;
                forceConstants(r1, r2, r3, ic, jc, iat, jat) = x;
              }
            }
          }
        }
      }
    }
  }

  infile.close();

  // Now we do postprocessing

  long dimensionality = context.getDimensionality();
  Crystal crystal(directUnitCell, atomicPositions, atomicSpecies, speciesNames,
                  speciesMasses, dimensionality);

  if (qCoarseGrid(0) <= 0 || qCoarseGrid(1) <= 0 || qCoarseGrid(2) <= 0) {
    Error e("qCoarseGrid smaller than zero", 1);
  }

  //	Now, let's try to diagonalize some points, and start debugging at q=0

  PhononH0 dynamicalMatrix(crystal, dielectricMatrix, bornCharges,
                           forceConstants);

  return {crystal, dynamicalMatrix};
=======
std::tuple<Crystal, PhononH0> QEParser::parsePhHarmonic(Context & context) {
	//  Here we read the dynamical matrix of interatomic force constants
	//	in real space.

	std::string fileName = context.getPhD2FileName();
	if ( fileName == "" ) {
		Error e("Must provide a D2 file name",1);
	}

	std::string line;
	std::vector<std::string> lineSplit;

	// open input file
	std::ifstream infile(fileName);

	if ( not infile.is_open() ) {
		Error e("Dynamical matrix file not found", 1);
	}

	//  First line contains ibrav, celldm and other variables

	std::getline(infile, line);
	lineSplit = split(line, ' ');

	int numElements = std::stoi(lineSplit[0]);
	int numAtoms = std::stoi(lineSplit[1]);
	int ibrav = std::stoi(lineSplit[2]);

	Eigen::VectorXd celldm(6);
	celldm(0) = std::stod(lineSplit[3]);
	celldm(1) = std::stod(lineSplit[4]);
	celldm(2) = std::stod(lineSplit[5]);
	celldm(3) = std::stod(lineSplit[6]);
	celldm(4) = std::stod(lineSplit[7]);
	celldm(5) = std::stod(lineSplit[8]);

	Eigen::Matrix3d directUnitCell(3,3);
	if ( ibrav == 0 ) {
		// In this case, unitCell is written in the file, in angstroms
		for ( int i=0; i<3; i++ ) {
			std::getline(infile, line);
			lineSplit = split(line, ' ');
			for ( int j=0; j<3; j++) {
				directUnitCell(i,j) = std::stod(lineSplit[j]); // / distanceBohrToAng;
			}
		};
	};

	// generate the unit cell vectors (also for ibrav != 0)
	latgen(ibrav, celldm, directUnitCell);

	std::cout << numElements << "\n";
	std::cout << numAtoms << "\n";
	std::cout << ibrav << "\n";
	std::cout << celldm.transpose() << "\n";
	std::cout << directUnitCell << "\n";

	//  Next, we read the atomic species
	std::vector<std::string> speciesNames;
	Eigen::VectorXd speciesMasses(numElements);
	for ( int i=0; i<numElements; i++ ) {
		std::getline(infile, line);
		lineSplit = split(line, '\'');
		speciesNames.push_back(lineSplit[1]);
		speciesMasses(i) = std::stod(lineSplit[2]); // in rydbergs
	};

	//  we read the atomic positions
	Eigen::MatrixXd atomicPositions(numAtoms,3);
	Eigen::VectorXi atomicSpecies(numAtoms);
	for ( int i=0; i<numAtoms; i++ ) {
		std::getline(infile, line);
		lineSplit = split(line, ' ');
		atomicSpecies(i) = std::stoi(lineSplit[1]) - 1;
		atomicPositions(i,0) = std::stod(lineSplit[2]);
		atomicPositions(i,1) = std::stod(lineSplit[3]);
		atomicPositions(i,2) = std::stod(lineSplit[4]);
	}

	//  Read if hasDielectric
	std::getline(infile, line);
	line.erase(std::remove_if(line.begin(), line.end(), ::isspace),line.end());
	bool hasDielectric;
	if ( line == "T" ) {
		hasDielectric = true;
	} else {
		hasDielectric = false;
	}

	//	if there are the dielectric info, we can read dielectric matrix
	//	and the Born charges
	Eigen::MatrixXd dielectricMatrix(3,3);
	dielectricMatrix.setZero();
	Eigen::Tensor<double,3> bornCharges(numAtoms, 3, 3);
	bornCharges.setZero();

	if ( hasDielectric ) {
		for ( int i=0; i<3; i++) {
			std::getline(infile, line);
			lineSplit = split(line, ' ');
			for ( int j=0; j<3; j++) {
				dielectricMatrix(i,j) = std::stod(lineSplit[j]);
			}
		}

		for ( int iAtom=0; iAtom < numAtoms; iAtom++ ) {
			std::getline(infile, line);
			for ( int i=0; i<3; i++ ) {
				std::getline(infile, line);
				lineSplit = split(line, ' ');
				for ( int j=0; j<3; j++ ) {
					bornCharges(iAtom,i,j) = std::stod(lineSplit[j]);
				}
			}
		}
	}

	//	Now we parse the coarse q grid
	std::getline(infile, line);
	lineSplit = split(line, ' ');
	Eigen::VectorXi qCoarseGrid(3);
	qCoarseGrid(0) = std::stoi(lineSplit[0]);
	qCoarseGrid(1) = std::stoi(lineSplit[1]);
	qCoarseGrid(2) = std::stoi(lineSplit[2]);

	Eigen::Tensor<double, 7> forceConstants(qCoarseGrid[0], qCoarseGrid[1],
			qCoarseGrid[2], 3, 3, numAtoms, numAtoms);

	int m1Test;
	int m2Test;
	int m3Test;
	double x;

	for ( int ic=0; ic<3; ic++ ) {
		for ( int jc=0; jc<3; jc++ ) {
			for ( int iat=0; iat<numAtoms; iat++ ) {
				for ( int jat=0; jat<numAtoms; jat++ ) {
					// a line containing ic, jc, iat, jat
					std::getline(infile, line);

					for ( int r3=0; r3<qCoarseGrid[2]; r3++ ) {
						for ( int r2=0; r2<qCoarseGrid[1]; r2++ ) {
							for ( int r1=0; r1<qCoarseGrid[0]; r1++ ) {
								std::getline(infile, line);
								std::istringstream iss(line);
								iss >> m1Test >> m2Test >> m3Test >> x;
								forceConstants(r1,r2,r3,ic,jc,iat,jat) = x;
							}
						}
					}
				}
			}
		}
	}

	infile.close();

	// Now we do postprocessing

	long dimensionality = context.getDimensionality();
	Crystal crystal(directUnitCell, atomicPositions, atomicSpecies,
			speciesNames, speciesMasses, dimensionality);

	if ( qCoarseGrid(0) <= 0 || qCoarseGrid(1) <= 0 || qCoarseGrid(2) <= 0 ) {
		Error e("qCoarseGrid smaller than zero", 1);
	}

	//	Now, let's try to diagonalize some points, and start debugging at q=0

	PhononH0 dynamicalMatrix(crystal, dielectricMatrix, bornCharges,
			forceConstants);

	return {crystal, dynamicalMatrix};
>>>>>>> 503acd31
};

bool QEParser::isQuantumEspressoXml(const std::string &fileName) {
  if (fileName.empty()) {
    Error e("Must provide an input H0 file name");
  }
  // open input file
  std::ifstream infile(fileName);
  if (not infile.is_open()) {
    Error e("H0 file not found", 1);
  }
  std::string tag = "espresso";
  std::string line;
  bool tagFound = false;
  while (std::getline(infile, line) && !tagFound) {
    if (line.find(tag) != std::string::npos) {
      tagFound = true;
      break;
    }
  }
  infile.close();
  return tagFound;
}

std::tuple<Crystal, ElectronH0Fourier>
QEParser::parseElHarmonicFourier(Context &context) {
  //  Here we read the XML file of quantum espresso.

  std::string fileName;
  fileName = context.getElectronH0Name();
  double fourierCutoff = context.getElectronFourierCutoff();

  if (fileName.empty()) {
    Error e("Must provide an XML file name");
  }

  std::vector<std::string> lineSplit;

  // load and parse XML file using pugi library
  pugi::xml_document doc;
  pugi::xml_parse_result result = doc.load_file(fileName.c_str());

  if (not result) {
    Error e("Error parsing XML file");
  }

  pugi::xml_node output = doc.child("qes:espresso").child("output");

  // atomic species

  pugi::xml_node atomicSpeciesXML = output.child("atomic_species");
  int numElements = atomicSpeciesXML.attribute("ntyp").as_int();
  std::vector<std::string> speciesNames;
  Eigen::VectorXd speciesMasses(numElements);
  int i = 0;
  for (pugi::xml_node species : atomicSpeciesXML.children("species")) {
    speciesNames.push_back(species.attribute("name").value());
    speciesMasses(i) = species.child("mass").text().as_double(); // in amu
    i += 1;
  }

  // atomic structure

  pugi::xml_node atomicStructure = output.child("atomic_structure");
  int numAtoms = atomicStructure.attribute("nat").as_int();

  //  we read the atomic positions

  pugi::xml_node atomicPositionsXML = atomicStructure.child("atomic_positions");
  Eigen::MatrixXd atomicPositions(numAtoms, 3);
  Eigen::VectorXi atomicSpecies(numAtoms);
  i = 0;
  int atomId = 0;
  std::string thisAtomName;
  for (pugi::xml_node atom : atomicPositionsXML.children("atom")) {
    thisAtomName = atom.attribute("name").value();
    // the XML doesn't describe atoms with a tag ID, but using names
    // here I find the index of the species in speciesNames, given the name
    std::vector<std::string>::iterator itr =
        std::find(speciesNames.begin(), speciesNames.end(), thisAtomName);
    if (itr != speciesNames.cend()) {
      atomId = std::distance(speciesNames.begin(), itr);
    } else {
      Error e("Element not found in XML");
    }
    atomicSpecies(i) = atomId;

    // note: atomic positions are cartesians, in units of angstroms
    lineSplit = split(atom.child_value(), ' ');
    atomicPositions(i, 0) = std::stod(lineSplit[0]);
    atomicPositions(i, 1) = std::stod(lineSplit[1]);
    atomicPositions(i, 2) = std::stod(lineSplit[2]);
    i += 1;
  }

  // we read the unit cell

  Eigen::Matrix3d directUnitCell;
  Eigen::Vector3d thisVals;
  pugi::xml_node cell = atomicStructure.child("cell");
  lineSplit = split(cell.child_value("a1"), ' ');
  directUnitCell(0, 0) = std::stod(lineSplit[0]);
  directUnitCell(0, 1) = std::stod(lineSplit[1]);
  directUnitCell(0, 2) = std::stod(lineSplit[2]);
  lineSplit = split(cell.child_value("a2"), ' ');
  directUnitCell(1, 0) = std::stod(lineSplit[0]);
  directUnitCell(1, 1) = std::stod(lineSplit[1]);
  directUnitCell(1, 2) = std::stod(lineSplit[2]);
  lineSplit = split(cell.child_value("a3"), ' ');
  directUnitCell(2, 0) = std::stod(lineSplit[0]);
  directUnitCell(2, 1) = std::stod(lineSplit[1]);
  directUnitCell(2, 2) = std::stod(lineSplit[2]);

  // Now we parse the electronic structure

  pugi::xml_node bandStructureXML = output.child("band_structure");
  bool lsda = bandStructureXML.child("lsda").text().as_bool();
  bool noncolin = bandStructureXML.child("noncolin").text().as_bool();
  bool spinOrbit = bandStructureXML.child("spinorbit").text().as_bool();
  int numBands = bandStructureXML.child("nbnd").text().as_int();
  int numElectrons = bandStructureXML.child("nelec").text().as_int();
  double homo =
      bandStructureXML.child("highestOccupiedLevel").text().as_double();
  int numIrredPoints = bandStructureXML.child("nks").text().as_int();

  pugi::xml_node startingKPoints = bandStructureXML.child("starting_k_points");
  // this may or may not be present! if so, I get mesh and offset
  pugi::xml_node mp = startingKPoints.child("monkhorst_pack");
  if (mp) {
    Error e("Grid found in QE:XML, should have used full kpoints grid", 1);
  }

  // Initialize the crystal class

  long dimensionality = context.getDimensionality();
  Crystal crystal(directUnitCell, atomicPositions, atomicSpecies, speciesNames,
                  speciesMasses, dimensionality);
  //	std::unique_ptr<Crystal> crystal(new Crystal(directUnitCell,
  //			atomicPositions, atomicSpecies, speciesNames,
  //speciesMasses, 			dimensionality));

  // initialize reciprocal lattice cell
  // I need this to convert kpoints from cartesian to crystal coordinates

  pugi::xml_node basisSet = output.child("basis_set");
  pugi::xml_node recCell = basisSet.child("reciprocal_lattice");
  Eigen::Matrix3d bVectors;
  lineSplit = split(recCell.child_value("b1"), ' ');
  bVectors(0, 0) = std::stod(lineSplit[0]);
  bVectors(0, 1) = std::stod(lineSplit[1]);
  bVectors(0, 2) = std::stod(lineSplit[2]);
  lineSplit = split(recCell.child_value("b2"), ' ');
  bVectors(1, 0) = std::stod(lineSplit[0]);
  bVectors(1, 1) = std::stod(lineSplit[1]);
  bVectors(1, 2) = std::stod(lineSplit[2]);
  lineSplit = split(recCell.child_value("b3"), ' ');
  bVectors(2, 0) = std::stod(lineSplit[0]);
  bVectors(2, 1) = std::stod(lineSplit[1]);
  bVectors(2, 2) = std::stod(lineSplit[2]);

  // parse k-points and energies

  Eigen::Matrix<double, 3, Eigen::Dynamic> irredPoints(3, numIrredPoints);
  Eigen::VectorXd irredWeights(numIrredPoints);
  Eigen::MatrixXd irredEnergies(numIrredPoints, numBands);
  Eigen::MatrixXd irredOccupations(numIrredPoints, numBands);
  irredPoints.setZero();
  irredWeights.setZero();
  irredEnergies.setZero();
  irredOccupations.setZero();
  i = 0;
  Eigen::Vector3d p;
  for (pugi::xml_node kpoint : bandStructureXML.children("ks_energies")) {
    irredWeights(i) = kpoint.child("k_point").attribute("weight").as_double();
    lineSplit = split(kpoint.child_value("k_point"), ' ');

    // note:
    // k_cart = bVectors * k_cryst

    p(0) = std::stod(lineSplit[0]);
    p(1) = std::stod(lineSplit[1]);
    p(2) = std::stod(lineSplit[2]);

    // convert from cartesian to crystal coordinates
    p = bVectors.inverse() * p;
    irredPoints.col(i) = p;

    lineSplit = split(kpoint.child_value("eigenvalues"), ' ');
    for (int j = 0; j < numBands; j++) {
      irredEnergies(i, j) = std::stod(lineSplit[j]);
    }

    lineSplit = split(kpoint.child_value("occupations"), ' ');
    for (int j = 0; j < numBands; j++) {
      irredOccupations(i, j) = std::stod(lineSplit[j]);
    }

    i += 1;
  }

  // QE XML energies are in Hartree units. Must convert to rydbergs
  irredEnergies *= 2.;

  // Now we do postprocessing

  if (lsda || noncolin) {
    Error e("spin is not yet supported");
  }

  auto [mesh, offset] = Points::findMesh(irredPoints);
  FullPoints coarsePoints(crystal, mesh, offset);

  bool withVelocities = false;
  bool withEigenvectors = false;
  Statistics statistics(Statistics::electron);
  FullBandStructure coarseBandStructure(numBands, statistics, withVelocities,
                                        withEigenvectors, coarsePoints);
  // fill in the info on band structure
  Eigen::Vector3d pointCoords;
  Eigen::VectorXd thisEnergies(numBands);
  for (int ik = 0; ik < numIrredPoints; ik++) {
    // note: kpoints in the XML files are not ordered in the same way
    // as in the scf.in file
    pointCoords = irredPoints.col(ik);
    thisEnergies = irredEnergies.row(ik);
    coarseBandStructure.setEnergies(pointCoords, thisEnergies);
  }

  context.setHasSpinOrbit(spinOrbit);
  if (spinOrbit)
    numElectrons /= 2.;
  context.setNumOccupiedStates(numElectrons);
  context.setFermiLevel(homo);

  ElectronH0Fourier electronH0(crystal, coarsePoints, coarseBandStructure,
                               fourierCutoff);
  //	std::unique_ptr<ElectronH0Fourier> electronH0(new ElectronH0Fourier(
  //			*crystal, coarsePoints, coarseBandStructure,
  //fourierCutoff));

  //	return std::make_tuple(std::move(crystal),std::move(electronH0));
  return {crystal, electronH0};
};

std::tuple<Crystal, ElectronH0Wannier>
QEParser::parseElHarmonicWannier(Context &context) {
  //  Here we read the XML file of quantum espresso.

  std::string fileName = context.getElectronH0Name();

  if (fileName == "") {
    Error e("Must provide the Wannier90 TB file name", 1);
  }

  std::string line;
  std::vector<std::string> lineSplit;

  // open input file
  std::ifstream infile(fileName);

  if (not infile.is_open()) {
    Error e("Wannier H0 file not found", 1);
  }

  //  First line contains the title and date
  std::getline(infile, line);

  // Then, we have the directUnitCell of the ctystal in angstroms
  Eigen::Matrix3d directUnitCell(3, 3);
  directUnitCell.setZero();
  for (int i = 0; i < 3; i++) {
    std::getline(infile, line);
    lineSplit = split(line, ' ');
    for (int j = 0; j < 3; j++) {
      // unit cell is written in angstrom
      directUnitCell(i, j) = std::stod(lineSplit[j]) / distanceBohrToAng;
    }
  };

  // Next, we the number of Wannier functions / bands, after disentanglement
  std::getline(infile, line);
  long numWann = std::stoi(line);

  // The number of irreducible vectors in real space
  std::getline(infile, line);
  long numVectors = std::stoi(line);

  // now, we must read numVectors integers with the vector degeneracies
  // there can be only up to 15 numbers per line
  long numLines = numVectors / long(15);
  if (double(numVectors) / 15. > 0.)
    numLines += 1;
  Eigen::VectorXd vectorsDegeneracies(numVectors);
  vectorsDegeneracies.setZero();
  long j = 0;
  for (long i = 0; i < numLines; i++) {
    std::getline(infile, line);
    lineSplit = split(line, ' ');
    for (auto x : lineSplit) {
      long deg = std::stoi(x);
      vectorsDegeneracies(j) = double(deg);
      j += 1;
    }
  }

  // now we read the Hamiltonian in real space
  Eigen::MatrixXd bravaisVectors(3, numVectors);
  Eigen::Tensor<std::complex<double>, 3> h0R(numVectors, numWann, numWann);
  Eigen::Tensor<std::complex<double>, 4> rMatrix(3, numVectors, numWann,
                                                 numWann);
  bravaisVectors.setZero();
  h0R.setZero();
  rMatrix.setZero();

  // parse the Hamiltonian

  for (long iR = 0; iR < numVectors; iR++) {
    // first we have an empty line
    std::getline(infile, line);

    // then we read the lattice vector coordinates
    std::getline(infile, line);
    lineSplit = split(line, ' ');
    bravaisVectors(0, iR) = std::stod(lineSplit[0]);
    bravaisVectors(1, iR) = std::stod(lineSplit[1]);
    bravaisVectors(2, iR) = std::stod(lineSplit[2]);

    for (long i = 0; i < numWann; i++) {
      for (long j = 0; j < numWann; j++) {
        std::getline(infile, line);
        lineSplit = split(line, ' ');
        double re = std::stod(lineSplit[2]) / energyRyToEv;
        double im = std::stod(lineSplit[3]) / energyRyToEv;
        h0R(iR, i, j) = {re, im}; // the matrix was in eV
      }
    }
  }

  // now parse the R matrix
  // the format is similar, but we have a complex vector

  for (long iR = 0; iR < numVectors; iR++) {
    // first we have an empty line
    std::getline(infile, line);

    // then we read the lattice vector coordinates
    std::getline(infile, line);
    lineSplit = split(line, ' ');
    // they have been initialized above, and they are the same

    for (long i = 0; i < numWann; i++) {
      for (long j = 0; j < numWann; j++) {
        std::getline(infile, line);
        lineSplit = split(line, ' ');
        double re = std::stod(lineSplit[2]) / distanceBohrToAng;
        double im = std::stod(lineSplit[3]) / distanceBohrToAng;
        rMatrix(0, iR, i, j) = {re, im}; // the matrix was in eV
        re = std::stod(lineSplit[4]) / distanceBohrToAng;
        im = std::stod(lineSplit[5]) / distanceBohrToAng;
        rMatrix(1, iR, i, j) = {re, im}; // the matrix was in eV
        re = std::stod(lineSplit[6]) / distanceBohrToAng;
        im = std::stod(lineSplit[7]) / distanceBohrToAng;
        rMatrix(2, iR, i, j) = {re, im}; // the matrix was in eV
      }
    }
  }

  // I need to convert crystalVectors in cartesian coordinates
  // must check if I am aligning the unit cell correctly
  bravaisVectors = directUnitCell * bravaisVectors;
  // note: for Wannier90, lattice vectors are the rows of the matrix

  ElectronH0Wannier electronH0(directUnitCell, bravaisVectors,
                               vectorsDegeneracies, h0R, rMatrix);
  //	std::unique_ptr<ElectronH0Wannier> electronH0(new ElectronH0Wannier(
  //			directUnitCell, crystalVectors, vectorsDegeneracies,
  //h0R));

  long dimensionality = context.getDimensionality();
  Eigen::MatrixXd atomicPositions = context.getInputAtomicPositions();
  Eigen::VectorXi atomicSpecies = context.getInputAtomicSpecies();
  std::vector<std::string> speciesNames = context.getInputSpeciesNames();

  // we default the masses to the conventional ones here.
  Eigen::VectorXd speciesMasses(speciesNames.size());
  PeriodicTable periodicTable;
  long i = 0;
  for (auto speciesName : speciesNames) {
    speciesMasses[i] = periodicTable.getMass(speciesName);
    i += 1;
  }

  Crystal crystal(directUnitCell, atomicPositions, atomicSpecies, speciesNames,
                  speciesMasses, dimensionality);
  //	std::unique_ptr<Crystal> crystal(new Crystal(directUnitCell,
  //			atomicPositions, atomicSpecies, speciesNames,
  //speciesMasses, 			dimensionality));

  //	return std::make_tuple(std::move(crystal),std::move(electronH0));
  return {crystal, electronH0};
};<|MERGE_RESOLUTION|>--- conflicted
+++ resolved
@@ -16,343 +16,6 @@
 #include "statistics.h"
 #include "utilities.h"
 
-<<<<<<< HEAD
-void latgen(const int ibrav, Eigen::VectorXd &celldm,
-            Eigen::Matrix3d &unitCell) {
-  //  !     sets up the crystallographic vectors a1, a2, and a3.
-  //  !
-  //  !     ibrav is the structure index:
-  //  !       1  cubic P (sc)                8  orthorhombic P
-  //  !       2  cubic F (fcc)               9  1-face (C) centered orthorhombic
-  //  !       3  cubic I (bcc)              10  all face centered orthorhombic
-  //  !       4  hexagonal and trigonal P   11  body centered orthorhombic
-  //  !       5  trigonal R, 3-fold axis c  12  monoclinic P (unique axis: c)
-  //  !       6  tetragonal P (st)          13  one face (base) centered
-  //  monoclinic !       7  tetragonal I (bct)         14  triclinic P ! Also
-  //  accepted: !       0  "free" structure          -12  monoclinic P (unique
-  //  axis: b) !      -3  cubic bcc with a more symmetric choice of axis ! -5
-  //  trigonal R, threefold axis along (111) !      -9  alternate description
-  //  for base centered orthorhombic !     -13  one face (base) centered
-  //  monoclinic (unique axis: b) !      91  1-face (A) centered orthorombic
-  //  !
-  //  !     celldm are parameters which fix the shape of the unit cell
-  //  !     volumeUnitCell is the unit-cell volume
-  //  !
-  //  !     NOTA BENE: all axis sets are right-handed
-  //  !     Boxes for US PPs do not work properly with left-handed axis
-
-  const double sr2 = 1.414213562373, sr3 = 1.732050807569;
-
-  //  user-supplied lattice vectors
-
-  Eigen::Vector3d a1, a2, a3;
-
-  a1 = unitCell.col(0);
-  a2 = unitCell.col(1);
-  a3 = unitCell.col(2);
-
-  if (ibrav == 0) {
-    if (a1.norm() == 0. || a2.norm() == 0. || a3.norm() == 0.) {
-      Error e("wrong at for ibrav=0", 1);
-    }
-    if (celldm(0) != 0.) {
-      // ... input at are in units of alat => convert them to a.u.
-      unitCell *= celldm(0);
-    } else {
-      // ... input at are in atomic units: define celldm(1) from a1
-      celldm(0) = a1.norm();
-    }
-  } else {
-    a1.setZero();
-    a2.setZero();
-    a3.setZero();
-  }
-
-  if (celldm(0) <= 0.) {
-    Error e("wrong celldm(1)", 1);
-  }
-
-  //  index of bravais lattice supplied
-
-  if (ibrav == 1) { // simple cubic lattice
-    a1(0) = celldm(0);
-    a2(1) = celldm(0);
-    a3(2) = celldm(0);
-  } else if (ibrav == 2) { //     fcc lattice
-    double term = celldm(0) / 2.;
-    a1(0) = -term;
-    a1(2) = term;
-    a2(1) = term;
-    a2(2) = term;
-    a3(0) = -term;
-    a3(1) = term;
-  } else if (abs(ibrav) == 3) { // bcc lattice
-    double term = celldm(0) / 2.;
-    for (int ir = 0; ir < 3; ir++) {
-      a1(ir) = term;
-      a2(ir) = term;
-      a3(ir) = term;
-    }
-    if (ibrav < 0) {
-      a1(0) = -a1(0);
-      a2(1) = -a2(1);
-      a3(2) = -a3(2);
-    } else {
-      a2(0) = -a2(0);
-      a3(0) = -a3(0);
-      a3(1) = -a3(1);
-    }
-  } else if (ibrav == 4) { // hexagonal lattice
-    if (celldm(2) <= 0.) {
-      Error e("wrong celldm(2)", ibrav);
-    }
-    double cbya = celldm(2);
-    a1(1) = celldm(0);
-    a2(1) = -celldm(0) / 2.;
-    a2(2) = celldm(0) * sr3 / 2.;
-    a3(3) = celldm(0) * cbya;
-
-  } else if (abs(ibrav) == 5) { // trigonal lattice
-    if (celldm(3) <= -0.5 || celldm(3) >= 1.) {
-      Error e("wrong celldm(4)", abs(ibrav));
-    }
-
-    double term1 = sqrt(1. + 2. * celldm(3));
-    double term2 = sqrt(1. - celldm(3));
-
-    if (ibrav == 5) { // threefold axis along c (001)
-      a2(1) = sr2 * celldm(0) * term2 / sr3;
-      a2(2) = celldm(0) * term1 / sr3;
-      a1(0) = celldm(0) * term2 / sr2;
-      a1(1) = -a1(0) / sr3;
-      a1(2) = a2(2);
-      a3(0) = -a1(0);
-      a3(1) = a1(1);
-      a3(2) = a2(2);
-    } else if (ibrav == -5) { // threefold axis along (111)
-      // Notice that in the cubic limit (alpha=90, celldm(4)=0, term1=term2=1)
-      // does not yield the x,y,z axis, but an equivalent rotated triplet:
-      //   a/3 (-1,2,2), a/3 (2,-1,2), a/3 (2,2,-1)
-      // If you prefer the x,y,z axis as cubic limit, you should modify the
-      // definitions of a1(1) and a1(2) as follows:'
-      // a1(1) = celldm(1)*(term1+2.0_dp*term2)/3.0_dp
-      // a1(2) = celldm(1)*(term1-term2)/3.0_dp
-      // (info by G. Pizzi and A. Cepellotti)
-      a1(0) = celldm(0) * (term1 - 2. * term2) / 3.;
-      a1(1) = celldm(0) * (term1 + term2) / 3.;
-      a1(2) = a1(1);
-      a2(0) = a1(2);
-      a2(1) = a1(0);
-      a2(2) = a1(1);
-      a3(0) = a1(1);
-      a3(1) = a1(2);
-      a3(2) = a1(0);
-    }
-  } else if (ibrav == 6) { // tetragonal lattice
-    if (celldm(2) <= 0.) {
-      Error e("wrong celldm(3)", 6);
-    }
-    double cbya = celldm(2);
-    a1(0) = celldm(0);
-    a2(1) = celldm(0);
-    a3(2) = celldm(0) * cbya;
-
-  } else if (ibrav == 7) { // body centered tetragonal lattice
-    if (celldm(2) <= 0.) {
-      Error e("wrong celldm(3)", 7);
-    }
-    double cbya = celldm(2);
-    a2(0) = celldm(0) / 2.;
-    a2(1) = a2(0);
-    a2(2) = cbya * celldm(0) / 2.;
-    a1(0) = a2(0);
-    a1(1) = -a2(0);
-    a1(2) = a2(2);
-    a3(0) = -a2(0);
-    a3(1) = -a2(0);
-    a3(2) = a2(2);
-  } else if (ibrav == 8) { // Simple orthorhombic lattice
-    if (celldm(1) <= 0.) {
-      Error e("wrong celldm(2)", ibrav);
-    }
-    if (celldm(2) <= 0.) {
-      Error e("wrong celldm(3)", ibrav);
-    }
-    a1(0) = celldm(0);
-    a2(1) = celldm(0) * celldm(1);
-    a3(2) = celldm(0) * celldm(2);
-  } else if (abs(ibrav) ==
-             9) { // One face (base) centered orthorhombic lattice  (C type)
-    if (celldm(1) <= 0.) {
-      Error e("wrong celldm(2)", abs(ibrav));
-    }
-    if (celldm(2) <= 0.) {
-      Error e("wrong celldm(3)", abs(ibrav));
-    }
-    if (ibrav == 9) { // old PWscf description
-      a1(0) = 0.5 * celldm(0);
-      a1(1) = a1(0) * celldm(1);
-      a2(0) = -a1(0);
-      a2(1) = a1(1);
-    } else { // alternate description
-      a1(0) = 0.5 * celldm(0);
-      a1(1) = -a1(0) * celldm(1);
-      a2(0) = a1(0);
-      a2(1) = -a1(1);
-    }
-    a3(2) = celldm(0) * celldm(2);
-  } else if (ibrav ==
-             91) { // One face(base)centered orthorhombic lattice (A type)
-    if (celldm(1) <= 0.) {
-      Error e("wrong celldm(2)", ibrav);
-    }
-    if (celldm(2) <= 0.) {
-      Error e("wrong celldm(3)", ibrav);
-    }
-    a1(0) = celldm(0);
-    a2(1) = celldm(0) * celldm(1) * 0.5;
-    a2(2) = -celldm(0) * celldm(2) * 0.5;
-    a3(1) = a2(1);
-    a3(2) = -a2(2);
-  } else if (ibrav == 10) { // All face centered orthorhombic lattice
-    if (celldm(1) <= 0.) {
-      Error e("wrong celldm(2)", ibrav);
-    }
-    if (celldm(2) <= 0.) {
-      Error e("wrong celldm(3)", ibrav);
-    }
-    a2(0) = 0.5 * celldm(0);
-    a2(1) = a2(0) * celldm(1);
-    a1(0) = a2(0);
-    a1(2) = a2(0) * celldm(2);
-    a3(1) = a2(0) * celldm(1);
-    a3(2) = a1(2);
-  } else if (ibrav == 11) { // Body centered orthorhombic lattice
-    if (celldm(1) <= 0.) {
-      Error e("wrong celldm(2)", ibrav);
-    }
-    if (celldm(2) <= 0.) {
-      Error e("wrong celldm(3)", ibrav);
-    }
-    a1(0) = 0.5 * celldm(0);
-    a1(1) = a1(0) * celldm(1);
-    a1(2) = a1(0) * celldm(2);
-    a2(0) = -a1(0);
-    a2(1) = a1(1);
-    a2(2) = a1(2);
-    a3(0) = -a1(0);
-    a3(1) = -a1(1);
-    a3(2) = a1(2);
-  } else if (ibrav == 12) { // Simple monoclinic lattice, unique (i.e.
-                            // orthogonal to a) axis: c
-    if (celldm(1) <= 0.) {
-      Error e("wrong celldm(2)", ibrav);
-    }
-    if (celldm(2) <= 0.) {
-      Error e("wrong celldm(3)", ibrav);
-    }
-    if (abs(celldm(3)) >= 1.) {
-      Error e("wrong celldm(4)", ibrav);
-    }
-    double sen = sqrt(1. - celldm(3) * celldm(3));
-    a1(0) = celldm(0);
-    a2(0) = celldm(0) * celldm(1) * celldm(3);
-    a2(1) = celldm(0) * celldm(1) * sen;
-    a3(2) = celldm(0) * celldm(2);
-  } else if (ibrav ==
-             -12) { // Simple monoclinic lattice, unique axis: b (more common)
-    if (celldm(1) <= 0.) {
-      Error e("wrong celldm(2)", -ibrav);
-    }
-    if (celldm(2) <= 0.) {
-      Error e("wrong celldm(3)", -ibrav);
-    }
-    if (abs(celldm(4)) >= 1.) {
-      Error e("wrong celldm(5)", -ibrav);
-    }
-    double sen = sqrt(1. - celldm(4) * celldm(4));
-    a1(0) = celldm(0);
-    a2(1) = celldm(0) * celldm(1);
-    a3(0) = celldm(0) * celldm(2) * celldm(4);
-    a3(2) = celldm(0) * celldm(2) * sen;
-  } else if (ibrav ==
-             13) { // One face centered monoclinic lattice unique axis c
-    if (celldm(1) <= 0.) {
-      Error e("wrong celldm(2)", ibrav);
-    }
-    if (celldm(2) <= 0.) {
-      Error e("wrong celldm(3)", ibrav);
-    }
-    if (abs(celldm(3)) >= 1.) {
-      Error e("wrong celldm(4)", ibrav);
-    }
-    double sen = sqrt(1. - celldm(4) * celldm(4));
-    a1(0) = 0.5 * celldm(0);
-    a1(2) = -a1(0) * celldm(2);
-    a2(0) = celldm(0) * celldm(1) * celldm(2);
-    a2(1) = celldm(0) * celldm(1) * sen;
-    a3(0) = a1(0);
-    a3(2) = -a1(2);
-  } else if (ibrav ==
-             -13) { // One face centered monoclinic lattice unique axis b
-    if (celldm(1) <= 0.) {
-      Error e("wrong celldm(2)", -ibrav);
-    }
-    if (celldm(2) <= 0.) {
-      Error e("wrong celldm(3)", -ibrav);
-    }
-    if (abs(celldm(4)) >= 1.) {
-      Error e("wrong celldm(5)", -ibrav);
-    }
-    double sen = sqrt(1. - celldm(4) * celldm(4));
-    a1(0) = 0.5 * celldm(0);
-    a1(1) = -a1(0) * celldm(1);
-    a2(0) = a1(0);
-    a2(1) = -a1(1);
-    a3(0) = celldm(0) * celldm(2) * celldm(4);
-    a3(2) = celldm(0) * celldm(2) * sen;
-  } else if (ibrav == 14) { // Triclinic lattice
-    if (celldm(1) <= 0.) {
-      Error e("wrong celldm(2)", ibrav);
-    }
-    if (celldm(2) <= 0.) {
-      Error e("wrong celldm(3)", ibrav);
-    }
-    if (abs(celldm(3)) >= 1.) {
-      Error e("wrong celldm(4)", ibrav);
-    }
-    if (abs(celldm(4)) >= 1.) {
-      Error e("wrong celldm(5)", ibrav);
-    }
-    if (abs(celldm(5)) >= 1.) {
-      Error e("wrong celldm(6)", ibrav);
-    }
-    double singam = sqrt(1. - celldm(5) * celldm(5));
-    double term =
-        (1. + 2. * celldm(3) * celldm(4) * celldm(5) - celldm(3) * celldm(3) -
-         celldm(4) * celldm(4) - celldm(5) * celldm(5));
-    if (term < 0.) {
-      Error e("celldm does not make sense, check your data", ibrav);
-    }
-    term = sqrt(term / (1. - celldm(5) * celldm(5)));
-    a1(0) = celldm(0);
-    a2(0) = celldm(0) * celldm(1) * celldm(5);
-    a2(1) = celldm(0) * celldm(1) * singam;
-    a3(0) = celldm(0) * celldm(2) * celldm(4);
-    a3(1) =
-        celldm(0) * celldm(2) * (celldm(3) - celldm(4) * celldm(5)) / singam;
-    a3(2) = celldm(0) * celldm(2) * term;
-
-  } else {
-    Error e("nonexistent bravais lattice", ibrav);
-  }
-
-  if (ibrav != 0) {
-    unitCell.col(0) = a1;
-    unitCell.col(1) = a2;
-    unitCell.col(2) = a3;
-  }
-=======
 void latgen(const int ibrav, Eigen::VectorXd& celldm, Eigen::Matrix3d& unitCell)
 {
 	//  !     sets up the crystallographic vectors a1, a2, and a3.
@@ -683,7 +346,6 @@
 		unitCell.col(1) = a2;
 		unitCell.col(2) = a3;
 	}
->>>>>>> 503acd31
 }
 
 std::vector<std::string> split(const std::string &s, char delimiter) {
@@ -706,175 +368,6 @@
   return tokens;
 }
 
-<<<<<<< HEAD
-std::tuple<Crystal, PhononH0> QEParser::parsePhHarmonic(Context &context) {
-  //  Here we read the dynamical matrix of interatomic force constants
-  //	in real space.
-
-  std::string fileName = context.getPhD2FileName();
-  if (fileName == "") {
-    Error e("Must provide a D2 file name", 1);
-  }
-
-  std::string line;
-  std::vector<std::string> lineSplit;
-
-  // open input file
-  std::ifstream infile(fileName);
-
-  if (not infile.is_open()) {
-    Error e("Dynamical matrix file not found", 1);
-  }
-
-  //  First line contains ibrav, celldm and other variables
-
-  std::getline(infile, line);
-  lineSplit = split(line, ' ');
-
-  int numElements = std::stoi(lineSplit[0]);
-  int numAtoms = std::stoi(lineSplit[1]);
-  int ibrav = std::stoi(lineSplit[2]);
-
-  Eigen::VectorXd celldm(6);
-  celldm(0) = std::stod(lineSplit[3]);
-  celldm(1) = std::stod(lineSplit[4]);
-  celldm(2) = std::stod(lineSplit[5]);
-  celldm(3) = std::stod(lineSplit[6]);
-  celldm(4) = std::stod(lineSplit[7]);
-  celldm(5) = std::stod(lineSplit[8]);
-
-  Eigen::Matrix3d directUnitCell(3, 3);
-  if (ibrav == 0) {
-    // In this case, unitCell is written in the file, in angstroms
-    for (int i = 0; i < 3; i++) {
-      std::getline(infile, line);
-      lineSplit = split(line, ' ');
-      for (int j = 0; j < 3; j++) {
-        directUnitCell(i, j) = std::stod(lineSplit[j]); // / distanceBohrToAng;
-      }
-    };
-  };
-
-  // generate the unit cell vectors (also for ibrav != 0)
-  latgen(ibrav, celldm, directUnitCell);
-
-  //  Next, we read the atomic species
-  std::vector<std::string> speciesNames;
-  Eigen::VectorXd speciesMasses(numElements);
-  for (int i = 0; i < numElements; i++) {
-    std::getline(infile, line);
-    lineSplit = split(line, '\'');
-    speciesNames.push_back(lineSplit[1]);
-    speciesMasses(i) = std::stod(lineSplit[2]); // in rydbergs
-  };
-
-  //  we read the atomic positions
-  Eigen::MatrixXd atomicPositions(numAtoms, 3);
-  Eigen::VectorXi atomicSpecies(numAtoms);
-  for (int i = 0; i < numAtoms; i++) {
-    std::getline(infile, line);
-    lineSplit = split(line, ' ');
-    atomicSpecies(i) = std::stoi(lineSplit[1]) - 1;
-    atomicPositions(i, 0) = std::stod(lineSplit[2]);
-    atomicPositions(i, 1) = std::stod(lineSplit[3]);
-    atomicPositions(i, 2) = std::stod(lineSplit[4]);
-  }
-
-  //  Read if hasDielectric
-  std::getline(infile, line);
-  line.erase(std::remove_if(line.begin(), line.end(), ::isspace), line.end());
-  bool hasDielectric;
-  if (line == "T") {
-    hasDielectric = true;
-  } else {
-    hasDielectric = false;
-  }
-
-  //	if there are the dielectric info, we can read dielectric matrix
-  //	and the Born charges
-  Eigen::MatrixXd dielectricMatrix(3, 3);
-  dielectricMatrix.setZero();
-  Eigen::Tensor<double, 3> bornCharges(numAtoms, 3, 3);
-  bornCharges.setZero();
-
-  if (hasDielectric) {
-    for (int i = 0; i < 3; i++) {
-      std::getline(infile, line);
-      lineSplit = split(line, ' ');
-      for (int j = 0; j < 3; j++) {
-        dielectricMatrix(i, j) = std::stod(lineSplit[j]);
-      }
-    }
-
-    for (int iAtom = 0; iAtom < numAtoms; iAtom++) {
-      std::getline(infile, line);
-      for (int i = 0; i < 3; i++) {
-        std::getline(infile, line);
-        lineSplit = split(line, ' ');
-        for (int j = 0; j < 3; j++) {
-          bornCharges(iAtom, i, j) = std::stod(lineSplit[j]);
-        }
-      }
-    }
-  }
-
-  //	Now we parse the coarse q grid
-  std::getline(infile, line);
-  lineSplit = split(line, ' ');
-  Eigen::VectorXi qCoarseGrid(3);
-  qCoarseGrid(0) = std::stoi(lineSplit[0]);
-  qCoarseGrid(1) = std::stoi(lineSplit[1]);
-  qCoarseGrid(2) = std::stoi(lineSplit[2]);
-
-  Eigen::Tensor<double, 7> forceConstants(
-      qCoarseGrid[0], qCoarseGrid[1], qCoarseGrid[2], 3, 3, numAtoms, numAtoms);
-
-  int m1Test;
-  int m2Test;
-  int m3Test;
-  double x;
-
-  for (int ic = 0; ic < 3; ic++) {
-    for (int jc = 0; jc < 3; jc++) {
-      for (int iat = 0; iat < numAtoms; iat++) {
-        for (int jat = 0; jat < numAtoms; jat++) {
-          // a line containing ic, jc, iat, jat
-          std::getline(infile, line);
-
-          for (int r3 = 0; r3 < qCoarseGrid[2]; r3++) {
-            for (int r2 = 0; r2 < qCoarseGrid[1]; r2++) {
-              for (int r1 = 0; r1 < qCoarseGrid[0]; r1++) {
-                std::getline(infile, line);
-                std::istringstream iss(line);
-                iss >> m1Test >> m2Test >> m3Test >> x;
-                forceConstants(r1, r2, r3, ic, jc, iat, jat) = x;
-              }
-            }
-          }
-        }
-      }
-    }
-  }
-
-  infile.close();
-
-  // Now we do postprocessing
-
-  long dimensionality = context.getDimensionality();
-  Crystal crystal(directUnitCell, atomicPositions, atomicSpecies, speciesNames,
-                  speciesMasses, dimensionality);
-
-  if (qCoarseGrid(0) <= 0 || qCoarseGrid(1) <= 0 || qCoarseGrid(2) <= 0) {
-    Error e("qCoarseGrid smaller than zero", 1);
-  }
-
-  //	Now, let's try to diagonalize some points, and start debugging at q=0
-
-  PhononH0 dynamicalMatrix(crystal, dielectricMatrix, bornCharges,
-                           forceConstants);
-
-  return {crystal, dynamicalMatrix};
-=======
 std::tuple<Crystal, PhononH0> QEParser::parsePhHarmonic(Context & context) {
 	//  Here we read the dynamical matrix of interatomic force constants
 	//	in real space.
@@ -1048,7 +541,6 @@
 			forceConstants);
 
 	return {crystal, dynamicalMatrix};
->>>>>>> 503acd31
 };
 
 bool QEParser::isQuantumEspressoXml(const std::string &fileName) {
