--- conflicted
+++ resolved
@@ -410,10 +410,6 @@
   int nx = superCellFactor;
 
   std::vector<Eigen::Vector3d> tmpVectors;
-<<<<<<< HEAD
-
-  std::vector<double> tmpDegeneracies;
-=======
   std::vector<int> tmpDegeneracies;
 
   // the point at midIndex is the reference "n" vector
@@ -423,7 +419,6 @@
   // Therefore we save this vector.
   int midIndex = pow(2*(nx + 1)+1,3);
   midIndex /= 2;
->>>>>>> ef09d20a
 
   // what are we doing:
   // the "n" specifies a grid of lattice vectors, that are (2*(cutoff+1)+1)^3
@@ -513,15 +508,6 @@
   positionVectors.col(0) = tmpV1;
   positionVectors.col(originIndex) = tmpV2;
 
-<<<<<<< HEAD
-  // check that we found all vectors
-  double tot = positionDegeneracies.sum();
-  if (abs(tot - grid(0) * grid(1) * grid(2)) > 1.0e-6) {
-    Error("Completeness check failed in buildWignerSeitzVectors");
-  }
-
-=======
->>>>>>> ef09d20a
   return {positionVectors, positionDegeneracies};
 }
 
