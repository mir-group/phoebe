--- conflicted
+++ resolved
@@ -87,12 +87,11 @@
     return speciesMasses;
 }
 
-const std::vector<Eigen::Matrix3d>& Crystal::getSymmetryMatrices() {
-    return symmetryRotations;
+const std::vector<SymmetryOperation>& Crystal::getSymmetryOperations() {
+    return symmetryOperations;
 }
 
 const int& Crystal::getNumSymmetries() {
-<<<<<<< HEAD
     return numSymmetries;
 }
 
@@ -111,20 +110,16 @@
     setDirectUnitCell(directUnitCell_); // sets both direct and reciprocal
     volumeUnitCell = calcVolume(directUnitCell);
 
-    if (volumeUnitCell <= 0.) {
-        Error e("Unexpected non positive volume");
-    }
-
     dimensionality = dimensionality_;
 
     if (atomicSpecies_.size() != atomicPositions_.rows()) {
-        Error e("atomic species and positions are not aligned");
+        Error e("atomic species and positions are not aligned", 1);
     }
     if (atomicPositions_.cols() != 3) {
-        Error e("atomic positions need three coordinates");
+        Error e("atomic positions need three coordinates", 1);
     }
     if ((int) speciesMasses_.size() != (int) speciesNames_.size()) {
-        Error e("species masses and names are not aligned");
+        Error e("species masses and names are not aligned", 1);
     }
 
     atomicSpecies = atomicSpecies_;
@@ -148,13 +143,21 @@
     // We now look for the symmetry operations of the crystal
     // in this implementation, we rely on spglib
 
-    double latticeSPG[3][3] = { { 0. } };
+    // Declare and allocate c-style arrays for spglib calls
+    double (*positionSPG)[3];
+    allocate(positionSPG, numAtoms);
+    //positionSPG = new double[3] [numAtom];
+    int *typesSPG;
+    typesSPG = new int[numAtoms];
+
+    double latticeSPG[3][3];	// = {{0.}}; // TODO:: remove
     for (int i = 0; i < 3; i++) {
         for (int j = 0; j < 3; j++) {
             latticeSPG[i][j] = directUnitCell(i, j);
         }
     }
-    double positionSPG[numAtoms][3] = { { 0. } };
+
+    //double positionSPG[numAtoms][3] = {{0.}}; // TODO: remove
     Eigen::Vector3d positionCrystal;
     Eigen::Vector3d positionCartesian;
     for (int i = 0; i < numAtoms; i++) {
@@ -168,16 +171,15 @@
             positionSPG[i][j] = positionCrystal(j);
         }
     }
-    int typesSPG[numAtoms] = { 0 };
+    //int typesSPG[numAtoms]; // TODO: remove
     for (int i = 0; i < numAtoms; i++) {
         typesSPG[i] = atomicSpecies(i) + 1;
     }
     int maxSize = 50;
-    int size;
     int rotations[maxSize][3][3];
     double translations[maxSize][3];
     double symprec = 1e-6;
-    size = spg_get_symmetry(rotations, translations, maxSize, latticeSPG,
+    int size = spg_get_symmetry(rotations, translations, maxSize, latticeSPG,
             positionSPG, typesSPG, numAtoms, symprec);
 
     // here we round the translational symmetries to the digits of symprec
@@ -192,177 +194,31 @@
         }
     }
 
-    // now, we discard the symm ops with translations, more difficult to use
-    // (easily usable for scalar quantities, less so for vectors)
-
-    numSymmetries = 0;
-    for (int isym = 0; isym < size; isym++) {
-        if (translations[isym][0] == 0. && translations[isym][1] == 0.
-                && translations[isym][2] == 0.) {
-            numSymmetries += 1;
-        }
-    }
-
-    // Finally, we store the remaining sym ops as a class property
-
-    std::vector < Eigen::Matrix3d > symmetryRotations_;
-    Eigen::Matrix3d thisMatrix;
-    thisMatrix.setZero();
+    // now we store the symmetries
+
+    numSymmetries = size;
     for (int isym = 0; isym < numSymmetries; isym++) {
-        if (translations[isym][0] == 0 && translations[isym][1] == 0
-                && translations[isym][2] == 0) {
-            for (int i = 0; i < 3; i++) {
-                for (int j = 0; j < 3; j++) {
-                    thisMatrix(i, j) = rotations[isym][i][j];
-                }
+        Eigen::Vector3d thisTranslation;
+
+        thisTranslation(0) = translations[isym][0];
+        thisTranslation(1) = translations[isym][1];
+        thisTranslation(2) = translations[isym][2];
+
+        Eigen::Matrix3d thisMatrix;
+        for (int i = 0; i < 3; i++) {
+            for (int j = 0; j < 3; j++) {
+                thisMatrix(i,j) = rotations[isym][i][j];
             }
-            symmetryRotations_.push_back(thisMatrix);
-        }
-    }
-    symmetryRotations = symmetryRotations_;
-=======
-	return numSymmetries;
-}
-
-
-Crystal::Crystal(Eigen::Matrix3d& directUnitCell_,
-		Eigen::MatrixXd& atomicPositions_,
-		Eigen::VectorXi& atomicSpecies_,
-		std::vector<std::string>& speciesNames_,
-		Eigen::VectorXd& speciesMasses_, long & dimensionality_) {
-	setDirectUnitCell(directUnitCell_); // sets both direct and reciprocal
-	volumeUnitCell = calcVolume(directUnitCell);
-
-	dimensionality = dimensionality_;
-
-	if ( atomicSpecies_.size() != atomicPositions_.rows() ) {
-		Error e("atomic species and positions are not aligned", 1);
-	}
-	if ( atomicPositions_.cols() != 3 ) {
-		Error e("atomic positions need three coordinates", 1);
-	}
-	if ( (int)speciesMasses_.size() != (int)speciesNames_.size() ) {
-		Error e("species masses and names are not aligned", 1);
-	}
-
-	atomicSpecies = atomicSpecies_;
-	atomicPositions = atomicPositions_;
-	speciesMasses = speciesMasses_;
-	speciesNames = speciesNames_;
-
-	numAtoms = atomicPositions.rows();
-	numSpecies = atomicSpecies.size();
-
-	Eigen::VectorXd atomicMasses_(numAtoms);
-	std::vector<std::string> atomicNames_(numAtoms);
-
-	for ( int i=0; i<numAtoms; i++ ) {
-		atomicMasses_(i) = speciesMasses(atomicSpecies(i));
-		atomicNames_[i] = speciesNames[atomicSpecies(i)];
-	}
-	atomicMasses = atomicMasses_;
-	atomicNames = atomicNames_;
-
-	// We now look for the symmetry operations of the crystal
-	// in this implementation, we rely on spglib
-
-        // Declare and allocate c-style arrays for spglib calls
-        double (*positionSPG)[3];
-        allocate(positionSPG,numAtoms);
-        //positionSPG = new double[3] [numAtom];
-        int* typesSPG;
-        typesSPG = new int[numAtoms];
-
-	double latticeSPG[3][3];// = {{0.}}; // TODO:: remove
-	for ( int i=0; i<3; i++ ) {
-		for ( int j=0; j<3; j++ ) {
-			latticeSPG[i][j] = directUnitCell(i,j);
-		}
-	}
-
-	//double positionSPG[numAtoms][3] = {{0.}}; // TODO: remove
-	Eigen::Vector3d positionCrystal;
-	Eigen::Vector3d positionCartesian;
-	for ( int i=0; i<numAtoms; i++ ) {
-		for ( int j=0; j<3; j++ ) {
-			// note: spglib wants fractional positions
-			positionCartesian = atomicPositions.row(i);
-			// note on conversion:
-			// directUnitCell^T * RCryst = RCart
-			positionCrystal = reciprocalUnitCell.transpose().inverse()
-					* positionCartesian;
-			positionSPG[i][j] = positionCrystal(j);
-		}
-	}
-	//int typesSPG[numAtoms]; // TODO: remove
-	for ( int i=0; i<numAtoms; i++ ) {
-		typesSPG[i] = atomicSpecies(i) + 1;
-	}
-	int maxSize = 50;
-	int size;
-	int rotations[maxSize][3][3];
-	double translations[maxSize][3];
-	double symprec = 1e-6;
-	size = spg_get_symmetry(rotations,
-			translations,
-			maxSize,
-			latticeSPG,
-			positionSPG,
-			typesSPG,
-			numAtoms,
-			symprec);
-
-	// here we round the translational symmetries to the digits of symprec
-	// this step is used to set exactly to zero some translations
-	// which are slightly different from zero due to numerical noise
-
-	int tmp=0;
-	for ( int isym=0; isym<size; isym++ ) {
-		for ( int i=0; i<3; i++ ) {
-			tmp = (int) round(translations[isym][i]/symprec);
-			translations[isym][i] = tmp * symprec;
-		}
-	}
-
-	// now, we discard the symm ops with translations, more difficult to use
-	// (easily usable for scalar quantities, less so for vectors)
-
-	numSymmetries = 0;
-	for ( int isym=0; isym<size; isym++ ) {
-		if ( translations[isym][0] == 0. &&
-				translations[isym][1] == 0. &&
-				translations[isym][2] == 0. ) {
-			numSymmetries += 1;
-		}
-	}
-
-	// Finally, we store the remaining sym ops as a class property
-
-	std::vector<Eigen::Matrix3d> symmetryRotations_;
-	Eigen::Matrix3d thisMatrix;
-	thisMatrix.setZero();
-	for ( int isym=0; isym<numSymmetries; isym++ ) {
-		if ( translations[isym][0] == 0 &&
-				translations[isym][1] == 0 &&
-				translations[isym][2] == 0 ) {
-			for ( int i=0; i<3; i++ ) {
-				for ( int j=0; j<3; j++ ) {
-					thisMatrix(i,j) = rotations[isym][i][j];
-				}
-			}
-			symmetryRotations_.push_back(thisMatrix);
-		}
-	}
-	symmetryRotations = symmetryRotations_;
-
-        // need to explicitly deallocate allocated arrays. 
-        delete [] typesSPG;
-        delete [] positionSPG; 
-}
-
-// default empty constructor
-Crystal::Crystal() {
->>>>>>> b56b3145
+        }
+
+        SymmetryOperation s = { thisMatrix, thisTranslation };
+        symmetryOperations.push_back(s);
+
+    }
+
+    // need to explicitly deallocate allocated arrays.
+    delete[] typesSPG;
+    delete[] positionSPG;
 }
 
 // copy constructor
@@ -379,7 +235,7 @@
     atomicMasses = obj.atomicMasses;
     speciesNames = obj.speciesNames;
     speciesMasses = obj.speciesMasses;
-    symmetryRotations = obj.symmetryRotations;
+    symmetryOperations = obj.symmetryOperations;
     numSymmetries = obj.numSymmetries;
 }
 
@@ -398,7 +254,7 @@
         atomicMasses = obj.atomicMasses;
         speciesNames = obj.speciesNames;
         speciesMasses = obj.speciesMasses;
-        symmetryRotations = obj.symmetryRotations;
+        symmetryOperations = obj.symmetryOperations;
         numSymmetries = obj.numSymmetries;
     }
     return *this;
