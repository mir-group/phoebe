#include "constants.h"
#include "io.h"
#include "mpiHelper.h"
#include "periodic_table.h"
#include "interaction_elph.h"
#include "phel_scattering_matrix.h"

const double phononCutoff = 0.001 / ryToCmm1; // used to discard small phonon energies

/** Method to construct the kq pair iterator for this class.
* Slightly different than the others, so we calculate it internally.
* This is especially because the intermediate state band structure
* is created in the scattering function.
*/
std::vector<std::tuple<int, std::vector<int>>> getPhElIterator(
                                        BaseBandStructure& elBandStructure,
                                        BaseBandStructure& phBandStructure) {

  std::vector<std::tuple<int, std::vector<int>>> pairIterator;

  // TODO for the scattering matrix case this isn't really ideal.
  // We'd like to parallelize over the local diagonal states...
  // Why is having the kpoints be the outer loop important?

  // here I parallelize over ik1 which is the outer loop on k-points
  std::vector<int> k1Iterator = elBandStructure.parallelIrrPointsIterator();

  // I don't parallelize the inner band structure, the inner loop
  // populate vector with integers from 0 to numPoints-1
  std::vector<int> q3Iterator = phBandStructure.irrPointsIterator();

  for (size_t ik1 : k1Iterator) {
    auto t = std::make_tuple(int(ik1), q3Iterator);
    pairIterator.push_back(t);
  }

  // add some dummy indices to each MPI procs iterator of indices
  // to make sure they have the same number
  // If this isn't the case, a pooled calculation will hang
  if (mpi->getSize(mpi->intraPoolComm) > 1) {
    auto myNumK1 = int(pairIterator.size());
    int numK1 = myNumK1;
    mpi->allReduceMax(&numK1, mpi->intraPoolComm);

    while (myNumK1 < numK1) {
      std::vector<int> dummyVec;
      dummyVec.push_back(-1);
      auto tt = std::make_tuple(-1, dummyVec);
      pairIterator.push_back(tt);
      myNumK1++;
    }
  }
  return pairIterator;
}

void addPhElScattering(BasePhScatteringMatrix &matrix, Context &context,
                BaseBandStructure& phBandStructure,
                ElectronH0Wannier* electronH0,
                InteractionElPhWan* couplingElPhWan,
                std::shared_ptr<VectorBTE> linewidth) {

  // TODO throw error if it's not a ph band structure
  // TODO should we be using exclude indices here?

  Particle elParticle(Particle::electron);
  int numCalculations = matrix.statisticsSweep.getNumCalculations();
  Crystal crystalPh = phBandStructure.getPoints().getCrystal();
  Particle particle = phBandStructure.getParticle();

  Eigen::VectorXd temperatures(numCalculations);
  for (int iCalc=0; iCalc<numCalculations; ++iCalc) {
    auto calcStat = matrix.statisticsSweep.getCalcStatistics(iCalc);
    double temp = calcStat.temperature;
    temperatures(iCalc) = temp;
  }

  // note: innerNumFullPoints is the number of points in the full grid
  // may be larger than innerNumPoints, when we use ActiveBandStructure
  // note: in the equations for this rate, because there's an integraton over k,
  // this rate is actually 1/NK (sometimes written N_eFermi).
  double norm = 1. / context.getKMeshPhEl().prod();

  // compute the elBand structure on the fine grid -------------------------
  if (mpi->mpiHead()) {
    std::cout << "\nComputing electronic band structure for ph-el scattering.\n"
              << std::endl;
  }

  // update the window so that it's only a very narrow
  // scale slice around mu, 1.25* the max phonon energy
  double maxPhEnergy = phBandStructure.getMaxEnergy();
  auto inputWindowType = context.getWindowType();
  context.setWindowType("muCenteredEnergy");
  if(mpi->mpiHead()) {
    std::cout << "Of the active phonon modes, the maximum energy state is " <<
       maxPhEnergy*energyRyToEv*1e3 << " meV." <<
        "\nSelecting states within +/- 1.25 x " << maxPhEnergy*energyRyToEv*1e3 << " meV"
        << " of max/min electronic mu values." << std::endl;
  }
  Eigen::Vector2d range = {-1.25*maxPhEnergy,1.25*maxPhEnergy};
  context.setWindowEnergyLimit(range);

  // construct electronic band structure
  Points fullPoints(crystalPh, context.getKMeshPhEl());
  auto t3 = ActiveBandStructure::builder(context, *electronH0, fullPoints);
  auto elBandStructure = std::get<0>(t3);
  auto statisticsSweep = std::get<1>(t3);

  // setup smearing using newly made electron band structure
  DeltaFunction *smearing = DeltaFunction::smearingFactory(context, elBandStructure);
  if (smearing->getType() == DeltaFunction::tetrahedron) {
    Error("Developer error: Tetrahedron smearing for transport untested and thus blocked");
  }

  // don't proceed if we use more than one doping concentration --
  // phph scattering only has 1 mu value, therefore the linewidths won't add to it correctly
  int numMu = statisticsSweep.getNumChemicalPotentials();
  if (numMu != 1) {
      Error("Can currenly only add ph-el scattering one doping "
        "concentration at the time. Let us know if you want to have multiple mu values as a feature.");
  }

  // TODO move this to bandstructure and make a printStats function
  // print some info about how window and symmetries have reduced el bands
  if (mpi->mpiHead()) {
    if(elBandStructure.hasWindow() != 0) {
        std::cout << "Window selection reduced electronic band structure from "
                << fullPoints.getNumPoints() * electronH0->getNumBands() << " to "
                << elBandStructure.getNumStates() << " states."  << std::endl;
    }
    if(context.getUseSymmetries()) {
      std::cout << "Symmetries reduced electronic band structure from "
        << elBandStructure.getNumStates() << " to "
        << elBandStructure.irrStateIterator().size() << " states." << std::endl;
    }
    std::cout << "Done computing electronic band structure.\n" << std::endl;
  }
<<<<<<< HEAD
=======
  // just return if no states are found
  if(int(elBandStructure.irrStateIterator().size()) == 0) {
    if(mpi->mpiHead()) {
      std::cout << "Exiting ph-el scattering function, zero el states found which can participate." << std::endl;
    }
    return;
  }

>>>>>>> 2c7844c5
  // TODO maybe this should be phonon states, actually...?
  if(int(elBandStructure.irrStateIterator().size()) < mpi->getSize()) {
      Error("Cannot calculate PhEl scattering matrix with fewer el states than\n"
      "number of MPI processes. Reduce the number of MPI processes,\n"
        "perhaps use more OMP threads instead.");
  }
  // switch back to the window type that was originally input by the user
  context.setWindowType(inputWindowType);

  // now that we have the band structure, we can generate the kqPairs
  // to iterate over in parallel
  // TODO for now this parallelizes over the electronic states.
  // As this function only adds to the diagonal, this is ok -- we can
  // just update the linewidths object here, as the Smatrix diagonal is
  // replaced after an all-reduce at the end of the smatrix calculations.
  // it's (according to Andrea) better to parallelize the outer
  // loop over el states, though I suppose if one was motivated this could
  // be switched to parallelize over local phScattering matrix diagonal states
  std::vector<std::tuple<int,std::vector<int>>> kqPairIterator
                = getPhElIterator(elBandStructure, phBandStructure);

  // precompute Fermi-Dirac factors
  int numKPoints = elBandStructure.getNumPoints();
  int nb1Max = 0;
  for (int ik=0; ik<numKPoints; ++ik) {
    WavevectorIndex ikIdx(ik);
    nb1Max = std::max(nb1Max, int(elBandStructure.getEnergies(ikIdx).size()));
  }

  // NOTE statistics sweep is the one for electrons
  // precompute Fermi-Dirac populations
  // TODO can we fit this into the same format as the other ones
  // to call the helper function instead?
  Eigen::Tensor<double,3> fermiTerm(numCalculations, numKPoints, nb1Max);
  fermiTerm.setZero();
  #pragma omp parallel for
  for (int ik : mpi->divideWorkIter(numKPoints)) {
    WavevectorIndex ikIdx(ik);
    Eigen::VectorXd energies = elBandStructure.getEnergies(ikIdx);
    int nb1 = energies.size();
    for (int iCalc = 0; iCalc < numCalculations; iCalc++) {
      auto calcStat = statisticsSweep.getCalcStatistics(iCalc);
      double temp = calcStat.temperature;
      double chemPot = calcStat.chemicalPotential;
      for (int ib=0; ib<nb1; ++ib) {
        fermiTerm(iCalc, ik, ib) = elParticle.getPopPopPm1(energies(ib), temp, chemPot);
      }
    }
  }
  mpi->allReduceSum(&fermiTerm);

  // precompute the q-dependent part of the polar correction ---------
<<<<<<< HEAD
=======
  // see the precomputeQPolarCorrection function in interaction, could be
  // used here instead
>>>>>>> 2c7844c5
  int numQPoints = phBandStructure.getNumPoints();
  auto qPoints = phBandStructure.getPoints();
  // we just set this to the largest possible number of phonons
  int nb3Max = 3 * phBandStructure.getPoints().getCrystal().getNumAtoms();
  Eigen::MatrixXcd polarData(numQPoints, nb3Max);
  polarData.setZero();
  #pragma omp parallel for
  for (int iq : mpi->divideWorkIter(numQPoints)){
    WavevectorIndex iqIdx(iq);
    auto q3C = phBandStructure.getWavevector(iqIdx);
    auto ev3 = phBandStructure.getEigenvectors(iqIdx);
    Eigen::VectorXcd thisPolar = couplingElPhWan->polarCorrectionPart1(q3C, ev3);
    for (int i=0; i<thisPolar.size(); ++i) {
      polarData(iq, i) = thisPolar(i);
    }
  }
  mpi->allReduceSum(&polarData);

  //---------------

  // k1, k2 are the electronic states, q3 is the phonon
  // this helper returns pairs of the form vector<idxK1, std::vector(allQ3idxs)>
  LoopPrint loopPrint("computing ph-el linewidths","k,q pairs", kqPairIterator.size());

  // iterate over vector<idxK1, std::vector(allK2idxs)>
  // In this loop, k1 is fixed at the top, and we compute
  // it's electronic properties in the outer loop.
  // q3 is the list of iq3Indices, and k2 is determined using k1 and q3
  for (auto t1 : kqPairIterator) {

    loopPrint.update();

    int ik1 = std::get<0>(t1);
    WavevectorIndex ik1Idx(ik1);
    auto iq3Indexes = std::get<1>(t1);

    // dummy call to make pooled coupling calculation work. We need to make sure
    // calcCouplingSquared is called the same # of times. This is also taken
    // care of while generating the indices. Here we call calcCoupling.
    // This block is useful if e.g. we have a pool of size 2, the 1st MPI
    // process has 7 k-points, the 2nd MPI process has 6. This block makes
    // the 2nd process call calcCouplingSquared 7 times as well.
    if (ik1 == -1) {
      Eigen::Vector3d k1C = Eigen::Vector3d::Zero();
      int numWannier = couplingElPhWan->getCouplingDimensions()(4);
      Eigen::MatrixXcd eigenVector1 = Eigen::MatrixXcd::Zero(numWannier, 1);
      couplingElPhWan->cacheElPh(eigenVector1, k1C);
      // since this is just a dummy call used to help other MPI processes
      // compute the coupling, and not to compute matrix elements, we can skip
      // to the next loop iteration
      continue;
    }

    // store k1 energies, velocities, eigenvectors from elBandstructure
    Eigen::Vector3d k1C = elBandStructure.getWavevector(ik1Idx);
    Eigen::VectorXd state1Energies = elBandStructure.getEnergies(ik1Idx);
    auto nb1 = int(state1Energies.size());
    Eigen::MatrixXd v1s = elBandStructure.getGroupVelocities(ik1Idx);
    Eigen::MatrixXcd eigenVector1 = elBandStructure.getEigenvectors(ik1Idx);
    // unlike in el-ph scattering, here we only loop over irr points.
    // This means we need to multiply by the weights of the irr k1s
    // in our integration over the BZ. This returns the list of kpoints
    // that map to this irr kpoint
    double k1Weight = elBandStructure.getPoints().
                                getReducibleStarFromIrreducible(ik1).size();

    // precompute first fourier transform + rotation by k1
    couplingElPhWan->cacheElPh(eigenVector1, k1C);

    // prepare batches of q3s based on memory usage (so that this could be done on gpus)?
    auto nq3 = int(iq3Indexes.size());
    int numBatches = couplingElPhWan->estimateNumBatches(nq3, nb1);

    // loop over batches of q3s
    // later we will loop over the q3s inside each batch
    // this is done to optimize the usage and data transfer of a GPU
    for (int iBatch = 0; iBatch < numBatches; iBatch++) {

      // start and end point for current batch of q3s
      int start = nq3 * iBatch / numBatches;
      int end = nq3 * (iBatch + 1) / numBatches;
      int batch_size = end - start;

      std::vector<Eigen::Vector3d> allQ3C(batch_size);
      std::vector<Eigen::MatrixXcd> allEigenVectors3(batch_size);
      std::vector<Eigen::VectorXcd> allPolarData(batch_size);

      // do prep work for all values of q3 in current batch,
      // store stuff needed for couplings later
      //
      // loop over each iq3 in the batch of q3s
      #pragma omp parallel for
      for (int iq3Batch = 0; iq3Batch < batch_size; iq3Batch++) {

        int iq3 = iq3Indexes[start + iq3Batch];
        WavevectorIndex iq3Idx(iq3);

        allPolarData[iq3Batch] = polarData.row(iq3);
        allEigenVectors3[iq3Batch] = phBandStructure.getEigenvectors(iq3Idx);
        allQ3C[iq3Batch] = phBandStructure.getWavevector(iq3Idx);
      }

      // precompute the k2 indices such that k2-k1=q3, where k1 is fixed
      std::vector<Eigen::Vector3d> allK2C(batch_size);
      #pragma omp parallel for
      for (int iq3Batch = 0; iq3Batch < batch_size; iq3Batch++) {

        int iq3 = iq3Indexes[start + iq3Batch];
        auto iq3Index = WavevectorIndex(iq3);
        Eigen::Vector3d q3C = phBandStructure.getWavevector(iq3Index);

        // k' = k + q : phonon absorption
        Eigen::Vector3d k2C = q3C + k1C;
        allK2C[iq3Batch] = k2C;
      }

      // calculate the state energies, vs, eigs of all k2 points
      bool withVelocities = false;
      if (smearing->getType() == DeltaFunction::adaptiveGaussian) {
        withVelocities = true;
      }
      bool withEigenvectors = true; // we need these below to calculate coupling
<<<<<<< HEAD
=======
      // TODO can we actually just use the stored band structure? why not?
>>>>>>> 2c7844c5
      auto tHelp = electronH0->populate(allK2C, withVelocities, withEigenvectors);

      std::vector<Eigen::VectorXd> allStates2Energies = std::get<0>(tHelp);
      std::vector<Eigen::MatrixXcd> allEigenVectors2 = std::get<1>(tHelp);
      std::vector<Eigen::Tensor<std::complex<double>,3>> allStates2Velocities = std::get<2>(tHelp);

      // Generate couplings for fixed k1, all k2s and all Q3Cs
      couplingElPhWan->calcCouplingSquared(eigenVector1, allEigenVectors2,
                                          allEigenVectors3, allQ3C, allPolarData);

      // do postprocessing loop with batch of couplings to calculate the scattering rates
      for (int iq3Batch = 0; iq3Batch < batch_size; iq3Batch++) {

        int iq3 = iq3Indexes[start + iq3Batch];
        WavevectorIndex iq3Idx(iq3);

        Eigen::VectorXd state2Energies = allStates2Energies[iq3Batch];
        auto nb2 = int(state2Energies.size());
        // for gpu would replace with compute OTF
        Eigen::VectorXd state3Energies = phBandStructure.getEnergies(iq3Idx); // iq3Idx

        // NOTE: these loops are already set up to be applicable to gpus
        // the precomputaton of the smearing values and the open mp loops could
        // be converted to GPU relevant version
        int nb3 = state3Energies.size();
        Eigen::Tensor<double,3> smearingValues(nb1, nb2, nb3);

        #pragma omp parallel for collapse(3)
        for (int ib2 = 0; ib2 < nb2; ib2++) {
          for (int ib1 = 0; ib1 < nb1; ib1++) {
            for (int ib3 = 0; ib3 < nb3; ib3++) {

              double en2 = state2Energies(ib2);
              double en1 = state1Energies(ib1);
              double en3 = state3Energies(ib3);

              // remove small divergent phonon energies
              if (en3 < phononCutoff) {
                smearingValues(ib1, ib2, ib3) = 0.;
                continue;
              }
              double delta;

              // NOTE: for gpus, if statements need to be moved outside, as
              // this creates load balancing issues for gpu threads and cpu must
              // dispatch this decision info
              if (smearing->getType() == DeltaFunction::gaussian) {
                delta = smearing->getSmearing(en1 - en2 + en3);
              } else {
                // adaptive gaussian for delta(omega - (Ek' - Ek))
                // has width of W = a | v2 - v1 |
                Eigen::Vector3d smear = v1s.row(ib1);
                for (int i : {0,1,2}) {
                  smear(i) -= allStates2Velocities[iq3Batch](ib2, ib2, i).real();
                }
                delta = smearing->getSmearing(en1 - en2 + en3, smear);
              }
              smearingValues(ib1, ib2, ib3) = std::max(delta, 0.);
            }
          }
        }

        Eigen::Tensor<double, 3> coupling = couplingElPhWan->getCouplingSquared(iq3Batch);
        // symmetrize the elph coupling tensor
        matrix.symmetrizeCoupling(coupling, state1Energies, state2Energies, state3Energies);

        #pragma omp parallel for collapse(2)
        for (int ib3 = 0; ib3 < nb3; ib3++) {
          for (int iCalc = 0; iCalc < numCalculations; iCalc++) {

            int is3 = phBandStructure.getIndex(iq3Idx, BandIndex(ib3));
            // the BTE index is an irr point which indexes VectorBTE objects
            // like the linewidths + scattering matrix -- as these are
            // only allocated for irr points when sym is on
            StateIndex isIdx3(is3);
            BteIndex ibteIdx3 = phBandStructure.stateToBte(isIdx3);
            int ibte3 = ibteIdx3.get();

            for (int ib1 = 0; ib1 < nb1; ib1++) {
              for (int ib2 = 0; ib2 < nb2; ib2++) {
              // loop on temperature
                // https://arxiv.org/pdf/1409.1268.pdf
                // double rate =
                //    coupling(ib1, ib2, ib3)
                //    * (fermi(iCalc, ik1, ib1) - fermi(iCalc, ik2, ib2))
                //    * smearing_values(ib1, ib2, ib3) * norm / en3 * pi;

                // NOTE: although the expression above is formally correct,
                // fk-fk2 could be negative due to numerical noise.
                // so instead, we do:
                // fk-fk2 ~= dfk/dek dwq
                // However, we don't include the dwq here, as this is gSE^2, which
                // includes a factor of (1/wq)
                double rate =
                    coupling(ib1, ib2, ib3) * fermiTerm(iCalc, ik1, ib1)
                    * smearingValues(ib1, ib2, ib3)
                    * norm / temperatures(iCalc) * pi * k1Weight;

                // if it's not a coupled matrix, this will be ibte3
                // We have to define shifted ibte3, or it will be further
                // shifted every loop.
                //
                // Additionally, these are only needed in no-sym case,
                // as coupled matrix never has sym, is always case = 0
                int iBte3Shift = ibte3;
                if(matrix.isCoupled) {
                  // translate into the phonon-self quadrant if it's a coupled bte
                  std::tuple<int,int> tup =
                        matrix.shiftToCoupledIndices(ibte3, ibte3, particle, particle);
                  iBte3Shift = std::get<0>(tup);
                }

                // case of linewidth construction (the only case, for ph-el)
                linewidth->operator()(iCalc, 0, iBte3Shift) += rate;

                //NOTE: for eliashberg function, we could here add another vectorBTE object
                // as done with the linewidths here, slightly modified

              }
            }
          }
        }
      }
    }
  }
  mpi->barrier();
  // I prefer to close loopPrint after the MPI barrier: all MPI are synced here
  loopPrint.close();

}<|MERGE_RESOLUTION|>--- conflicted
+++ resolved
@@ -135,8 +135,6 @@
     }
     std::cout << "Done computing electronic band structure.\n" << std::endl;
   }
-<<<<<<< HEAD
-=======
   // just return if no states are found
   if(int(elBandStructure.irrStateIterator().size()) == 0) {
     if(mpi->mpiHead()) {
@@ -145,7 +143,6 @@
     return;
   }
 
->>>>>>> 2c7844c5
   // TODO maybe this should be phonon states, actually...?
   if(int(elBandStructure.irrStateIterator().size()) < mpi->getSize()) {
       Error("Cannot calculate PhEl scattering matrix with fewer el states than\n"
@@ -198,11 +195,8 @@
   mpi->allReduceSum(&fermiTerm);
 
   // precompute the q-dependent part of the polar correction ---------
-<<<<<<< HEAD
-=======
   // see the precomputeQPolarCorrection function in interaction, could be
   // used here instead
->>>>>>> 2c7844c5
   int numQPoints = phBandStructure.getNumPoints();
   auto qPoints = phBandStructure.getPoints();
   // we just set this to the largest possible number of phonons
@@ -325,10 +319,7 @@
         withVelocities = true;
       }
       bool withEigenvectors = true; // we need these below to calculate coupling
-<<<<<<< HEAD
-=======
       // TODO can we actually just use the stored band structure? why not?
->>>>>>> 2c7844c5
       auto tHelp = electronH0->populate(allK2C, withVelocities, withEigenvectors);
 
       std::vector<Eigen::VectorXd> allStates2Energies = std::get<0>(tHelp);
