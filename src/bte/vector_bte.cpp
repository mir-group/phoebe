--- conflicted
+++ resolved
@@ -3,101 +3,37 @@
 
 // default constructor
 VectorBTE::VectorBTE(StatisticsSweep &statisticsSweep_,
-<<<<<<< HEAD
                      BaseBandStructure &bandStructure_,
                      const long &dimensionality_)
-    : statisticsSweep(statisticsSweep_), bandStructure(bandStructure_) {
-
-  if (dimensionality_ < 0) {
-    Error e("VectorBTE doesn't accept negative dimensions");
-    dimensionality = 0;
-  } else {
-    dimensionality = dimensionality_;
-  }
-
-  numCalcs = statisticsSweep.getNumCalcs();
-  numCalcs *= dimensionality;
-
-  numChemPots = statisticsSweep.getNumChemicalPotentials();
-  numTemps = statisticsSweep.getNumTemperatures();
-
-  numStates = bandStructure.getNumStates();
-  data = Eigen::MatrixXd::Zero(numCalcs, numStates);
-
-  for (long is = 0; is < numStates; is++) {
-    double en = bandStructure.getEnergy(is);
-    if (en < 0.1 / ryToCmm1) { // cutoff at 0.1 cm^-1
-      excludeIndeces.push_back(is);
+    : BaseVectorBTE(statisticsSweep_, bandStructure_.getNumStates(),
+                    dimensionality_),
+      bandStructure(bandStructure_) {
+
+  if (bandStructure.getParticle().isPhonon()) {
+    for (long is = 0; is < numStates; is++) {
+      double en = bandStructure.getEnergy(is);
+      if (en < 0.1 / ryToCmm1) { // cutoff at 0.1 cm^-1
+        excludeIndeces.push_back(is);
+      }
     }
   }
 }
 
 // copy constructor
 VectorBTE::VectorBTE(const VectorBTE &that)
-    : statisticsSweep(that.statisticsSweep), bandStructure(that.bandStructure) {
-  numCalcs = that.numCalcs;
-  numStates = that.numStates;
-  numChemPots = that.numChemPots;
-  numTemps = that.numTemps;
-  dimensionality = that.dimensionality;
-  data = that.data;
-  excludeIndeces = that.excludeIndeces;
-}
+    : BaseVectorBTE(that), bandStructure(that.bandStructure) {}
 
 // copy assignment
 VectorBTE &VectorBTE::operator=(const VectorBTE &that) {
+  BaseVectorBTE::operator=(that);
   if (this != &that) {
-    statisticsSweep = that.statisticsSweep;
     bandStructure = that.bandStructure;
-    numCalcs = that.numCalcs;
-    numStates = that.numStates;
-    numChemPots = that.numChemPots;
-    numTemps = that.numTemps;
-    dimensionality = that.dimensionality;
-    data = that.data;
-    excludeIndeces = that.excludeIndeces;
   }
   return *this;
-=======
-        BaseBandStructure &bandStructure_, const long &dimensionality_) :
-        BaseVectorBTE(statisticsSweep_, bandStructure_.getNumStates(), dimensionality_), bandStructure(bandStructure_) {
-
-    if ( bandStructure.getParticle().isPhonon()) {
-    for (long is = 0; is < numStates; is++) {
-        double en = bandStructure.getEnergy(is);
-        if (en < 0.1 / ryToCmm1) { // cutoff at 0.1 cm^-1
-            excludeIndeces.push_back(is);
-        }
-    }
-    }
-}
-
-// copy constructor
-VectorBTE::VectorBTE(const VectorBTE &that) :
-    BaseVectorBTE(that), bandStructure(that.bandStructure) {
-}
-
-// copy assignment
-VectorBTE& VectorBTE::operator =(const VectorBTE &that) {
-  BaseVectorBTE::operator=(that);
-      if (this != &that) {
-        bandStructure = that.bandStructure;
-    }
-    return *this;
->>>>>>> 3ddbb0de
 }
 
 // product operator overload
 Eigen::VectorXd VectorBTE::dot(const VectorBTE &that) {
-<<<<<<< HEAD
-  Eigen::VectorXd result(numCalcs);
-  result.setZero();
-  for (long i = 0; i < numCalcs; i++) {
-    for (long is = 0; is < numStates; is++) {
-      result(i) += this->data(i, is) * that.data(i, is);
-    }
-  }
-=======
   if (that.numCalcs != numCalcs || that.numStates != numStates) {
     Error e("The 2 VectorBTE must be aligned for dot() to work.");
   }
@@ -109,7 +45,6 @@
     }
   }
   mpi->allReduceSum(&result);
->>>>>>> 3ddbb0de
   return result;
 }
 
@@ -188,21 +123,19 @@
 }
 
 // product operator overload
-<<<<<<< HEAD
-VectorBTE VectorBTE::operator+(VectorBTE &that) {
-  return baseOperator(that, operatorSums);
-=======
-VectorBTE VectorBTE::operator *(ParallelMatrix<double> &matrix) {
+VectorBTE VectorBTE::operator*(ParallelMatrix<double> &matrix) {
   if (numCalcs != dimensionality) {
     // you'd need to keep in memory a lot of matrices.
     Error e("We didn't implement VectorBTE * matrix for numCalcs > 1");
   }
-  if ( matrix.rows() != numStates ) {
-      Error e("VectorBTE and Matrix not aligned");
+  if (matrix.rows() != numStates) {
+    Error e("VectorBTE and Matrix not aligned");
   }
   VectorBTE newPopulation(statisticsSweep, bandStructure, dimensionality);
   newPopulation.data.setZero();
-  for (auto [i, j] : matrix.getAllLocalStates()) {
+  for (auto ijtup : matrix.getAllLocalStates()) {
+    auto i = std::get<0>(ijtup);
+    auto j = std::get<1>(ijtup);
     for (long iCalc = 0; iCalc < numCalcs; iCalc++) {
       newPopulation.data(iCalc, i) += data(iCalc, j) * matrix(j, i); // -5e-12
     }
@@ -212,9 +145,8 @@
 }
 
 // sum operator overload
-VectorBTE VectorBTE::operator +(VectorBTE &that) {
-    return baseOperator(that, operatorSums);
->>>>>>> 3ddbb0de
+VectorBTE VectorBTE::operator+(VectorBTE &that) {
+  return baseOperator(that, operatorSums);
 }
 
 // product operator overload
@@ -246,27 +178,6 @@
   return newPopulation;
 }
 
-<<<<<<< HEAD
-void VectorBTE::setConst(const double &constant) { data.setConstant(constant); }
-
-long VectorBTE::glob2Loc(const ChemPotIndex &imu, const TempIndex &it,
-                         const DimIndex &idim) {
-  long i = compress3Indeces(imu.get(), it.get(), idim.get(), numChemPots,
-                            numTemps, dimensionality);
-  return i;
-}
-
-std::tuple<ChemPotIndex, TempIndex, DimIndex>
-VectorBTE::loc2Glob(const long &i) {
-  auto tup = decompress3Indeces(i, numChemPots, numTemps, dimensionality);
-  auto imu = std::get<0>(tup);
-  auto it = std::get<1>(tup);
-  auto idim = std::get<2>(tup);
-  return {ChemPotIndex(imu), TempIndex(it), DimIndex(idim)};
-}
-
-=======
->>>>>>> 3ddbb0de
 void VectorBTE::canonical2Population() {
   auto particle = bandStructure.getParticle();
   for (long iCalc = 0; iCalc < numCalcs; iCalc++) {
