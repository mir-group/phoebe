--- conflicted
+++ resolved
@@ -1,31 +1,18 @@
 #include "scattering.h"
-<<<<<<< HEAD
-=======
-#include <algorithm>
-#include <numeric>  // std::iota
-#include <set>
->>>>>>> eb600f44
 #include "constants.h"
 #include "mpiHelper.h"
 #include <algorithm>
+#include <numeric> // std::iota
+#include <set>
 
 ScatteringMatrix::ScatteringMatrix(Context &context_,
                                    StatisticsSweep &statisticsSweep_,
                                    BaseBandStructure &innerBandStructure_,
                                    BaseBandStructure &outerBandStructure_)
-<<<<<<< HEAD
     : context(context_), statisticsSweep(statisticsSweep_),
       innerBandStructure(innerBandStructure_),
       outerBandStructure(outerBandStructure_),
       internalDiagonal(statisticsSweep, outerBandStructure, 1) {
-
-=======
-    : context(context_),
-      statisticsSweep(statisticsSweep_),
-      innerBandStructure(innerBandStructure_),
-      outerBandStructure(outerBandStructure_),
-      internalDiagonal(statisticsSweep, outerBandStructure, 1) {
->>>>>>> eb600f44
   numStates = outerBandStructure.getNumStates();
   numPoints = outerBandStructure.getNumPoints();
 
@@ -35,7 +22,8 @@
     return;
   }
 
-<<<<<<< HEAD
+  dimensionality_ = context.getDimensionality();
+
   highMemory = context.getScatteringMatrixInMemory();
 
   smearing = DeltaFunction::smearingFactory(context, innerBandStructure);
@@ -47,37 +35,15 @@
   if (highMemory) {
     numCalcs = statisticsSweep.getNumCalcs();
   } else {
-    numCalcs = statisticsSweep.getNumCalcs() * context.getDimensionality();
-  }
-
-=======
-  dimensionality_ = context.getDimensionality();
-
-  highMemory = context.getScatteringMatrixInMemory();
-
-  smearing = DeltaFunction::smearingFactory(context, innerBandStructure);
-
-  // the difference arises from the fact that vectors in the BTE have
-  // numCalcs set to nTemp * 3, whereas the matrix only depends on nTemp.
-  // so, when we compute the action of the scattering matrix, we must take
-  // into account for this misalignment
-  if (highMemory) {
-    numCalcs = statisticsSweep.getNumCalcs();
-  } else {
     numCalcs = statisticsSweep.getNumCalcs() * dimensionality_;
   }
 
->>>>>>> eb600f44
   // we want to know the state index of acoustic modes at gamma,
   // so that we can set their populations to zero
   if (outerBandStructure.getParticle().isPhonon()) {
     for (long is = 0; is < numStates; is++) {
       double en = outerBandStructure.getEnergy(is);
-<<<<<<< HEAD
       if (en < 0.1 / ryToCmm1) { // cutoff at 0.1 cm^-1
-=======
-      if (en < 0.1 / ryToCmm1) {  // cutoff at 0.1 cm^-1
->>>>>>> eb600f44
         excludeIndeces.push_back(is);
       }
     }
@@ -88,30 +54,14 @@
 
 // copy constructor
 ScatteringMatrix::ScatteringMatrix(const ScatteringMatrix &that)
-<<<<<<< HEAD
     : context(that.context), statisticsSweep(that.statisticsSweep),
       smearing(that.smearing), innerBandStructure(that.innerBandStructure),
       outerBandStructure(that.outerBandStructure),
       constantRTA(that.constantRTA), highMemory(that.highMemory),
       internalDiagonal(that.internalDiagonal), theMatrix(that.theMatrix),
       numStates(that.numStates), numPoints(that.numPoints),
-      numCalcs(that.numCalcs), excludeIndeces(that.excludeIndeces) {}
-=======
-    : context(that.context),
-      statisticsSweep(that.statisticsSweep),
-      smearing(that.smearing),
-      innerBandStructure(that.innerBandStructure),
-      outerBandStructure(that.outerBandStructure),
-      constantRTA(that.constantRTA),
-      highMemory(that.highMemory),
-      internalDiagonal(that.internalDiagonal),
-      theMatrix(that.theMatrix),
-      numStates(that.numStates),
-      numPoints(that.numPoints),
-      numCalcs(that.numCalcs),
-      dimensionality_(that.dimensionality_),
+      numCalcs(that.numCalcs), dimensionality_(that.dimensionality_),
       excludeIndeces(that.excludeIndeces) {}
->>>>>>> eb600f44
 
 // assignment operator
 ScatteringMatrix &ScatteringMatrix::operator=(const ScatteringMatrix &that) {
@@ -129,10 +79,7 @@
     numPoints = that.numPoints;
     numCalcs = that.numCalcs;
     excludeIndeces = that.excludeIndeces;
-<<<<<<< HEAD
-=======
     dimensionality_ = that.dimensionality_;
->>>>>>> eb600f44
   }
   return *this;
 }
@@ -142,25 +89,15 @@
   // builder is a pure virtual function, which is implemented in subclasses
   // c++ discourages calls to pure virtual functions in the constructor
 
-<<<<<<< HEAD
   if (constantRTA)
     return; // nothing to construct
-=======
-  if (constantRTA) return;  // nothing to construct
->>>>>>> eb600f44
 
   if (highMemory) {
     if (numCalcs > 1) {
       // note: one could write code around this
       // but the methods are very memory intensive for production runs
-<<<<<<< HEAD
       Error e("High memory BTE methods can only work with one "
               "temperature and/or chemical potential in a single run");
-=======
-      Error e(
-          "High memory BTE methods can only work with one "
-          "temperature and/or chemical potential in a single run");
->>>>>>> eb600f44
     }
     theMatrix = ParallelMatrix<double>(numStates, numStates);
 
@@ -235,11 +172,6 @@
     Error e("a2Omega only works if the matrix is stored in memory");
   }
 
-<<<<<<< HEAD
-  if (!highMemory) {
-    Error e("a2Omega only works if the matrix is stored in memory");
-  }
-
   if (theMatrix.rows() == 0) {
     Error e("The scattering matrix hasn't been built yet");
   }
@@ -258,25 +190,6 @@
   for (auto tup : theMatrix.getAllLocalStates()) {
     auto ind1 = std::get<0>(tup);
     auto ind2 = std::get<1>(tup);
-
-=======
-  if (theMatrix.rows() == 0) {
-    Error e("The scattering matrix hasn't been built yet");
-  }
-
-  if (isMatrixOmega) {  // it's already with the scaling of omega
-    return;
-  }
-
-  long iCalc = 0;  // as there can only be one temperature
-
-  auto particle = outerBandStructure.getParticle();
-  auto calcStatistics = statisticsSweep.getCalcStatistics(iCalc);
-  double temp = calcStatistics.temperature;
-  double chemPot = calcStatistics.chemicalPotential;
-
-  for (auto [ind1, ind2] : theMatrix.getAllLocalStates()) {
->>>>>>> eb600f44
     if (std::find(excludeIndeces.begin(), excludeIndeces.end(), ind1) !=
         excludeIndeces.end())
       continue;
@@ -306,11 +219,6 @@
     Error e("a2Omega only works if the matrix is stored in memory");
   }
 
-<<<<<<< HEAD
-  if (!highMemory) {
-    Error e("a2Omega only works if the matrix is stored in memory");
-  }
-
   if (theMatrix.rows() == 0) {
     Error e("The scattering matrix hasn't been built yet");
   }
@@ -329,25 +237,6 @@
   for (auto tup : theMatrix.getAllLocalStates()) {
     auto ind1 = std::get<0>(tup);
     auto ind2 = std::get<1>(tup);
-
-=======
-  if (theMatrix.rows() == 0) {
-    Error e("The scattering matrix hasn't been built yet");
-  }
-
-  if (!isMatrixOmega) {  // it's already with the scaling of A
-    return;
-  }
-
-  long iCalc = 0;  // as there can only be one temperature
-
-  auto particle = outerBandStructure.getParticle();
-  auto calcStatistics = statisticsSweep.getCalcStatistics(iCalc);
-  double temp = calcStatistics.temperature;
-  double chemPot = calcStatistics.chemicalPotential;
-
-  for (auto [ind1, ind2] : theMatrix.getAllLocalStates()) {
->>>>>>> eb600f44
     if (std::find(excludeIndeces.begin(), excludeIndeces.end(), ind1) !=
         excludeIndeces.end())
       continue;
@@ -389,11 +278,7 @@
       }
       times.excludeIndeces = excludeIndeces;
       return times;
-<<<<<<< HEAD
     } else { // A_nu,nu = N(1+-N) / tau
-=======
-    } else {  // A_nu,nu = N(1+-N) / tau
->>>>>>> eb600f44
       auto particle = outerBandStructure.getParticle();
       for (long iCalc = 0; iCalc < internalDiagonal.numCalcs; iCalc++) {
         auto calcStatistics = statisticsSweep.getCalcStatistics(iCalc);
@@ -464,18 +349,22 @@
         theMatrix.getAllLocalWavevectors(outerBandStructure);
     // find set of q2
     std::set<long> q2Indexes;
-    for ( auto [iq1,iq2] : x ) {
+    for (auto tup : x) {
+      auto iq1 = std::get<0>(tup);
+      auto iq2 = std::get<1>(tup);
       q2Indexes.insert(iq2);
     }
 
     std::vector<std::tuple<std::vector<long>, long>> pairIterator;
     // find all q1 for fixes q2
-    for ( long iq2 : q2Indexes ) {
+    for (long iq2 : q2Indexes) {
       std::vector<long> q1Indexes;
 
       // note: I'm assuming that the pairs in x are unique
-      for ( auto [iq1,iq2_] : x ) {
-        if ( iq2 == iq2_ ) {
+      for (auto tup : x) {
+        auto iq1 = std::get<0>(tup);
+        auto iq2_ = std::get<1>(tup);
+        if (iq2 == iq2_) {
           q1Indexes.push_back(iq1);
         }
       }
