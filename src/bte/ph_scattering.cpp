--- conflicted
+++ resolved
@@ -334,7 +334,6 @@
                     if (matrix.theMatrix.indicesAreLocal(iBte1Shift, iBte2Shift)) {
                       linewidth->operator()(iCalc, 0, iBte1Shift) += 0.5 * ratePlus;
                       matrix.theMatrix(iBte1Shift, iBte2Shift) += ratePlus;
-<<<<<<< HEAD
 
                       // if we're not symmetrizing the matrix, and we have
                       // dropped down to only using the upper triangle of the matrix, we must fill
@@ -342,8 +341,6 @@
                       if(!context.getSymmetrizeMatrix() && context.getUseUpperTriangle()) {
                         linewidth->operator()(iCalc, 0, iBte2Shift) += 0.5 * ratePlus;
                       }
-=======
->>>>>>> 2c7844c5
                     }
                   }
 
@@ -488,7 +485,6 @@
                     if (matrix.theMatrix.indicesAreLocal(iBte1Shift, iBte2Shift)) {
                       linewidth->operator()(iCalc, 0, iBte1Shift) += 0.5 * (rateMinus1 + rateMinus2);
                       matrix.theMatrix(iBte1Shift, iBte2Shift) -= rateMinus1 + rateMinus2;
-<<<<<<< HEAD
 
                       // if we're not symmetrizing the matrix, and we have
                       // dropped down to only using the upper triangle of the matrix, we must fill
@@ -496,8 +492,6 @@
                       if(!context.getSymmetrizeMatrix() && context.getUseUpperTriangle()) {
                         linewidth->operator()(iCalc, 0, iBte2Shift) += 0.5 * (rateMinus1 + rateMinus2);
                       }
-=======
->>>>>>> 2c7844c5
                     }
 
                   }
@@ -605,7 +599,6 @@
   // may be larger than innerNumPoints, when we use ActiveBandStructure
   double norm = 1. / context.getQMesh().prod();
   bool outputUNTimes = matrix.outputUNTimes;
-<<<<<<< HEAD
 
   // create vector with the interaction strength
   Eigen::VectorXd massVariance = Eigen::VectorXd::Zero(numAtoms);
@@ -628,30 +621,6 @@
   // loop over points pairs
   for (auto tup : qPairIterator) {
 
-=======
-
-  // create vector with the interaction strength
-  Eigen::VectorXd massVariance = Eigen::VectorXd::Zero(numAtoms);
-
-  // load the mass variance at natural abundances for isotope scattering.
-  {
-    auto crystal = outerBandStructure.getPoints().getCrystal();
-    int numAtoms = crystal.getNumAtoms();
-    massVariance = crystal.getAtomicIsotopeCouplings();
-    Eigen::VectorXd masses = crystal.getAtomicMasses();
-
-    if (masses.size() != massVariance.size() || masses.size() != numAtoms) {
-      Error("Developer error: Problem setting up mass variance: incosistent sizes");
-    }
-    for (int i=0; i<masses.size(); i++) {
-      massVariance(i) *= masses(i) * masses(i);
-    }
-  }
-
-  // loop over points pairs
-  for (auto tup : qPairIterator) {
-
->>>>>>> 2c7844c5
     auto iq1Indexes = std::get<0>(tup);
     int iq2 = std::get<1>(tup);
 
@@ -773,7 +742,6 @@
                       }
                     }
                   }
-<<<<<<< HEAD
                 }
               } else {
                 if (matrix.theMatrix.indicesAreLocal(iBte1Shift, iBte2Shift)) {
@@ -787,14 +755,6 @@
                     linewidth->operator()(iCalc, 0, iBte2Shift) += rateIso;
                   }
                 }
-=======
-                }
-              } else {
-                if (matrix.theMatrix.indicesAreLocal(iBte1Shift, iBte2Shift)) {
-                  linewidth->operator()(iCalc, 0, iBte1Shift) += rateIso;
-                  matrix.theMatrix(iBte1Shift, iBte2Shift) += rateIso;
-                }
->>>>>>> 2c7844c5
               }
 
             } else if (switchCase == 1) { // case of matrix-vector multiplication
@@ -846,11 +806,8 @@
         }
       }
     }
-<<<<<<< HEAD
-=======
   }
   if(mpi->mpiHead()) {
     std::cout << "Finished adding isotope scattering to the scattering matrix.\n" << std::endl;
->>>>>>> 2c7844c5
   }
 }
