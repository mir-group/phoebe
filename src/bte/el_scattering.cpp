#include "constants.h"
#include "helper_el_scattering.h"
#include "io.h"
#include "mpiHelper.h"
#include "periodic_table.h"
#include "interaction_elph.h"
#include "el_scattering_matrix.h"
#include "vector_bte.h"

// TODO maybe remove some of these that are not necessary

// 3 cases:
// theMatrix and linewidth is passed: we compute and store in memory the
// scattering
//       matrix and the diagonal
// inPopulation+outPopulation is passed: we compute the action of the
//       scattering matrix on the in vector, returning outVec = sMatrix*vector
// only linewidth is passed: we compute only the linewidths

<<<<<<< HEAD
const double phEnergyCutoff = 0.001 / ryToCmm1; // discard states with small
// TODO why is this different from the phonon class's? 
//   double phononCutoff = 5. / ryToCmm1;// used to discard small phonon energies

void addElPhScattering(ElScatteringMatrix &matrix, Context &context, 
                       std::vector<VectorBTE> &inPopulations,
                       std::vector<VectorBTE> &outPopulations, 
                       std::vector<std::tuple<std::vector<int>, int>> kPairIterator, 
                       int &switchCase,                                 
                       Eigen::MatrixXd &innerFermi, Eigen::MatrixXd &outerBose,
                       BaseBandStructure &innerBandStructure,
                       BaseBandStructure &outerBandStructure, 
=======
const double phEnergyCutoff = 0.001 / ryToCmm1; // discard states with small ph energies

void addElPhScattering(BaseElScatteringMatrix &matrix, Context &context, 
                       std::vector<VectorBTE> &inPopulations,
                       std::vector<VectorBTE> &outPopulations, 
                       int &switchCase,                                 
                       std::vector<std::tuple<std::vector<int>, int>> kPairIterator, 
                       Eigen::MatrixXd &innerFermi, Eigen::MatrixXd &outerBose,
                       BaseBandStructure &innerBandStructure,
                       BaseBandStructure &outerBandStructure,
                       PhononH0 &phononH0,  
                       InteractionElPhWan *couplingElPhWan,
>>>>>>> 49886e2d
                       VectorBTE *linewidth) {

  // TODO check that inner and outer here correc

  StatisticsSweep &statisticsSweep = matrix.statisticsSweep;
  Particle particle = outerBandStructure.getParticle();
<<<<<<< HEAD
  InteractionElPhWan *couplingElPhWan = matrix.couplingElPhWan;
=======
  //InteractionElPhWan *couplingElPhWan = matrix.couplingElPhWan;
>>>>>>> 49886e2d
  DeltaFunction *smearing = matrix.smearing; 
 
  // generate the intermediate points to be summed over
  bool rowMajor = true;
  HelperElScattering pointHelper(innerBandStructure, outerBandStructure,
<<<<<<< HEAD
                    statisticsSweep, smearing->getType(), matrix.h0, couplingElPhWan);
=======
                    statisticsSweep, smearing->getType(), phononH0, couplingElPhWan);
>>>>>>> 49886e2d

  bool withSymmetries = context.getUseSymmetries();
  int numCalculations = statisticsSweep.getNumCalculations();
  // note: innerNumFullPoints is the number of points in the full grid
  // may be larger than innerNumPoints, when we use ActiveBandStructure
  double norm = 1. / context.getKMesh().prod();

  LoopPrint loopPrint("computing el-ph contribution to the scattering matrix", 
                                        "k-points", int(kPairIterator.size()));

  for (auto t1 : kPairIterator) {

    loopPrint.update();
    int ik1 = std::get<1>(t1);
    auto ik2Indexes = std::get<0>(t1);
    WavevectorIndex ik1Idx(ik1);

    // dummy call to make pooled coupling calculation work. We need to make sure
    // calcCouplingSquared is called the same # of times. This is also taken
    // care of while generating the indices. Here we call calcCoupling.
    // This block is useful if e.g. we have a pool of size 2, the 1st MPI
    // process has 7 k-points, the 2nd MPI process has 6. This block makes
    // the 2nd process call calcCouplingSquared 7 times as well.
    if (ik1 == -1) {
      Eigen::Vector3d k1C = Eigen::Vector3d::Zero();
      int numWannier = couplingElPhWan->getCouplingDimensions()(4);
      Eigen::MatrixXcd eigenVector1 = Eigen::MatrixXcd::Zero(numWannier, 1);
      couplingElPhWan->cacheElPh(eigenVector1, k1C);
      // since this is just a dummy call used to help other MPI processes
      // compute the coupling, and not to compute matrix elements, we can skip
      // to the next loop iteration
      continue;
    }

    Eigen::Vector3d k1C = outerBandStructure.getWavevector(ik1Idx);
    Eigen::VectorXd state1Energies = outerBandStructure.getEnergies(ik1Idx);
    auto nb1 = int(state1Energies.size());
    Eigen::MatrixXd v1s = outerBandStructure.getGroupVelocities(ik1Idx);
    Eigen::MatrixXcd eigenVector1 = outerBandStructure.getEigenvectors(ik1Idx);

    couplingElPhWan->cacheElPh(eigenVector1, k1C);

    pointHelper.prepare(k1C, ik2Indexes);

    // prepare batches based on memory usage
    auto nk2 = int(ik2Indexes.size());
    int numBatches = couplingElPhWan->estimateNumBatches(nk2, nb1);

    // loop over batches of q1s
    // later we will loop over the q1s inside each batch
    // this is done to optimize the usage and data transfer of a GPU
    for (int iBatch = 0; iBatch < numBatches; iBatch++) {
      // start and end point for current batch
      int start = nk2 * iBatch / numBatches;
      int end = nk2 * (iBatch + 1) / numBatches;
      int batch_size = end - start;

      std::vector<Eigen::Vector3d> allQ3C(batch_size);
      std::vector<Eigen::VectorXd> allStates3Energies(batch_size);
      std::vector<int> allNb3(batch_size);
      std::vector<Eigen::MatrixXcd> allEigenVectors3(batch_size);
      std::vector<Eigen::MatrixXd> allV3s(batch_size);
      std::vector<Eigen::MatrixXd> allBose3Data(batch_size);
      std::vector<Eigen::VectorXcd> allPolarData(batch_size);

      std::vector<Eigen::Vector3d> allK2C(batch_size);
      std::vector<Eigen::MatrixXcd> allEigenVectors2(batch_size);
      std::vector<Eigen::VectorXd> allState2Energies(batch_size);
      std::vector<Eigen::MatrixXd> allV2s(batch_size);

      Kokkos::Profiling::pushRegion("preprocessing loop");
      // do prep work for all values of q1 in current batch,
      // store stuff needed for couplings later
#pragma omp parallel for default(none) shared(allNb3, allEigenVectors3, allV3s, allBose3Data, ik2Indexes, pointHelper, allQ3C, allStates3Energies, batch_size, start, allK2C, allState2Energies, allV2s, allEigenVectors2, k1C, allPolarData,innerBandStructure)
      for (int ik2Batch = 0; ik2Batch < batch_size; ik2Batch++) {
        int ik2 = ik2Indexes[start + ik2Batch];
        WavevectorIndex ik2Idx(ik2);
        allK2C[ik2Batch] = innerBandStructure.getWavevector(ik2Idx);
        allState2Energies[ik2Batch] = innerBandStructure.getEnergies(ik2Idx);
        allV2s[ik2Batch] = innerBandStructure.getGroupVelocities(ik2Idx);
        allEigenVectors2[ik2Batch] = innerBandStructure.getEigenvectors(ik2Idx);
        auto t2 = pointHelper.get(k1C, ik2);
        allQ3C[ik2Batch] = std::get<0>(t2);
        allStates3Energies[ik2Batch] = std::get<1>(t2);
        allNb3[ik2Batch] = std::get<2>(t2);
        allEigenVectors3[ik2Batch] = std::get<3>(t2);
        allV3s[ik2Batch] = std::get<4>(t2);
        allBose3Data[ik2Batch] = std::get<5>(t2);
        allPolarData[ik2Batch] = std::get<6>(t2);
      }
      Kokkos::Profiling::popRegion();

      couplingElPhWan->calcCouplingSquared(eigenVector1, allEigenVectors2,
                                           allEigenVectors3, allQ3C, allPolarData);

      Kokkos::Profiling::pushRegion("symmetrize coupling");
#pragma omp parallel for
      for (int ik2Batch = 0; ik2Batch < batch_size; ik2Batch++) {
        matrix.symmetrizeCoupling(
            couplingElPhWan->getCouplingSquared(ik2Batch),
            state1Energies, allState2Energies[ik2Batch], allStates3Energies[ik2Batch]
        );
      }
      Kokkos::Profiling::popRegion();

      Kokkos::Profiling::pushRegion("postprocessing loop");
      // do postprocessing loop with batch of couplings
      for (int ik2Batch = 0; ik2Batch < batch_size; ik2Batch++) {
        int ik2 = ik2Indexes[start + ik2Batch];

        Eigen::Tensor<double, 3>& coupling =
            couplingElPhWan->getCouplingSquared(ik2Batch);

        Eigen::Vector3d k2C = allK2C[ik2Batch];
        auto t3 = innerBandStructure.getRotationToIrreducible(
            k2C, Points::cartesianCoordinates);
        int ik2Irr = std::get<0>(t3);
        Eigen::Matrix3d rotation = std::get<1>(t3);

        WavevectorIndex ik2Idx(ik2);
        WavevectorIndex ik2IrrIdx(ik2Irr);

        Eigen::VectorXd state2Energies = allState2Energies[ik2Batch];
        Eigen::MatrixXd v2s = allV2s[ik2Batch];

        Eigen::MatrixXd bose3Data = allBose3Data[ik2Batch];
        Eigen::MatrixXd v3s = allV3s[ik2Batch];
        Eigen::VectorXd state3Energies = allStates3Energies[ik2Batch];

        auto nb2 = int(state2Energies.size());
        auto nb3 = int(state3Energies.size());

        Eigen::MatrixXd sinh3Data(nb3, numCalculations);
#pragma omp parallel for collapse(2)
        for (int ib3 = 0; ib3 < nb3; ib3++) {
          for (int iCalc = 0; iCalc < numCalculations; iCalc++) {
            double en3 = state3Energies(ib3);
            double kT = statisticsSweep.getCalcStatistics(iCalc).temperature;
            sinh3Data(ib3, iCalc) = 0.5 / sinh(0.5 * en3 / kT);
          }
        }

        for (int ib2 = 0; ib2 < nb2; ib2++) {
          double en2 = state2Energies(ib2);
          int is2 = innerBandStructure.getIndex(ik2Idx, BandIndex(ib2));
          int is2Irr = innerBandStructure.getIndex(ik2IrrIdx, BandIndex(ib2));
          StateIndex is2Idx(is2);
          StateIndex is2IrrIdx(is2Irr);
          BteIndex ind2Idx = innerBandStructure.stateToBte(is2IrrIdx);
          int iBte2 = ind2Idx.get();

          for (int ib1 = 0; ib1 < nb1; ib1++) {
            double en1 = state1Energies(ib1);
            int is1 = outerBandStructure.getIndex(ik1Idx, BandIndex(ib1));
            StateIndex is1Idx(is1);
            BteIndex ind1Idx = outerBandStructure.stateToBte(is1Idx);
            int iBte1 = ind1Idx.get();

            for (int ib3 = 0; ib3 < nb3; ib3++) {
              double en3 = state3Energies(ib3);

              // remove small divergent phonon energies
              if (en3 < phEnergyCutoff) {
                continue;
              }

              double delta1, delta2;
              if (smearing->getType() == DeltaFunction::gaussian) {
                delta1 = smearing->getSmearing(en1 - en2 + en3);
                delta2 = smearing->getSmearing(en1 - en2 - en3);
              } else if (smearing->getType() == DeltaFunction::adaptiveGaussian) {
                // Eigen::Vector3d smear = v3s.row(ib3);
                Eigen::Vector3d smear = v1s.row(ib1) - v2s.row(ib2);
                delta1 = smearing->getSmearing(en1 - en2 + en3, smear);
                delta2 = smearing->getSmearing(en1 - en2 - en3, smear);
              } else {
                delta1 = smearing->getSmearing(en3 + en1, is2Idx);
                delta2 = smearing->getSmearing(en3 - en1, is2Idx);
              }

              if (delta1 <= 0. && delta2 <= 0.) {
                continue;
              }

              // loop on temperature
              for (int iCalc = 0; iCalc < numCalculations; iCalc++) {

                //double fermi1 = outerFermi(iCalc, iBte1);
                double fermi2 = innerFermi(iCalc, iBte2);
                double bose3 = bose3Data(iCalc, ib3);
                double bose3Symm = sinh3Data(ib3, iCalc); // 1/2/sinh() term

                // Calculate transition probability W+

                double rate =
                    coupling(ib1, ib2, ib3) * ((fermi2 + bose3) * delta1
                       + (1. - fermi2 + bose3) * delta2) * norm / en3 * pi;

                double rateOffDiagonal = -
                      coupling(ib1, ib2, ib3) * bose3Symm * (delta1 + delta2)
                      * norm / en3 * pi;

                // double rateOffDiagonal = -
                // coupling(ib1, ib2, ib3)
                // * ((1 + bose3 - fermi1) * delta1 + (bose3 + fermi1) * delta2)
                // * norm / en3 * pi;

                if (switchCase == 0) {

                  if (withSymmetries) {
                    for (int i : {0, 1, 2}) {
                      CartIndex iIndex(i);
                      int iMat1 = matrix.getSMatrixIndex(ind1Idx, iIndex);
                      for (int j : {0, 1, 2}) {
                        CartIndex jIndex(j);
                        int iMat2 = matrix.getSMatrixIndex(ind2Idx, jIndex);
                        if (matrix.theMatrix.indicesAreLocal(iMat1, iMat2)) {
                          if (i == 0 && j == 0) {
                            linewidth->operator()(iCalc, 0, iBte1) += rate;
                          }
                          if (is1 != is2Irr) {
                            matrix.theMatrix(iMat1, iMat2) +=
                                rotation.inverse()(i, j) * rateOffDiagonal;
                          }
                        }
                      }
                    }
<<<<<<< HEAD
                  } else {
=======
                  } else {  
                    // Note: we double check that the indices are local, 
                    // but because we selected pairs which were local to supply to the function call, 
                    // this isn't really necessary   
>>>>>>> 49886e2d
                    if (matrix.theMatrix.indicesAreLocal(iBte1, iBte2)) {
                      linewidth->operator()(iCalc, 0, iBte1) += rate;
                      matrix.theMatrix(iBte1, iBte2) += rateOffDiagonal;
                    }
<<<<<<< HEAD
                    matrix.theMatrix(iBte1, iBte2) += rateOffDiagonal;
=======
>>>>>>> 49886e2d
                  }
                } else if (switchCase == 1) {
                  // case of matrix-vector multiplication
                  // we build the scattering matrix A = S*n(n+1)

                  for (unsigned int iVec = 0; iVec < inPopulations.size();
                       iVec++) {
                    Eigen::Vector3d inPopRot;
                    inPopRot.setZero();
                    for (int i : {0, 1, 2}) {
                      for (int j : {0, 1, 2}) {
                        inPopRot(i) += rotation.inverse()(i, j) * inPopulations[iVec](iCalc, j, iBte2);
                      }
                    }
                    for (int i : {0, 1, 2}) {
                      if (is1 != is2Irr) {
                        outPopulations[iVec](iCalc, i, iBte1) +=
                            rateOffDiagonal * inPopRot(i);
                      }
                      outPopulations[iVec](iCalc, i, iBte1) +=
                          rate * inPopulations[iVec](iCalc, i, iBte1);
                    }
                  }
                } else {
                  // case of linewidth construction
                  linewidth->operator()(iCalc, 0, iBte1) += rate;
                }
              }
            }
          }
        }
      }
      Kokkos::Profiling::popRegion();
    }
  }
  loopPrint.close();
}<|MERGE_RESOLUTION|>--- conflicted
+++ resolved
@@ -17,20 +17,6 @@
 //       scattering matrix on the in vector, returning outVec = sMatrix*vector
 // only linewidth is passed: we compute only the linewidths
 
-<<<<<<< HEAD
-const double phEnergyCutoff = 0.001 / ryToCmm1; // discard states with small
-// TODO why is this different from the phonon class's? 
-//   double phononCutoff = 5. / ryToCmm1;// used to discard small phonon energies
-
-void addElPhScattering(ElScatteringMatrix &matrix, Context &context, 
-                       std::vector<VectorBTE> &inPopulations,
-                       std::vector<VectorBTE> &outPopulations, 
-                       std::vector<std::tuple<std::vector<int>, int>> kPairIterator, 
-                       int &switchCase,                                 
-                       Eigen::MatrixXd &innerFermi, Eigen::MatrixXd &outerBose,
-                       BaseBandStructure &innerBandStructure,
-                       BaseBandStructure &outerBandStructure, 
-=======
 const double phEnergyCutoff = 0.001 / ryToCmm1; // discard states with small ph energies
 
 void addElPhScattering(BaseElScatteringMatrix &matrix, Context &context, 
@@ -43,28 +29,19 @@
                        BaseBandStructure &outerBandStructure,
                        PhononH0 &phononH0,  
                        InteractionElPhWan *couplingElPhWan,
->>>>>>> 49886e2d
                        VectorBTE *linewidth) {
 
   // TODO check that inner and outer here correc
 
   StatisticsSweep &statisticsSweep = matrix.statisticsSweep;
   Particle particle = outerBandStructure.getParticle();
-<<<<<<< HEAD
-  InteractionElPhWan *couplingElPhWan = matrix.couplingElPhWan;
-=======
   //InteractionElPhWan *couplingElPhWan = matrix.couplingElPhWan;
->>>>>>> 49886e2d
   DeltaFunction *smearing = matrix.smearing; 
  
   // generate the intermediate points to be summed over
   bool rowMajor = true;
   HelperElScattering pointHelper(innerBandStructure, outerBandStructure,
-<<<<<<< HEAD
-                    statisticsSweep, smearing->getType(), matrix.h0, couplingElPhWan);
-=======
                     statisticsSweep, smearing->getType(), phononH0, couplingElPhWan);
->>>>>>> 49886e2d
 
   bool withSymmetries = context.getUseSymmetries();
   int numCalculations = statisticsSweep.getNumCalculations();
@@ -292,22 +269,14 @@
                         }
                       }
                     }
-<<<<<<< HEAD
-                  } else {
-=======
                   } else {  
                     // Note: we double check that the indices are local, 
                     // but because we selected pairs which were local to supply to the function call, 
                     // this isn't really necessary   
->>>>>>> 49886e2d
                     if (matrix.theMatrix.indicesAreLocal(iBte1, iBte2)) {
                       linewidth->operator()(iCalc, 0, iBte1) += rate;
                       matrix.theMatrix(iBte1, iBte2) += rateOffDiagonal;
                     }
-<<<<<<< HEAD
-                    matrix.theMatrix(iBte1, iBte2) += rateOffDiagonal;
-=======
->>>>>>> 49886e2d
                   }
                 } else if (switchCase == 1) {
                   // case of matrix-vector multiplication
