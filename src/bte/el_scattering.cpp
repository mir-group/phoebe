#include "el_scattering.h"

#include "constants.h"
#include "helper_el_scattering.h"
#include "io.h"
#include "mpiHelper.h"
#include "periodic_table.h"

ElScatteringMatrix::ElScatteringMatrix(Context &context_,
                                       StatisticsSweep &statisticsSweep_,
                                       BaseBandStructure &innerBandStructure_,
                                       BaseBandStructure &outerBandStructure_,
                                       PhononH0 &h0_,
                                       InteractionElPhWan *couplingElPhWan_,
                                       Interaction4El *coupling4El_)
    : ScatteringMatrix(context_, statisticsSweep_, innerBandStructure_,
                       outerBandStructure_),
      couplingElPhWan(couplingElPhWan_), coupling4El(coupling4El_),
      h0(h0_) {

  doBoundary = false;
  boundaryLength = context.getBoundaryLength();
  if (!std::isnan(boundaryLength)) {
    if (boundaryLength > 0.) {
      doBoundary = true;
    }
  }

  isMatrixOmega = true;

  highMemory = context.getScatteringMatrixInMemory();
}

ElScatteringMatrix::ElScatteringMatrix(const ElScatteringMatrix &that)
    : ScatteringMatrix(that), couplingElPhWan(that.couplingElPhWan),
      coupling4El(that.coupling4El),
      h0(that.h0), boundaryLength(that.boundaryLength),
      doBoundary(that.doBoundary) {}

ElScatteringMatrix &
ElScatteringMatrix::operator=(const ElScatteringMatrix &that) {
  ScatteringMatrix::operator=(that);
  if (this != &that) {
    couplingElPhWan = that.couplingElPhWan;
    coupling4El = that.coupling4El;
    h0 = that.h0;
    boundaryLength = that.boundaryLength;
    doBoundary = that.doBoundary;
  }
  return *this;
}

// 3 cases:
// theMatrix and linewidth is passed: we compute and store in memory the
// scattering
//       matrix and the diagonal
// inPopulation+outPopulation is passed: we compute the action of the
//       scattering matrix on the in vector, returning outVec = sMatrix*vector
// only linewidth is passed: we compute only the linewidths
void ElScatteringMatrix::builder(VectorBTE *linewidth,
                                 std::vector<VectorBTE> &inPopulations,
                                 std::vector<VectorBTE> &outPopulations) {

  int switchCase = 0;
  if (theMatrix.rows() != 0 && linewidth != nullptr && inPopulations.empty() && outPopulations.empty()) {
    switchCase = 0;
  } else if (theMatrix.rows() == 0 && linewidth == nullptr && !inPopulations.empty() && !outPopulations.empty()) {
    switchCase = 1;
  } else if (theMatrix.rows() == 0 && linewidth != nullptr && inPopulations.empty() && outPopulations.empty()) {
    switchCase = 2;
  } else {
    Error("builder3Ph found a non-supported case");
  }

  if ((linewidth != nullptr) && (linewidth->dimensionality != 1)) {
    Error("The linewidths shouldn't have dimensionality");
  }

  auto particle = outerBandStructure.getParticle();

  int numCalculations = statisticsSweep.getNumCalculations();

  // note: innerNumFullPoints is the number of points in the full grid
  // may be larger than innerNumPoints, when we use ActiveBandStructure
  double norm = 1. / context.getKMesh().prod();

  // precompute Fermi-Dirac populations
  auto numOuterIrrStates = int(outerBandStructure.irrStateIterator().size());
  Eigen::MatrixXd outerFermi(numCalculations, numOuterIrrStates);
  outerFermi.setZero();
  std::vector<size_t> iBtes = mpi->divideWorkIter(numOuterIrrStates);
  int niBtes = iBtes.size();
#pragma omp parallel for default(none)                                \
    shared(mpi, outerBandStructure, numCalculations, statisticsSweep, \
           particle, outerFermi, numOuterIrrStates, niBtes, iBtes)
  for (int iiBte = 0; iiBte < niBtes; iiBte++) {
    int iBte = iBtes[iiBte];
    BteIndex iBteIdx = BteIndex(iBte);
    StateIndex isIdx = outerBandStructure.bteToState(iBteIdx);
    double energy = outerBandStructure.getEnergy(isIdx);
    for (int iCalc = 0; iCalc < numCalculations; iCalc++) {
      auto calcStat = statisticsSweep.getCalcStatistics(iCalc);
      double temp = calcStat.temperature;
      double chemPot = calcStat.chemicalPotential;
      outerFermi(iCalc, iBte) = particle.getPopulation(energy, temp, chemPot);
    }
  }
  mpi->allReduceSum(&outerFermi);

  auto numInnerIrrStates = int(innerBandStructure.irrStateIterator().size());
  Eigen::MatrixXd innerFermi(numCalculations, numInnerIrrStates);
  innerFermi.setZero();
  iBtes = mpi->divideWorkIter(numInnerIrrStates);
  niBtes = iBtes.size();
#pragma omp parallel for default(none)                                  \
    shared(numInnerIrrStates, mpi, innerBandStructure, statisticsSweep, \
           particle, innerFermi, numCalculations, niBtes, iBtes)
  for (int iiBte = 0; iiBte < niBtes; iiBte++) {
    int iBte = iBtes[iiBte];
    BteIndex iBteIdx = BteIndex(iBte);
    StateIndex isIdx = innerBandStructure.bteToState(iBteIdx);
    double energy = innerBandStructure.getEnergy(isIdx);
    for (int iCalc = 0; iCalc < numCalculations; iCalc++) {
      auto calcStat = statisticsSweep.getCalcStatistics(iCalc);
      double temp = calcStat.temperature;
      double chemPot = calcStat.chemicalPotential;
      innerFermi(iCalc, iBte) = particle.getPopulation(energy, temp, chemPot);
    }
  }
  mpi->allReduceSum(&innerFermi);

  if (smearing->getType() == DeltaFunction::tetrahedron) {
    Error("Tetrahedron method not supported by electron scattering");
    // that's because it doesn't work with the window the way it's implemented,
    // and we will almost always have a window for electrons
  }

  bool rowMajor = true;
  std::vector<std::tuple<std::vector<int>, int>> kPairIterator =
      getIteratorWavevectorPairs(switchCase, rowMajor);

  HelperElScattering pointHelper(innerBandStructure, outerBandStructure,
                                 statisticsSweep, smearing->getType(), h0, couplingElPhWan);

  bool withSymmetries = context.getUseSymmetries();

  double phononCutoff = 5. / ryToCmm1;// used to discard small phonon energies

  if (couplingElPhWan != nullptr) {

    LoopPrint loopPrint("computing scattering matrix", "k-points",
                        int(kPairIterator.size()));

    for (auto t1 : kPairIterator) {
      loopPrint.update();
      auto ik2Indexes = std::get<0>(t1);
      int ik1 = std::get<1>(t1);
      WavevectorIndex ik1Idx(ik1);

      // dummy call to make pooled coupling calculation work. We need to make sure
      // calcCouplingSquared is called the same # of times. This is also taken
      // care of while generating the indices. Here we call calcCoupling.
      // This block is useful if e.g. we have a pool of size 2, the 1st MPI
      // process has 7 k-points, the 2nd MPI process has 6. This block makes
      // the 2nd process call calcCouplingSquared 7 times as well.
      if (ik1 == -1) {
        Eigen::Vector3d k1C = Eigen::Vector3d::Zero();
        int numWannier = couplingElPhWan->getCouplingDimensions()(0);
        Eigen::MatrixXcd eigenVector1 = Eigen::MatrixXcd::Zero(numWannier, 1);
        couplingElPhWan->cacheElPh(eigenVector1, k1C);
        // since this is just a dummy call used to help other MPI processes
        // compute the coupling, and not to compute matrix elements, we can skip
        // to the next loop iteration
        continue;
      }

      Eigen::Vector3d k1C = outerBandStructure.getWavevector(ik1Idx);
      Eigen::VectorXd state1Energies = outerBandStructure.getEnergies(ik1Idx);
      auto nb1 = int(state1Energies.size());
      Eigen::MatrixXd v1s = outerBandStructure.getGroupVelocities(ik1Idx);
      Eigen::MatrixXcd eigenVector1 = outerBandStructure.getEigenvectors(ik1Idx);

      couplingElPhWan->cacheElPh(eigenVector1, k1C);

      pointHelper.prepare(k1C, ik2Indexes);

      // prepare batches based on memory usage
      auto nk2 = int(ik2Indexes.size());
      int numBatches = couplingElPhWan->estimateNumBatches(nk2, nb1);

      // loop over batches of q1s
      // later we will loop over the q1s inside each batch
      // this is done to optimize the usage and data transfer of a GPU
      for (int iBatch = 0; iBatch < numBatches; iBatch++) {
        // start and end point for current batch
        int start = nk2 * iBatch / numBatches;
        int end = nk2 * (iBatch + 1) / numBatches;
        int batch_size = end - start;

        std::vector<Eigen::Vector3d> allQ3C(batch_size);
        std::vector<Eigen::VectorXd> allStates3Energies(batch_size);
        std::vector<int> allNb3(batch_size);
        std::vector<Eigen::MatrixXcd> allEigenVectors3(batch_size);
        std::vector<Eigen::MatrixXd> allV3s(batch_size);
        std::vector<Eigen::MatrixXd> allBose3Data(batch_size);
        std::vector<Eigen::VectorXcd> allPolarData(batch_size);

        std::vector<Eigen::Vector3d> allK2C(batch_size);
        std::vector<Eigen::MatrixXcd> allEigenVectors2(batch_size);
        std::vector<Eigen::VectorXd> allState2Energies(batch_size);
        std::vector<Eigen::MatrixXd> allV2s(batch_size);

        // do prep work for all values of q1 in current batch,
        // store stuff needed for couplings later
#pragma omp parallel for default(none) shared(allNb3, allEigenVectors3, allV3s, allBose3Data, ik2Indexes, pointHelper, allQ3C, allStates3Energies, batch_size, start, allK2C, allState2Energies, allV2s, allEigenVectors2, k1C, allPolarData)
        for (int ik2Batch = 0; ik2Batch < batch_size; ik2Batch++) {
          int ik2 = ik2Indexes[start + ik2Batch];
          WavevectorIndex ik2Idx(ik2);
          allK2C[ik2Batch] = innerBandStructure.getWavevector(ik2Idx);
          allState2Energies[ik2Batch] = innerBandStructure.getEnergies(ik2Idx);
          allV2s[ik2Batch] = innerBandStructure.getGroupVelocities(ik2Idx);
          allEigenVectors2[ik2Batch] = innerBandStructure.getEigenvectors(ik2Idx);
          auto t2 = pointHelper.get(k1C, ik2);
          allQ3C[ik2Batch] = std::get<0>(t2);
          allStates3Energies[ik2Batch] = std::get<1>(t2);
          allNb3[ik2Batch] = std::get<2>(t2);
          allEigenVectors3[ik2Batch] = std::get<3>(t2);
          allV3s[ik2Batch] = std::get<4>(t2);
          allBose3Data[ik2Batch] = std::get<5>(t2);
          allPolarData[ik2Batch] = std::get<6>(t2);
        }

        couplingElPhWan->calcCouplingSquared(eigenVector1, allEigenVectors2,
                                             allEigenVectors3, allQ3C, allPolarData);

        // do postprocessing loop with batch of couplings
        for (int ik2Batch = 0; ik2Batch < batch_size; ik2Batch++) {
          int ik2 = ik2Indexes[start + ik2Batch];

          Eigen::Tensor<double, 3> coupling =
              couplingElPhWan->getCouplingSquared(ik2Batch);

          Eigen::Vector3d k2C = allK2C[ik2Batch];
          auto t3 = innerBandStructure.getRotationToIrreducible(
              k2C, Points::cartesianCoordinates);
          int ik2Irr = std::get<0>(t3);
          Eigen::Matrix3d rotation = std::get<1>(t3);

          WavevectorIndex ik2Idx(ik2);
          WavevectorIndex ik2IrrIdx(ik2Irr);

          Eigen::VectorXd state2Energies = allState2Energies[ik2Batch];
          Eigen::MatrixXd v2s = allV2s[ik2Batch];

          Eigen::MatrixXd bose3Data = allBose3Data[ik2Batch];
          Eigen::MatrixXd v3s = allV3s[ik2Batch];
          Eigen::VectorXd state3Energies = allStates3Energies[ik2Batch];

          auto nb2 = int(state2Energies.size());
          auto nb3 = int(state3Energies.size());

          for (int ib2 = 0; ib2 < nb2; ib2++) {
            double en2 = state2Energies(ib2);
            int is2 = innerBandStructure.getIndex(ik2Idx, BandIndex(ib2));
            int is2Irr = innerBandStructure.getIndex(ik2IrrIdx, BandIndex(ib2));
            StateIndex is2Idx(is2);
            StateIndex is2IrrIdx(is2Irr);
            BteIndex ind2Idx = innerBandStructure.stateToBte(is2IrrIdx);
            int iBte2 = ind2Idx.get();

            for (int ib1 = 0; ib1 < nb1; ib1++) {
              double en1 = state1Energies(ib1);
              int is1 = outerBandStructure.getIndex(ik1Idx, BandIndex(ib1));
              StateIndex is1Idx(is1);
              BteIndex ind1Idx = outerBandStructure.stateToBte(is1Idx);
              int iBte1 = ind1Idx.get();

              for (int ib3 = 0; ib3 < nb3; ib3++) {
                double en3 = state3Energies(ib3);

                // remove small divergent phonon energies
                if (en3 < phononCutoff) {
                  continue;
                }

                double delta1, delta2;
                if (smearing->getType() == DeltaFunction::gaussian) {
                  delta1 = smearing->getSmearing(en1 - en2 + en3);
                  delta2 = smearing->getSmearing(en1 - en2 - en3);
                } else if (smearing->getType() == DeltaFunction::adaptiveGaussian) {
                  // Eigen::Vector3d smear = v3s.row(ib3);
                  Eigen::Vector3d smear = v1s.row(ib1) - v2s.row(ib2);
                  delta1 = smearing->getSmearing(en1 - en2 + en3, smear);
                  delta2 = smearing->getSmearing(en1 - en2 - en3, smear);
                } else {
                  delta1 = smearing->getSmearing(en3 + en1, is2Idx);
                  delta2 = smearing->getSmearing(en3 - en1, is2Idx);
                }

                if (delta1 <= 0. && delta2 <= 0.) {
                  continue;
                }

                // loop on temperature
                for (int iCalc = 0; iCalc < numCalculations; iCalc++) {

                  double fermi1 = outerFermi(iCalc, iBte1);
                  double fermi2 = innerFermi(iCalc, iBte2);
                  double bose3 = bose3Data(iCalc, ib3);

                  // Calculate transition probability W+

                  double rate =
                      coupling(ib1, ib2, ib3)
                      * ((fermi2 + bose3) * delta1
                         + (1. - fermi2 + bose3) * delta2)
                      * norm / en3 * pi;

                  double rateOffDiagonal = -fermi1 * (1. - fermi2)
                      * coupling(ib1, ib2, ib3)
                      * ((bose3) *delta1 + (bose3 + 1.) * delta2)
                      * norm / en3 * pi;

                  // double rateOffDiagonal = -
                  // coupling(ib1, ib2, ib3)
                  // * ((1 + bose3 - fermi1) * delta1 + (bose3 + fermi1) * delta2)
                  // * norm / en3 * pi;

                  if (switchCase == 0) {

                    if (withSymmetries) {
                      for (int i : {0, 1, 2}) {
                        CartIndex iIndex(i);
                        int iMat1 = getSMatrixIndex(ind1Idx, iIndex);
                        for (int j : {0, 1, 2}) {
                          CartIndex jIndex(j);
                          int iMat2 = getSMatrixIndex(ind2Idx, jIndex);
                          if (theMatrix.indicesAreLocal(iMat1, iMat2)) {
                            if (i == 0 && j == 0) {
                              linewidth->operator()(iCalc, 0, iBte1) += rate;
                            }
                            if (is1 != is2Irr) {
                              theMatrix(iMat1, iMat2) +=
                                  rotation.inverse()(i, j) * rateOffDiagonal;
                            }
                          }
                        }
                      }
                    } else {
                      if (theMatrix.indicesAreLocal(iBte1, iBte2)) {
                        linewidth->operator()(iCalc, 0, iBte1) += rate;
                      }
                      theMatrix(iBte1, iBte2) += rateOffDiagonal;
                    }
                  } else if (switchCase == 1) {
                    // case of matrix-vector multiplication
                    // we build the scattering matrix A = S*n(n+1)

                    for (unsigned int iVec = 0; iVec < inPopulations.size();
                         iVec++) {
                      Eigen::Vector3d inPopRot;
                      inPopRot.setZero();
                      for (int i : {0, 1, 2}) {
                        for (int j : {0, 1, 2}) {
                          inPopRot(i) += rotation.inverse()(i, j) * inPopulations[iVec](iCalc, j, iBte2);
                        }
                      }
                      for (int i : {0, 1, 2}) {
                        if (is1 != is2Irr) {
                          outPopulations[iVec](iCalc, i, iBte1) +=
                              rateOffDiagonal * inPopRot(i);
                        }
                        outPopulations[iVec](iCalc, i, iBte1) +=
                            rate * inPopulations[iVec](iCalc, i, iBte1);
                      }
                    }
                  } else {
                    // case of linewidth construction
                    linewidth->operator()(iCalc, 0, iBte1) += rate;
                  }
                }
              }
            }
          }
        }
      }
    }

    mpi->barrier();
    loopPrint.close();

  }// end of el-ph lifetimes

  if (coupling4El != nullptr) {

    int numK = innerBandStructure.getNumPoints();

    double norm2 = norm * norm;// numK^2

    std::vector<int> ik3Indexes(numK);
    // populate vector with integers from 0 to numPoints-1
    std::iota(std::begin(ik3Indexes), std::end(ik3Indexes), 0);

    // precompute all fermi population terms
    Eigen::MatrixXd fermiFactor(numStates, numCalculations);
#pragma omp parallel for collapse(2)
    for (int is1 = 0; is1 < numStates; ++is1) {
      for (int iCalc = 0; iCalc < numCalculations; ++iCalc) {
        StateIndex is1Idx(is1);
        double en = outerBandStructure.getEnergy(is1Idx);
        auto calcInfo = statisticsSweep.getCalcStatistics(iCalc);
        double temp = calcInfo.temperature;
        double chemPot = calcInfo.chemicalPotential;
        fermiFactor(is1, iCalc) = particle.getPopulation(en, temp, chemPot);
      }
    }

    if (withSymmetries) {
      Error("Didn't implement 4el interaction with symmetries");
      // because it's a mess to think about!
    }

    LoopPrint loopPrint("computing 4-el scattering matrix", "k-points",
                        int(kPairIterator.size()));

    for (auto t1 : kPairIterator) {// loop over k
      loopPrint.update();
      auto ik2Indexes = std::get<0>(t1);
      int ik1 = std::get<1>(t1);
      WavevectorIndex ik1Idx(ik1);

      Eigen::Vector3d k1C = outerBandStructure.getWavevector(ik1Idx);
      Eigen::VectorXd energies1 = outerBandStructure.getEnergies(ik1Idx);
      auto nb1 = int(energies1.size());
      Eigen::MatrixXcd eigenVectors1 = outerBandStructure.getEigenvectors(ik1Idx);

<<<<<<< HEAD
      // do the Fourier transform of the coupling on the 1st wavevector
      coupling4El->cache1stEl(eigenVectors1, k1C);
=======
        WavevectorIndex ik2Idx(ik2);
        WavevectorIndex ik2IrrIdx(ik2Irr);

        Eigen::VectorXd state2Energies = allState2Energies[ik2Batch];
        Eigen::MatrixXd v2s = allV2s[ik2Batch];

        Eigen::MatrixXd bose3Data = allBose3Data[ik2Batch];
        Eigen::MatrixXd v3s = allV3s[ik2Batch];
        Eigen::VectorXd state3Energies = allStates3Energies[ik2Batch];

        auto nb2 = int(state2Energies.size());
        auto nb3 = int(state3Energies.size());

        Eigen::MatrixXd sinh3Data(nb3, numCalculations);
#pragma omp parallel for collapse(2)
        for (int ib3 = 0; ib3 < nb3; ib3++) {
          for (int iCalc = 0; iCalc < numCalculations; iCalc++) {
            double en3 = state3Energies(ib3);
            double kT = statisticsSweep.getCalcStatistics(iCalc).temperature;
            sinh3Data(ib3, iCalc) = 0.5 / sinh(0.5 * en3 / kT);
          }
        }

        for (int ib2 = 0; ib2 < nb2; ib2++) {
          double en2 = state2Energies(ib2);
          int is2 = innerBandStructure.getIndex(ik2Idx, BandIndex(ib2));
          int is2Irr = innerBandStructure.getIndex(ik2IrrIdx, BandIndex(ib2));
          StateIndex is2Idx(is2);
          StateIndex is2IrrIdx(is2Irr);
          BteIndex ind2Idx = innerBandStructure.stateToBte(is2IrrIdx);
          int iBte2 = ind2Idx.get();

          for (int ib1 = 0; ib1 < nb1; ib1++) {
            double en1 = state1Energies(ib1);
            int is1 = outerBandStructure.getIndex(ik1Idx, BandIndex(ib1));
            StateIndex is1Idx(is1);
            BteIndex ind1Idx = outerBandStructure.stateToBte(is1Idx);
            int iBte1 = ind1Idx.get();

            for (int ib3 = 0; ib3 < nb3; ib3++) {
              double en3 = state3Energies(ib3);

              // remove small divergent phonon energies
              if (en3 < phononCutoff) {
                continue;
              }
>>>>>>> 4a8d02d0

      for (int ik2 : ik2Indexes) {// loop over k'
        WavevectorIndex ik2Idx(ik2);
        Eigen::Vector3d k2C = innerBandStructure.getWavevector(ik2Idx);
        Eigen::VectorXd energies2 = innerBandStructure.getEnergies(ik2Idx);
        auto nb2 = int(energies2.size());
        Eigen::MatrixXcd eigenVectors2 = innerBandStructure.getEigenvectors(ik2Idx);

        // do the Fourier transform of the coupling on the 2nd wavevector
        coupling4El->cache2ndEl(eigenVectors2, k2C);

        std::vector<Eigen::Vector3d> k3Cs(numK), k4Cs(numK);
        std::vector<Eigen::MatrixXcd> eigenVectors3(numK), eigenVectors4(numK);
        std::vector<int> ik4Indexes(numK);

#pragma omp parallel for
        for (int ik3 : ik3Indexes) {
          WavevectorIndex ik3Idx(ik3);
          Eigen::Vector3d k3C = innerBandStructure.getWavevector(ik3Idx);

          Eigen::Vector3d k4CTemp = k1C + k2C - k3C;
          Eigen::Vector3d k4CTempCrys = innerBandStructure.getPoints().cartesianToCrystal(k4CTemp);
          // note: I may need to think about what happens if k4C is not on the grid. Ignore?
          int ik4 = innerBandStructure.getPoints().getIndex(k4CTempCrys);
          ik4Indexes[ik3] = ik4;
          WavevectorIndex ik4Idx(ik4);
          Eigen::Vector3d k4C = innerBandStructure.getWavevector(ik4Idx);
          k3Cs[ik3] = k3C;
          k4Cs[ik3] = k4C;
          eigenVectors3[ik3] = innerBandStructure.getEigenvectors(ik3Idx);
          eigenVectors4[ik3] = innerBandStructure.getEigenvectors(ik4Idx);
        }

        coupling4El->calcCouplingSquared(eigenVectors3, eigenVectors4, k3Cs, k4Cs);

        for (int ik3 : ik3Indexes) {
          WavevectorIndex ik3Idx(ik3);
          Eigen::VectorXd energies3 = innerBandStructure.getEnergies(ik3Idx);
          auto nb3 = int(energies3.size());

          int ik4 = ik4Indexes[ik3];
          WavevectorIndex ik4Idx(ik4);
          Eigen::VectorXd energies4 = innerBandStructure.getEnergies(ik4Idx);
          auto nb4 = int(energies4.size());

          auto tC = coupling4El->getCouplingSquared(ik3);
          Eigen::Tensor<double, 4> couplingA = std::get<0>(tC);
          Eigen::Tensor<double, 4> couplingB = std::get<1>(tC);
          Eigen::Tensor<double, 4> couplingC = std::get<2>(tC);

          // add a delta term
          {
#pragma omp parallel for collapse(4)
            for (int ib1 = 0; ib1 < nb1; ++ib1) {
              for (int ib2 = 0; ib2 < nb2; ++ib2) {
                for (int ib3 = 0; ib3 < nb3; ++ib3) {
                  for (int ib4 = 0; ib4 < nb4; ++ib4) {
                    double en1 = energies1(ib1);
                    double en2 = energies2(ib2);
                    double en3 = energies3(ib3);
                    double en4 = energies4(ib4);
                    double deltaA = smearing->getSmearing(en1 + en2 - en3 - en4);
                    double deltaB = smearing->getSmearing(en1 + en3 - en2 - en4);
                    double deltaC = smearing->getSmearing(en3 + en2 - en1 - en4);
                    couplingA(ib1, ib2, ib3, ib4) *= deltaA;
                    couplingB(ib1, ib3, ib2, ib4) *= deltaB;
                    couplingC(ib3, ib2, ib1, ib4) *= deltaC;
                  }
                }
              }
            }
          }

<<<<<<< HEAD
          for (int ib1 = 0; ib1 < nb1; ++ib1) {
            int is1 = innerBandStructure.getIndex(ik1Idx, BandIndex(ib1));
            for (int ib2 = 0; ib2 < nb2; ++ib2) {
              int is2 = innerBandStructure.getIndex(ik2Idx, BandIndex(ib2));
              for (int ib3 = 0; ib3 < nb3; ++ib3) {
                int is3 = innerBandStructure.getIndex(ik3Idx, BandIndex(ib3));
                for (int ib4 = 0; ib4 < nb4; ++ib4) {
                  int is4 = innerBandStructure.getIndex(ik4Idx, BandIndex(ib4));

                  for (int iCalc = 0; iCalc < numCalculations; ++iCalc) {

                    // here we impose the charge conservation rule
                    double chemPot = statisticsSweep.getCalcStatistics(iCalc).chemicalPotential;
                    int charge1, charge2, charge3, charge4;
                    if (energies1(ib1)>chemPot) {charge1 = -1;} else {charge1 = 1;}
                    if (energies2(ib2)>chemPot) {charge2 = -1;} else {charge2 = 1;}
                    if (energies3(ib3)>chemPot) {charge3 = -1;} else {charge3 = 1;}
                    if (energies4(ib4)>chemPot) {charge4 = -1;} else {charge4 = 1;}

                    double fermi1 = fermiFactor(is1, iCalc);
                    double fermi2 = fermiFactor(is2, iCalc);
                    double fermi3 = fermiFactor(is3, iCalc);
                    double fermi4 = fermiFactor(is4, iCalc);

                    double fermiA = 0.5 *
                        (fermi1 * fermi2 * (1. - fermi3) * (1. - fermi4)
                         + fermi3 * fermi4 * (1. - fermi1) * (1. - fermi2));
                    double fermiB = 0.5 *
                        (fermi1 * fermi3 * (1. - fermi2) * (1. - fermi4)
                         + fermi2 * fermi4 * (1. - fermi1) * (1. - fermi3));
                    double fermiC = 0.5 *
                        (fermi3 * fermi2 * (1. - fermi1) * (1. - fermi4)
                         + fermi1 * fermi4 * (1. - fermi3) * (1. - fermi2));

                    double rate = 0.;
                    double rateOffDiagonal = 0.;
                    // we add the scattering terms, but we check for the charge
                    // conservation rule.
                    if (charge1 + charge2 == charge3 + charge4) {
                      rate = fermiA * norm2 * couplingA(ib1, ib2, ib3, ib4);
                      rateOffDiagonal +=
                          norm2 * fermiA * couplingA(ib1, ib2, ib3, ib4);
=======
              // loop on temperature
              for (int iCalc = 0; iCalc < numCalculations; iCalc++) {

                double fermi1 = outerFermi(iCalc, iBte1);
                double fermi2 = innerFermi(iCalc, iBte2);
                double bose3 = bose3Data(iCalc, ib3);
                double bose3Symm = sinh3Data(ib3, iCalc); // 1/2/sinh() term

                // Calculate transition probability W+

                double rate =
                    coupling(ib1, ib2, ib3)
                    * ((fermi2 + bose3) * delta1
                       + (1. - fermi2 + bose3) * delta2)
                    * norm / en3 * pi;

                double rateOffDiagonal = -
                      coupling(ib1, ib2, ib3) * bose3Symm * (delta1 + delta2)
                      * norm / en3 * pi;

                // double rateOffDiagonal = -
                // coupling(ib1, ib2, ib3)
                // * ((1 + bose3 - fermi1) * delta1 + (bose3 + fermi1) * delta2)
                // * norm / en3 * pi;

                if (switchCase == 0) {

                  if (withSymmetries) {
                    for (int i : {0, 1, 2}) {
                      CartIndex iIndex(i);
                      int iMat1 = getSMatrixIndex(ind1Idx, iIndex);
                      for (int j : {0, 1, 2}) {
                        CartIndex jIndex(j);
                        int iMat2 = getSMatrixIndex(ind2Idx, jIndex);
                        if (theMatrix.indicesAreLocal(iMat1, iMat2)) {
                          if (i == 0 && j == 0) {
                            linewidth->operator()(iCalc, 0, iBte1) += rate;
                          }
                          if (is1 != is2Irr) {
                            theMatrix(iMat1, iMat2) +=
                                rotation.inverse()(i, j) * rateOffDiagonal;
                          }
                        }
                      }
>>>>>>> 4a8d02d0
                    }
                    if (charge1 + charge3 == charge2 + charge4) {
                      rateOffDiagonal -=
                          norm2 * fermiB * couplingB(ib1, ib3, ib2, ib4);
                    }
                    if (charge1 + charge4 == charge2 + charge3) {
                      rateOffDiagonal -=
                          norm2 * fermiC * couplingC(ib1, ib4, ib2, ib3);
                    }

                    if (switchCase == 0) {

                      if (theMatrix.indicesAreLocal(is1, is2)) {
                        linewidth->operator()(iCalc, 0, is1) += rate;
                      }
                      theMatrix(is1, is2) += rateOffDiagonal;

                    } else if (switchCase == 1) {
                      // case of matrix-vector multiplication
                      // we build the scattering matrix A = S*n(n+1)

                      for (unsigned int iVec = 0; iVec < inPopulations.size();
                           iVec++) {
                        for (int i : {0, 1, 2}) {
                          if (is1 != is2) {
                            outPopulations[iVec](iCalc, i, is1) +=
                                rateOffDiagonal * inPopulations[iVec](iCalc, i, is2);
                          }
                          outPopulations[iVec](iCalc, i, is1) +=
                              rate * inPopulations[iVec](iCalc, i, is1);
                        }
                      }
                    } else {
                      // case of linewidth construction
                      linewidth->operator()(iCalc, 0, is1) += rate;
                    }
                  }
                }
              }
            }
          }
        }
      }
    }
    mpi->barrier();
    loopPrint.close();
  }

  if (switchCase == 1) {
    for (unsigned int iVec = 0; iVec < inPopulations.size(); iVec++) {
      mpi->allReduceSum(&outPopulations[iVec].data);
    }
  } else {
    mpi->allReduceSum(&linewidth->data);
  }

  // Average over degenerate eigenstates.
  // we turn it off for now and leave the code if needed in the future
  if (switchCase == 2) {
    degeneracyAveragingLinewidths(linewidth);
  }

  // Add boundary scattering
  // this must be done after the mpi->allReduce(linewidth)

  if (doBoundary) {
    std::vector<int> is1s = outerBandStructure.irrStateIterator();
    int nis1s = is1s.size();
#pragma omp parallel for default(none) shared(                            \
    outerBandStructure, numCalculations, statisticsSweep, boundaryLength, \
    particle, outPopulations, inPopulations, linewidth, switchCase, nis1s, is1s)
    for (int iis1 = 0; iis1 < nis1s; iis1++) {
      int is1 = is1s[iis1];
      StateIndex is1Idx(is1);
      auto vel = outerBandStructure.getGroupVelocity(is1Idx);
      int iBte1 = outerBandStructure.stateToBte(is1Idx).get();
      double rate = vel.squaredNorm() / boundaryLength;

      for (int iCalc = 0; iCalc < numCalculations; iCalc++) {

        if (switchCase == 0) {// case of matrix construction
          linewidth->operator()(iCalc, 0, iBte1) += rate;

        } else if (switchCase == 1) {// case of matrix-vector multiplication
          for (unsigned int iVec = 0; iVec < inPopulations.size(); iVec++) {
            for (int i = 0; i < 3; i++) {
              outPopulations[iVec](iCalc, i, iBte1) +=
                  rate * inPopulations[iVec](iCalc, i, iBte1);
            }
          }

        } else {// case of linewidth construction
          // case of linewidth construction
          linewidth->operator()(iCalc, 0, iBte1) += rate;
        }
      }
    }
  }

  // we place the linewidths back in the diagonal of the scattering matrix
  // this because we may need an MPI_allReduce on the linewidths
  if (switchCase == 0) {// case of matrix construction
    int iCalc = 0;
    if (context.getUseSymmetries()) {
      // numStates is defined in scattering.cpp as # of irrStates
      // from the outer band structure
      for (int iBte = 0; iBte < numStates; iBte++) {
        BteIndex iBteIdx(iBte);
        // zero the diagonal of the matrix
        for (int i : {0, 1, 2}) {
          CartIndex iCart(i);
          int iMati = getSMatrixIndex(iBteIdx, iCart);
          for (int j : {0, 1, 2}) {
            CartIndex jCart(j);
            int iMatj = getSMatrixIndex(iBteIdx, jCart);
            theMatrix(iMati, iMatj) = 0.;
          }
          theMatrix(iMati, iMati) += linewidth->operator()(iCalc, 0, iBte);
        }
      }
    } else {
      for (int is = 0; is < numStates; is++) {
        theMatrix(is, is) = linewidth->operator()(iCalc, 0, is);
      }
    }
  }
}<|MERGE_RESOLUTION|>--- conflicted
+++ resolved
@@ -147,7 +147,6 @@
   double phononCutoff = 5. / ryToCmm1;// used to discard small phonon energies
 
   if (couplingElPhWan != nullptr) {
-
     LoopPrint loopPrint("computing scattering matrix", "k-points",
                         int(kPairIterator.size()));
 
@@ -259,6 +258,16 @@
           auto nb2 = int(state2Energies.size());
           auto nb3 = int(state3Energies.size());
 
+          Eigen::MatrixXd sinh3Data(nb3, numCalculations);
+#pragma omp parallel for collapse(2)
+          for (int ib3 = 0; ib3 < nb3; ib3++) {
+            for (int iCalc = 0; iCalc < numCalculations; iCalc++) {
+              double en3 = state3Energies(ib3);
+              double kT = statisticsSweep.getCalcStatistics(iCalc).temperature;
+              sinh3Data(ib3, iCalc) = 0.5 / sinh(0.5 * en3 / kT);
+            }
+          }
+
           for (int ib2 = 0; ib2 < nb2; ib2++) {
             double en2 = state2Energies(ib2);
             int is2 = innerBandStructure.getIndex(ik2Idx, BandIndex(ib2));
@@ -307,6 +316,7 @@
                   double fermi1 = outerFermi(iCalc, iBte1);
                   double fermi2 = innerFermi(iCalc, iBte2);
                   double bose3 = bose3Data(iCalc, ib3);
+                  double bose3Symm = sinh3Data(ib3, iCalc); // 1/2/sinh() term
 
                   // Calculate transition probability W+
 
@@ -316,9 +326,8 @@
                          + (1. - fermi2 + bose3) * delta2)
                       * norm / en3 * pi;
 
-                  double rateOffDiagonal = -fermi1 * (1. - fermi2)
-                      * coupling(ib1, ib2, ib3)
-                      * ((bose3) *delta1 + (bose3 + 1.) * delta2)
+                  double rateOffDiagonal = -
+                                           coupling(ib1, ib2, ib3) * bose3Symm * (delta1 + delta2)
                       * norm / en3 * pi;
 
                   // double rateOffDiagonal = -
@@ -385,7 +394,6 @@
         }
       }
     }
-
     mpi->barrier();
     loopPrint.close();
 
@@ -403,6 +411,7 @@
 
     // precompute all fermi population terms
     Eigen::MatrixXd fermiFactor(numStates, numCalculations);
+    Eigen::MatrixXd charges(numStates, numCalculations);
 #pragma omp parallel for collapse(2)
     for (int is1 = 0; is1 < numStates; ++is1) {
       for (int iCalc = 0; iCalc < numCalculations; ++iCalc) {
@@ -412,7 +421,20 @@
         double temp = calcInfo.temperature;
         double chemPot = calcInfo.chemicalPotential;
         fermiFactor(is1, iCalc) = particle.getPopulation(en, temp, chemPot);
+
+        charges(is1, iCalc) = -1.;
+        if (en < chemPot) {// it's a hole!
+          charges(is1, iCalc) = 1.;
+          fermiFactor(is1, iCalc) = 1. - fermiFactor(is1, iCalc);
+        }
       }
+    }
+
+    std::vector<double> temperatures(numCalculations);
+    for (int iCalc = 0; iCalc < numCalculations; ++iCalc) {
+      auto calcInfo = statisticsSweep.getCalcStatistics(iCalc);
+      double temp = calcInfo.temperature;
+      temperatures[iCalc] = temp;
     }
 
     if (withSymmetries) {
@@ -434,57 +456,8 @@
       auto nb1 = int(energies1.size());
       Eigen::MatrixXcd eigenVectors1 = outerBandStructure.getEigenvectors(ik1Idx);
 
-<<<<<<< HEAD
       // do the Fourier transform of the coupling on the 1st wavevector
       coupling4El->cache1stEl(eigenVectors1, k1C);
-=======
-        WavevectorIndex ik2Idx(ik2);
-        WavevectorIndex ik2IrrIdx(ik2Irr);
-
-        Eigen::VectorXd state2Energies = allState2Energies[ik2Batch];
-        Eigen::MatrixXd v2s = allV2s[ik2Batch];
-
-        Eigen::MatrixXd bose3Data = allBose3Data[ik2Batch];
-        Eigen::MatrixXd v3s = allV3s[ik2Batch];
-        Eigen::VectorXd state3Energies = allStates3Energies[ik2Batch];
-
-        auto nb2 = int(state2Energies.size());
-        auto nb3 = int(state3Energies.size());
-
-        Eigen::MatrixXd sinh3Data(nb3, numCalculations);
-#pragma omp parallel for collapse(2)
-        for (int ib3 = 0; ib3 < nb3; ib3++) {
-          for (int iCalc = 0; iCalc < numCalculations; iCalc++) {
-            double en3 = state3Energies(ib3);
-            double kT = statisticsSweep.getCalcStatistics(iCalc).temperature;
-            sinh3Data(ib3, iCalc) = 0.5 / sinh(0.5 * en3 / kT);
-          }
-        }
-
-        for (int ib2 = 0; ib2 < nb2; ib2++) {
-          double en2 = state2Energies(ib2);
-          int is2 = innerBandStructure.getIndex(ik2Idx, BandIndex(ib2));
-          int is2Irr = innerBandStructure.getIndex(ik2IrrIdx, BandIndex(ib2));
-          StateIndex is2Idx(is2);
-          StateIndex is2IrrIdx(is2Irr);
-          BteIndex ind2Idx = innerBandStructure.stateToBte(is2IrrIdx);
-          int iBte2 = ind2Idx.get();
-
-          for (int ib1 = 0; ib1 < nb1; ib1++) {
-            double en1 = state1Energies(ib1);
-            int is1 = outerBandStructure.getIndex(ik1Idx, BandIndex(ib1));
-            StateIndex is1Idx(is1);
-            BteIndex ind1Idx = outerBandStructure.stateToBte(is1Idx);
-            int iBte1 = ind1Idx.get();
-
-            for (int ib3 = 0; ib3 < nb3; ib3++) {
-              double en3 = state3Energies(ib3);
-
-              // remove small divergent phonon energies
-              if (en3 < phononCutoff) {
-                continue;
-              }
->>>>>>> 4a8d02d0
 
       for (int ik2 : ik2Indexes) {// loop over k'
         WavevectorIndex ik2Idx(ik2);
@@ -558,7 +531,6 @@
             }
           }
 
-<<<<<<< HEAD
           for (int ib1 = 0; ib1 < nb1; ++ib1) {
             int is1 = innerBandStructure.getIndex(ik1Idx, BandIndex(ib1));
             for (int ib2 = 0; ib2 < nb2; ++ib2) {
@@ -572,89 +544,47 @@
 
                     // here we impose the charge conservation rule
                     double chemPot = statisticsSweep.getCalcStatistics(iCalc).chemicalPotential;
-                    int charge1, charge2, charge3, charge4;
-                    if (energies1(ib1)>chemPot) {charge1 = -1;} else {charge1 = 1;}
-                    if (energies2(ib2)>chemPot) {charge2 = -1;} else {charge2 = 1;}
-                    if (energies3(ib3)>chemPot) {charge3 = -1;} else {charge3 = 1;}
-                    if (energies4(ib4)>chemPot) {charge4 = -1;} else {charge4 = 1;}
 
                     double fermi1 = fermiFactor(is1, iCalc);
                     double fermi2 = fermiFactor(is2, iCalc);
                     double fermi3 = fermiFactor(is3, iCalc);
                     double fermi4 = fermiFactor(is4, iCalc);
 
-                    double fermiA = 0.5 *
-                        (fermi1 * fermi2 * (1. - fermi3) * (1. - fermi4)
-                         + fermi3 * fermi4 * (1. - fermi1) * (1. - fermi2));
-                    double fermiB = 0.5 *
-                        (fermi1 * fermi3 * (1. - fermi2) * (1. - fermi4)
-                         + fermi2 * fermi4 * (1. - fermi1) * (1. - fermi3));
-                    double fermiC = 0.5 *
-                        (fermi3 * fermi2 * (1. - fermi1) * (1. - fermi4)
-                         + fermi1 * fermi4 * (1. - fermi3) * (1. - fermi2));
+                    double charge1 = charges(is1, iCalc);
+                    double charge2 = charges(is2, iCalc);
+                    double charge3 = charges(is3, iCalc);
+                    double charge4 = charges(is4, iCalc);
 
                     double rate = 0.;
                     double rateOffDiagonal = 0.;
-                    // we add the scattering terms, but we check for the charge
-                    // conservation rule.
-                    if (charge1 + charge2 == charge3 + charge4) {
-                      rate = fermiA * norm2 * couplingA(ib1, ib2, ib3, ib4);
-                      rateOffDiagonal +=
-                          norm2 * fermiA * couplingA(ib1, ib2, ib3, ib4);
-=======
-              // loop on temperature
-              for (int iCalc = 0; iCalc < numCalculations; iCalc++) {
-
-                double fermi1 = outerFermi(iCalc, iBte1);
-                double fermi2 = innerFermi(iCalc, iBte2);
-                double bose3 = bose3Data(iCalc, ib3);
-                double bose3Symm = sinh3Data(ib3, iCalc); // 1/2/sinh() term
-
-                // Calculate transition probability W+
-
-                double rate =
-                    coupling(ib1, ib2, ib3)
-                    * ((fermi2 + bose3) * delta1
-                       + (1. - fermi2 + bose3) * delta2)
-                    * norm / en3 * pi;
-
-                double rateOffDiagonal = -
-                      coupling(ib1, ib2, ib3) * bose3Symm * (delta1 + delta2)
-                      * norm / en3 * pi;
-
-                // double rateOffDiagonal = -
-                // coupling(ib1, ib2, ib3)
-                // * ((1 + bose3 - fermi1) * delta1 + (bose3 + fermi1) * delta2)
-                // * norm / en3 * pi;
-
-                if (switchCase == 0) {
-
-                  if (withSymmetries) {
-                    for (int i : {0, 1, 2}) {
-                      CartIndex iIndex(i);
-                      int iMat1 = getSMatrixIndex(ind1Idx, iIndex);
-                      for (int j : {0, 1, 2}) {
-                        CartIndex jIndex(j);
-                        int iMat2 = getSMatrixIndex(ind2Idx, jIndex);
-                        if (theMatrix.indicesAreLocal(iMat1, iMat2)) {
-                          if (i == 0 && j == 0) {
-                            linewidth->operator()(iCalc, 0, iBte1) += rate;
-                          }
-                          if (is1 != is2Irr) {
-                            theMatrix(iMat1, iMat2) +=
-                                rotation.inverse()(i, j) * rateOffDiagonal;
-                          }
-                        }
-                      }
->>>>>>> 4a8d02d0
-                    }
-                    if (charge1 + charge3 == charge2 + charge4) {
+
+                    // condition for e-h creation
+                    if (charge1 == charge2 + charge3 + charge3) {
+                      rate += norm2 * 2
+                          * ((1. - fermi2) * (1. - fermi3) * (1. - fermi4) + fermi2 * fermi3 * fermi4)
+                          * couplingA(ib1, ib2, ib3, ib4);
                       rateOffDiagonal -=
-                          norm2 * fermiB * couplingB(ib1, ib3, ib2, ib4);
-                    }
-                    if (charge1 + charge4 == charge2 + charge3) {
-                      rateOffDiagonal -=
-                          norm2 * fermiC * couplingC(ib1, ib4, ib2, ib3);
+                          norm2 * 2 * exp(0.5 / temperatures[iCalc] * (energies1(ib1) - energies2(ib2)))
+                          * (1. - fermi3) * (1. - fermi4) * (couplingA(ib1, ib2, ib3, ib4) + couplingB(ib1, ib3, ib2, ib4) + couplingC(ib1, ib4, ib3, ib2));
+                    } else// in this case is e-e, e-h or h-h scattering
+                    {
+                      if (charge1 == charge3 && charge2 == charge4) {
+                        rate = norm2 * (fermi2 * (1. - fermi3) * (1. - fermi4) + (1. - fermi2) * fermi3 * fermi4)
+                            * couplingA(ib1, ib2, ib3, ib4);
+                        rateOffDiagonal +=
+                            2. * norm2 * exp(0.5 / temperatures[iCalc] * (energies1(ib1) + energies2(ib2) + 2. * chemPot))
+                            * (1. - fermi3) * (1. - fermi4) * couplingA(ib1, ib2, ib3, ib4);
+                      }
+                      if (charge1 == charge2 && charge3 == charge4) {
+                        rateOffDiagonal -=
+                            2. * norm2 * exp(0.5 / temperatures[iCalc] * (energies1(ib1) - energies2(ib2)))
+                            * fermi3 * (1. - fermi4) * couplingB(ib1, ib3, ib2, ib4);
+                      }
+                      if (charge1 == charge3 && charge2 == charge4) {
+                        rateOffDiagonal -=
+                            2. * norm2 * exp(0.5 / temperatures[iCalc] * (energies1(ib1) - energies2(ib2)))
+                            * fermi4 * (1. - fermi3) * couplingC(ib1, ib4, ib3, ib2);
+                      }
                     }
 
                     if (switchCase == 0) {
