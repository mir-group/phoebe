#ifndef EL_SCATTERING_H
#define EL_SCATTERING_H

<<<<<<< HEAD
#include "el_scattering_matrix.h"
=======
#include "base_el_scattering_matrix.h"
>>>>>>> 49886e2d

// friend functions for adding scattering rates,
// these live in el_scattering.cpp

// TODO finish adding doxygen strings to these
/**
 * @param matrix: a el scattering matrix object
 * @param context: object with user parameters for this calculation
 * @param inPopulations:
 **/

<<<<<<< HEAD
void addElPhScattering(ElScatteringMatrix &matrix, Context &context,
                  std::vector<VectorBTE> &inPopulations,
                  std::vector<VectorBTE> &outPopulations,
                  std::vector<std::tuple<std::vector<int>, int>> kPairIterator,
                  int &switchCase,
                  Eigen::MatrixXd &innerFermi, Eigen::MatrixXd &outerBose,
                  BaseBandStructure &innerBandStructure,
                  BaseBandStructure &outerBandStructure, VectorBTE *linewidth);
=======
void addElPhScattering(BaseElScatteringMatrix &matrix, Context &context,
                  std::vector<VectorBTE> &inPopulations,
                  std::vector<VectorBTE> &outPopulations,
                  int &switchCase,
                  std::vector<std::tuple<std::vector<int>, int>> kPairIterator,
                  Eigen::MatrixXd &innerFermi, Eigen::MatrixXd &outerBose,
                  BaseBandStructure &innerBandStructure,
                  BaseBandStructure &outerBandStructure, 
                  PhononH0 &phononH0, 
                  InteractionElPhWan *couplingElPhWan,
                  VectorBTE *linewidth);
>>>>>>> 49886e2d

#endif<|MERGE_RESOLUTION|>--- conflicted
+++ resolved
@@ -1,11 +1,7 @@
 #ifndef EL_SCATTERING_H
 #define EL_SCATTERING_H
 
-<<<<<<< HEAD
-#include "el_scattering_matrix.h"
-=======
 #include "base_el_scattering_matrix.h"
->>>>>>> 49886e2d
 
 // friend functions for adding scattering rates,
 // these live in el_scattering.cpp
@@ -17,16 +13,6 @@
  * @param inPopulations:
  **/
 
-<<<<<<< HEAD
-void addElPhScattering(ElScatteringMatrix &matrix, Context &context,
-                  std::vector<VectorBTE> &inPopulations,
-                  std::vector<VectorBTE> &outPopulations,
-                  std::vector<std::tuple<std::vector<int>, int>> kPairIterator,
-                  int &switchCase,
-                  Eigen::MatrixXd &innerFermi, Eigen::MatrixXd &outerBose,
-                  BaseBandStructure &innerBandStructure,
-                  BaseBandStructure &outerBandStructure, VectorBTE *linewidth);
-=======
 void addElPhScattering(BaseElScatteringMatrix &matrix, Context &context,
                   std::vector<VectorBTE> &inPopulations,
                   std::vector<VectorBTE> &outPopulations,
@@ -38,6 +24,5 @@
                   PhononH0 &phononH0, 
                   InteractionElPhWan *couplingElPhWan,
                   VectorBTE *linewidth);
->>>>>>> 49886e2d
 
 #endif