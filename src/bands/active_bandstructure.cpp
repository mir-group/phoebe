--- conflicted
+++ resolved
@@ -482,10 +482,6 @@
         std::make_move_iterator(filteredThreadBands.end()));
     }
   }
-
-<<<<<<< HEAD
-  // now, we let each MPI process know how many points each process has found
-=======
   } // close OMP parallel region
 
   // this numBands is the full bands num, doesn't matter which point
@@ -495,7 +491,6 @@
   numFullBands = int(theseEnergies.size());
 
   // now, we let each MPI process now how many points each process has found
->>>>>>> bcd73099
   int myNumPts = int(myFilteredPoints.size());
   int mpiSize = mpi->getSize();
 
