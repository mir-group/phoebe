--- conflicted
+++ resolved
@@ -54,22 +54,13 @@
   return 0;
 }
 
-<<<<<<< HEAD
 std::tuple<WavevectorIndex, BandIndex>
 BaseBandStructure::getIndex(const long &is) {
   Error e("BaseBandStructure method not implemented");
+  (void)is;
   auto ikk = WavevectorIndex(-1);
   auto ibb = BandIndex(-1);
   return {ikk, ibb};
-=======
-std::tuple<WavevectorIndex,BandIndex> BaseBandStructure::getIndex(
-        const long &is) {
-    Error e("BaseBandStructure method not implemented");
-    (void) is;
-    auto ikk = WavevectorIndex(-1);
-    auto ibb = BandIndex(-1);
-    return {ikk, ibb};
->>>>>>> 49343b12
 }
 
 long BaseBandStructure::getNumStates() {
@@ -101,7 +92,7 @@
 }
 
 double BaseBandStructure::getWeight(const long &stateIndex) {
-  (void) stateIndex;
+  (void)stateIndex;
   return 0.;
 }
 
@@ -290,7 +281,9 @@
 }
 
 double FullBandStructure::getWeight(const long &stateIndex) {
-  auto [ik,ib] = getIndex(stateIndex);
+  auto tup = getIndex(stateIndex);
+  auto ik = std::get<0>(tup);
+  auto ib = std::get<1>(tup);
   return points.getWeight(ik.get());
 }
 
