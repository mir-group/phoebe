--- conflicted
+++ resolved
@@ -112,11 +112,7 @@
       k1 = points.bzToWs(k1, Points::cartesianCoordinates);
       q = points.bzToWs(q, Points::cartesianCoordinates);
       auto diff = (k1 - q).norm();
-<<<<<<< HEAD
-      EXPECT_NEAR(diff, 0., 1e-14);
-=======
-      EXPECT_NEAR(diff, 0, 1.e-16);
->>>>>>> a1f1078b
+      EXPECT_NEAR(diff, 0, 1.e-14);
 
       WavevectorIndex ikFullIdx(ikFull);
       Eigen::VectorXd enAbs = abs.getEnergies(ikIdx);
