--- conflicted
+++ resolved
@@ -12,11 +12,7 @@
   // bandstructure object correctly and consistently
 
   Context context;
-<<<<<<< HEAD
-  context.setPhD2FileName("test/interaction3ph/QEspresso.fc");
-=======
   context.setPhD2FileName("../test/interaction3ph/QEspresso.fc");
->>>>>>> 503acd31
 
   QEParser qeParser;
   auto [crystal, phononH0] = qeParser.parsePhHarmonic(context);
