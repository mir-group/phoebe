if(NOT CMAKE_BUILD_TYPE)
    set(CMAKE_BUILD_TYPE "Release" CACHE
      STRING "Choose the type of build." FORCE)
endif(NOT CMAKE_BUILD_TYPE)

if(Kokkos_ENABLE_CUDA)
    set(Kokkos_ENABLE_CUDA_LAMBDA ON CACHE BOOL "don't touch")
    set(CMAKE_CXX_COMPILER ${CMAKE_CURRENT_SOURCE_DIR}/lib/kokkos/bin/nvcc_wrapper)
endif()

# set cmake version
cmake_minimum_required(VERSION 3.16)
# set cpp standard flags
set(CMAKE_CXX_STANDARD 14)
set(CMAKE_CXX_EXTENSIONS OFF)

project(Phoebe LANGUAGES C CXX Fortran VERSION 1.0)

configure_file(src/main.h.in ../src/main.h)

## load custom cmake find_package
set(CMAKE_MODULE_PATH "${CMAKE_SOURCE_DIR}/cmake")

if(CMAKE_CXX_COMPILER_ID MATCHES GNU)
    SET(GCC_COVERAGE_COMPILE_FLAGS "-Wall -Wextra -ggdb -fno-omit-frame-pointer -Wno-deprecated-copy -Wno-ignored-attributes")
    add_definitions(${GCC_COVERAGE_COMPILE_FLAGS})
    add_compile_options(-Wno-error=parentheses)
endif()

############ OPTIONS ################
# these can be toggled in a build script by
# supplying arguments to cmake like cmake -DHDF5_AVAIL=OFF ../
option(MPI_AVAIL "Build with MPI wrappers" ON)
option(OMP_AVAIL "Build with OMP" ON)
option(HDF5_AVAIL "Build with HDF5" ON)
option(HDF5_SERIAL "Force build to accomodate serial only HDF5, but still use MPI" OFF)
option(BUILD_DOC "Build documentation" ON)
if(OMP_AVAIL)
  option(Kokkos_ENABLE_OPENMP "Use kokkos with omp" ON)
<<<<<<< HEAD
else() 
  option(Kokkos_ENABLE_OPENMP "Use kokkos with omp" OFF)
  option(Kokkos_ENABLE_SERIAL "Use kokkos in serial" ON)
=======
else()
  option(Kokkos_ENABLE_OPENMP "Use kokkos with omp" OFF) 
  option(Kokkos_ENABLE_SERIAL "Use kokkos in serial" ON) 
>>>>>>> bcd73099
endif()
############### SOURCE ###############

FILE(GLOB_RECURSE SOURCE_FILES src src/*.cpp)
list(REMOVE_ITEM SOURCE_FILES ${CMAKE_CURRENT_SOURCE_DIR}/src/main.cpp)

message(${CMAKE_CURRENT_SOURCE_DIR})
message(${SOURCE_FILES})

FILE(GLOB TEST_SOURCES test/*.cpp test/interaction3ph/*.cpp)

include_directories(src src/algebra src/apps src/bands src/bte src/constants src/harmonic src/interaction src/mpi src/observable src/parser src/points)

include(lib/CMakeLists.txt)
include(GoogleTest)

add_executable(phoebe src/main.cpp ${SOURCE_FILES})
add_executable(runTests ${TEST_SOURCES} ${SOURCE_FILES})
set_target_properties(runTests PROPERTIES EXCLUDE_FROM_ALL TRUE)

# dependencies
add_dependencies(phoebe spglib_dep pugixml_dep eigen_dep)
add_dependencies(runTests spglib_dep pugixml_dep eigen_dep)

target_link_libraries(phoebe symspg pugixml kokkos nlohmann_json::nlohmann_json)
enable_testing()
target_link_libraries(runTests symspg pugixml gtest_main kokkos nlohmann_json::nlohmann_json)

gtest_discover_tests(
    runTests
    WORKING_DIRECTORY ${CMAKE_SOURCE_DIR}
)

################ PARALLEL ####################
# build with MPI and scalapack
if (MPI_AVAIL)
  find_package(MPI REQUIRED)
  target_link_libraries(phoebe MPI::MPI_CXX)
  target_link_libraries(runTests MPI::MPI_CXX)
  add_definitions("-DMPI_AVAIL") # this sets turns on ifdefs for mpi in the cpp

  find_library(SCALAPACK_LIB NAMES scalapack scalapack-openmpi mkl_scalapack_lp64 PATHS ENV LD_LIBRARY_PATH)
  if(${SCALAPACK_LIB} MATCHES NOTFOUND)
      ExternalProject_Add(scalapack_dep
          BINARY_DIR ${CMAKE_CURRENT_BINARY_DIR}/scalapack_build
          SOURCE_DIR ${CMAKE_CURRENT_BINARY_DIR}/scalapack_src
          GIT_REPOSITORY https://github.com/Reference-ScaLAPACK/scalapack.git
          INSTALL_COMMAND ""
          UPDATE_COMMAND ""
          CMAKE_ARGS
              -DCMAKE_BUILD_TYPE=Release
              -DCMAKE_C_COMPILER=${CMAKE_C_COMPILER}
              -DCMAKE_CXX_COMPILER=${CMAKE_CXX_COMPILER}
              -DCMAKE_Fortran_COMPILER=${CMAKE_Fortran_COMPILER}
          )
      set(SCALAPACK_LIB scalapack)
      message(WARNING "No SCALAPACK library found in CMAKE_LIBRARY_PATH, building our own.")
      add_dependencies(phoebe scalapack_dep)
  else()
      if(${SCALAPACK_LIB} MATCHES mkl)
          if("${MPI_CXX_LIBRARIES}" MATCHES openmpi)
              find_library(BLACS_LIB NAMES mkl_blacs_openmpi_lp64 PATHS ENV LD_LIBRARY_PATH)
          elseif("${MPI_CXX_LIBRARIES}" MATCHES intel)
              find_library(BLACS_LIB NAMES mkl_blacs_intelmpi_lp64 PATHS ENV LD_LIBRARY_PATH)
          else()
              find_library(BLACS_LIB NAMES mkl_blacs_intelmpi_lp64 PATHS ENV LD_LIBRARY_PATH)
              #message(FATAL_ERROR "Confused by MPI library when looking for BLACS.")
          endif()
          if(${BLACS_LIB} MATCHES NOTFOUND)
              message(FATAL_ERROR "Found Intel SCALAPACK but not BLACS")
          endif()
          message(STATUS "Found BLACS: ${BLACS_LIB}")
      endif()
      message(STATUS "Found SCALAPACK: ${SCALAPACK_LIB}")
  endif()

  find_package(BLAS REQUIRED)
  find_package(LAPACK REQUIRED)
  include_directories(${BLAS_INCLUDE_DIR})
  include_directories(${LAPACK_INCLUDE_DIR})
  ## Very important to link scalapack before blas and lapack
  target_link_libraries(phoebe ${SCALAPACK_LIB} ${BLACS_LIB} ${LAPACK_LIBRARIES} ${BLAS_LIBRARIES} -lgfortran)
  target_link_libraries(runTests ${SCALAPACK_LIB} ${BLACS_LIB} ${LAPACK_LIBRARIES} ${BLAS_LIBRARIES} -lgfortran)

else()
  set(HDF5_SERIAL ON)

  ## even for the serial version, we require lapack
  find_package(BLAS REQUIRED)
  find_package(LAPACK REQUIRED)
  include_directories(${BLAS_INCLUDE_DIR})
  include_directories(${LAPACK_INCLUDE_DIR})
  target_link_libraries(phoebe ${LAPACK_LIBRARIES} ${BLAS_LIBRARIES} -lgfortran)
  target_link_libraries(runTests ${LAPACK_LIBRARIES} ${BLAS_LIBRARIES} -lgfortran)

endif()

# build with openMP
if(OMP_AVAIL)
  find_package(OpenMP)
  target_link_libraries(phoebe OpenMP::OpenMP_CXX)
  target_link_libraries(runTests OpenMP::OpenMP_CXX)
  add_definitions("-DOMP_AVAIL")
endif()

# build with HDF5
if(HDF5_AVAIL)
  if(HDF5_SERIAL)
    add_definitions("-DHDF5_SERIAL")
  else()
    set(HDF5_PREFER_PARALLEL TRUE)
  endif()
  add_dependencies(phoebe highfive_dep)
  add_dependencies(runTests highfive_dep)
  find_package(HDF5 REQUIRED)
  target_link_libraries(phoebe ${HDF5_LIBRARIES})
  target_link_libraries(runTests ${HDF5_LIBRARIES})
  include_directories(${HDF5_INCLUDE_DIRS})
  add_definitions("-DHDF5_AVAIL")
endif()

############# DOCS ############

find_package(Doxygen)
find_package(Sphinx)

IF (BUILD_DOC)
    IF (NOT DOXYGEN_FOUND)
        message("Doxygen need to be installed to generate the doxygen documentation")
    else()
        # set input and output files
        set(DOXYGEN_IN ${CMAKE_CURRENT_SOURCE_DIR}/doc/doxygen/Doxyfile)
        set(DOXYGEN_OUT ${CMAKE_CURRENT_BINARY_DIR}/doc/doxygen/Doxyfile.out)

        # request to configure the file
        configure_file(${DOXYGEN_IN} ${DOXYGEN_OUT} @ONLY)
        message("Doxygen configured")

        # note the option ALL which allows to build the docs together with the application
        add_custom_target(
            docDevel
            COMMAND ${DOXYGEN_EXECUTABLE} ${DOXYGEN_IN}
            WORKING_DIRECTORY ${CMAKE_CURRENT_BINARY_DIR}/../doc/doxygen
            COMMENT "Generating API documentation with Doxygen"
            VERBATIM)

	IF (NOT SPHINX_FOUND)
	  message("Documentation needs also sphinx")
	else()
	  add_custom_target(
	    doc
	    COMMAND make html
	    WORKING_DIRECTORY ${CMAKE_CURRENT_BINARY_DIR}/../doc/sphinx
	    COMMENT "Building user documentation with Sphinx"
	    VERBATIM)
	  add_dependencies(doc docDevel)
	endif()

    ENDIF()
endif()


<|MERGE_RESOLUTION|>--- conflicted
+++ resolved
@@ -37,15 +37,9 @@
 option(BUILD_DOC "Build documentation" ON)
 if(OMP_AVAIL)
   option(Kokkos_ENABLE_OPENMP "Use kokkos with omp" ON)
-<<<<<<< HEAD
-else() 
+else()
   option(Kokkos_ENABLE_OPENMP "Use kokkos with omp" OFF)
   option(Kokkos_ENABLE_SERIAL "Use kokkos in serial" ON)
-=======
-else()
-  option(Kokkos_ENABLE_OPENMP "Use kokkos with omp" OFF) 
-  option(Kokkos_ENABLE_SERIAL "Use kokkos in serial" ON) 
->>>>>>> bcd73099
 endif()
 ############### SOURCE ###############
 
